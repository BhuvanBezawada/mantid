--- conflicted
+++ resolved
@@ -102,15 +102,9 @@
             m_logger.warning()
                 << "Inconsistency foun while calculating distribute "
                    "correlation counts for d-value with index "
-<<<<<<< HEAD
-                << boost::lexical_cast<std::string>(k) << ", got middle index: "
-                << boost::lexical_cast<std::string>(middleIndex)
-                << ", ignoring it.\n";
-=======
                 << std::to_string(k)
                 << ", got middle index: " << std::to_string(middleIndex)
-                << ", ignoring it." << std::endl;
->>>>>>> fcc1d020
+                << ", ignoring it.\n";
             break;
           }
           addToCountData(locator.detectorElement, middleIndex, deltaForD);

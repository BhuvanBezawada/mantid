#ifndef MANTID_TESTParObjObjCompAssembly__
#define MANTID_TESTParObjObjCompAssembly__

#include <cxxtest/TestSuite.h>
#include <cmath>
#include <string>
#include "MantidGeometry/Instrument/ObjCompAssembly.h"
#include "MantidGeometry/Instrument/ObjCompAssembly.h"
#include "MantidGeometry/Objects/ShapeFactory.h"
#include "MantidGeometry/Objects/CSGObject.h"
#include "MantidKernel/V3D.h"
#include "MantidKernel/Quat.h"

using namespace Mantid::Geometry;
using Mantid::Kernel::V3D;
using Mantid::Kernel::Quat;

class ParObjCompAssemblyTest : public CxxTest::TestSuite {
public:
  void testNameValueConstructor() {
    ObjCompAssembly q("Name");

    ParameterMap_sptr pmap(new ParameterMap());
    ObjCompAssembly pq(&q, pmap.get());

    TS_ASSERT_EQUALS(pq.nelements(), 0);
    TS_ASSERT_THROWS(pq[0], std::runtime_error);

    TS_ASSERT_EQUALS(pq.getName(), "Name");
    TS_ASSERT(!pq.getParent());
    TS_ASSERT_EQUALS(pq.getRelativePos(), V3D(0, 0, 0));
    TS_ASSERT_EQUALS(pq.getRelativeRot(), Quat(1, 0, 0, 0));
    // as there is no parent GetPos should equal getRelativePos
    TS_ASSERT_EQUALS(pq.getRelativePos(), pq.getPos());
  }

  void testNameParentValueConstructor() {
    ObjCompAssembly *parent = new ObjCompAssembly("Parent");
    // name and parent
    ObjCompAssembly *q = new ObjCompAssembly("Child", parent);

    ParameterMap_sptr pmap(new ParameterMap());
    ObjCompAssembly pq(q, pmap.get());

    TS_ASSERT_EQUALS(pq.getName(), "Child");
    TS_ASSERT_EQUALS(pq.nelements(), 0);
    TS_ASSERT_THROWS(pq[0], std::runtime_error);
    // check the parent
    TS_ASSERT(pq.getParent());
    TS_ASSERT_EQUALS(pq.getParent()->getName(), parent->getName());

    TS_ASSERT_EQUALS(pq.getPos(), V3D(0, 0, 0));
    TS_ASSERT_EQUALS(pq.getRelativeRot(), Quat(1, 0, 0, 0));
    // as the parent is at 0,0,0 GetPos should equal getRelativePos
    TS_ASSERT_EQUALS(pq.getRelativePos(), pq.getPos());
    delete parent;
  }

  void testAdd() {
    ObjCompAssembly bank("BankName");
    Component *det1 = new ObjComponent("Det1Name");
    Component *det2 = new ObjComponent("Det2Name");
    Component *det3 = new ObjComponent("Det3Name");
    TS_ASSERT_EQUALS(bank.nelements(), 0);
    TS_ASSERT_THROWS(bank[0], std::runtime_error);
    bank.add(det1);
    bank.add(det2);
    bank.add(det3);

    ParameterMap_sptr pmap(new ParameterMap());
    ObjCompAssembly pbank(&bank, pmap.get());

    TS_ASSERT_EQUALS(pbank.nelements(), 3);
    boost::shared_ptr<IComponent> det1copy;
    det1copy = pbank[0];

    TS_ASSERT_EQUALS(det1->getName(), det1copy->getName());
    // show that they are the same object
    det1->setName("ChangedName");
    TS_ASSERT_EQUALS(det1->getName(), det1copy->getName());

    pmap->addV3D(det2, "pos", V3D(1, 1, 1));
    boost::shared_ptr<IComponent> det2copy;
    det2copy = pbank[1];
    TS_ASSERT_DIFFERS(det2->getPos(), det2copy->getPos());
  }

  void testGetParent() {
    Component parent("Parent", V3D(1, 1, 1), Quat(1, 1, 1, 1));

    ObjCompAssembly q("Child", &parent);

    ParameterMap_sptr pmap(new ParameterMap());
    ObjCompAssembly pq(&q, pmap.get());

    TS_ASSERT(pq.getParent());
    TS_ASSERT_EQUALS(pq.getParent()->getName(), parent.getName());
    TS_ASSERT_EQUALS(pq.getParent()->getPos(), V3D(1, 1, 1));
    TS_ASSERT_EQUALS(pq.getParent()->getRelativeRot(), Quat(1, 1, 1, 1));
  }

  void testType() {
    ObjCompAssembly comp("name");

    ParameterMap_sptr pmap(new ParameterMap());
    ObjCompAssembly pcomp(&comp, pmap.get());

    TS_ASSERT_EQUALS(pcomp.type(), "ObjCompAssembly");
  }
<<<<<<< HEAD
=======

  void testCreateOutlineCylinder() {
    std::stringstream obj_str;
    obj_str << "<cylinder id=\"stick\">";
    obj_str << "<centre-of-bottom-base ";
    obj_str << "x=\"0\" y=\"0\" z=\"0\" />";
    obj_str << "<axis x=\"0\" y=\"1\" z=\"0\" /> ";
    obj_str << "<radius val=\"0.1\" />";
    obj_str << "<height val=\"0.2\" />";
    obj_str << "</cylinder>";
    boost::shared_ptr<IObject> s =
        Mantid::Geometry::ShapeFactory().createShape(obj_str.str());

    ObjCompAssembly bank("BankName");
    Component *det1 = new ObjComponent("Det1Name", s);
    det1->setPos(V3D(0, -0.1, 0));
    Component *det2 = new ObjComponent("Det2Name", s);
    det2->setPos(V3D(0, 0.1, 0));
    Component *det3 = new ObjComponent("Det3Name", s);
    det3->setPos(V3D(0, 0.3, 0));

    bank.add(det1);
    bank.add(det2);
    bank.add(det3);

    boost::shared_ptr<IObject> shape = bank.createOutline();
    TS_ASSERT(shape);

    int otype;
    std::vector<V3D> vectors;
    double radius, height;
    shape->GetObjectGeom(otype, vectors, radius, height);

    TS_ASSERT_EQUALS(otype, 6);
    TS_ASSERT_EQUALS(radius, 0.1);
    TS_ASSERT_EQUALS(height, 0.6);

    ParameterMap_sptr pmap(new ParameterMap());
    boost::shared_ptr<ObjCompAssembly> pcomp(
        new ObjCompAssembly(&bank, pmap.get()));
    boost::shared_ptr<Component> ic =
        boost::dynamic_pointer_cast<Component>(pcomp);
    boost::shared_ptr<ICompAssembly> ica =
        boost::dynamic_pointer_cast<ICompAssembly>(ic);
  }
>>>>>>> 0f2c207c
};

#endif<|MERGE_RESOLUTION|>--- conflicted
+++ resolved
@@ -107,8 +107,6 @@
 
     TS_ASSERT_EQUALS(pcomp.type(), "ObjCompAssembly");
   }
-<<<<<<< HEAD
-=======
 
   void testCreateOutlineCylinder() {
     std::stringstream obj_str;
@@ -137,12 +135,12 @@
     boost::shared_ptr<IObject> shape = bank.createOutline();
     TS_ASSERT(shape);
 
-    int otype;
+    detail::ShapeInfo::GeometryShape otype;
     std::vector<V3D> vectors;
     double radius, height;
     shape->GetObjectGeom(otype, vectors, radius, height);
 
-    TS_ASSERT_EQUALS(otype, 6);
+    TS_ASSERT_EQUALS(otype, detail::ShapeInfo::GeometryShape::CONE);
     TS_ASSERT_EQUALS(radius, 0.1);
     TS_ASSERT_EQUALS(height, 0.6);
 
@@ -154,7 +152,6 @@
     boost::shared_ptr<ICompAssembly> ica =
         boost::dynamic_pointer_cast<ICompAssembly>(ic);
   }
->>>>>>> 0f2c207c
 };
 
 #endif
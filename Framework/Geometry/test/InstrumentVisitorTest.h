#ifndef MANTID_GEOMETRY_INSTRUMENTVISITORVISITORTEST_H_
#define MANTID_GEOMETRY_INSTRUMENTVISITORVISITORTEST_H_

#include <cxxtest/TestSuite.h>

#include "MantidBeamline/ComponentInfo.h"
#include "MantidBeamline/DetectorInfo.h"
#include "MantidGeometry/IComponent.h"
#include "MantidGeometry/Instrument/ComponentInfo.h"
#include "MantidGeometry/Instrument/Detector.h"
#include "MantidGeometry/Instrument/DetectorInfo.h"
#include "MantidGeometry/Instrument/InstrumentVisitor.h"
#include "MantidGeometry/Instrument/ParameterMap.h"
#include "MantidKernel/EigenConversionHelpers.h"
#include "MantidKernel/V3D.h"
#include "MantidTestHelpers/ComponentCreationHelper.h"
#include <algorithm>
#include <boost/make_shared.hpp>
#include <set>

using namespace Mantid::Geometry;
using Mantid::Kernel::V3D;
using namespace ComponentCreationHelper;
using Mantid::detid_t;

namespace {

boost::shared_ptr<const Instrument>
makeParameterized(boost::shared_ptr<const Instrument> baseInstrument) {
  return boost::make_shared<const Instrument>(
      baseInstrument, boost::make_shared<ParameterMap>());
}
} // namespace

class InstrumentVisitorTest : public CxxTest::TestSuite {
public:
  // This pair of boilerplate methods prevent the suite being created statically
  // This means the constructor isn't called when running other tests
  static InstrumentVisitorTest *createSuite() {
    return new InstrumentVisitorTest();
  }
  static void destroySuite(InstrumentVisitorTest *suite) { delete suite; }

  void test_visitor_basic_sanity_check() {

    // Create a very basic instrument to visit
    auto visitee = createMinimalInstrument(V3D(0, 0, 0) /*source pos*/,
                                           V3D(10, 0, 0) /*sample pos*/
                                           ,
                                           V3D(11, 0, 0) /*detector position*/);
    // Create the visitor.
    InstrumentVisitor visitor(visitee);
    // Visit everything
    visitee->registerContents(visitor);

    size_t expectedSize = 0;
    ++expectedSize; // source
    ++expectedSize; // sample
    ++expectedSize; // Detector
    ++expectedSize; // instrument

    TSM_ASSERT_EQUALS("Should have registered 4 components", visitor.size(),
                      expectedSize);
  }

  void test_visitor_purges_parameter_map_basic_check() {

    // Create a very basic instrument to visit
    auto visitee = createMinimalInstrument(V3D(0, 0, 0) /*source pos*/,
                                           V3D(10, 0, 0) /*sample pos*/,
                                           V3D(11, 0, 0) /*detector position*/);
    auto pmap = boost::make_shared<ParameterMap>();
    auto detector = visitee->getDetector(visitee->getDetectorIDs()[0]);
    pmap->addV3D(detector->getComponentID(), "pos",
                 Mantid::Kernel::V3D{12, 0, 0});
    pmap->addV3D(visitee->getComponentID(), "pos",
                 Mantid::Kernel::V3D{13, 0, 0});

    TS_ASSERT_EQUALS(pmap->size(), 2);

    // Create the visitor.
    InstrumentVisitor visitor(
        boost::make_shared<const Instrument>(visitee, pmap));

    // Visit everything. Purging should happen.
    visitor.walkInstrument();

    TSM_ASSERT_EQUALS("Detectors positions are purged by visitor at present",
                      pmap->size(), 0);
  }

  void test_visitor_purges_parameter_map_safely() {
    /* We need to check that the purging process does not actually result in
     *things
     * that are subsequently read being misoriented or mislocated.
     *
     * In detail: Purging must be depth-first because of the way that lower
     *level
     * components calculate their positions/rotations from their parents.
     */
    const V3D sourcePos(0, 0, 0);
    const V3D samplePos(10, 0, 0);
    const V3D detectorPos(11, 0, 0);
    // Create a very basic instrument to visit
    auto baseInstrument = ComponentCreationHelper::createMinimalInstrument(
        sourcePos, samplePos, detectorPos);
    auto paramMap = boost::make_shared<Mantid::Geometry::ParameterMap>();

    TSM_ASSERT_EQUALS("Expect 0 items in the parameter map to start with",
                      paramMap->size(), 0);
    auto source = baseInstrument->getComponentByName("source");
    const V3D newInstrumentPos(-10, 0, 0);
    paramMap->addV3D(baseInstrument.get(), "pos", newInstrumentPos);
    const V3D newSourcePos(-1, 0, 0);
    paramMap->addV3D(source.get(), "pos", newSourcePos - newInstrumentPos);

    // Test the moved things are where we expect them to be an that the
    // parameter map is populated.
    TSM_ASSERT_EQUALS("Expect 2 items in the parameter map", paramMap->size(),
                      2);

    paramMap->setInstrument(baseInstrument.get());

    TSM_ASSERT_EQUALS("Expect 0 items in the purged parameter map",
                      paramMap->size(), 0);

    auto parInstrument = boost::make_shared<Mantid::Geometry::Instrument>(
        baseInstrument, paramMap);
    TS_ASSERT_EQUALS(newSourcePos,
                     parInstrument->getComponentByName("source")->getPos());
    TS_ASSERT_EQUALS(newInstrumentPos, parInstrument->getPos());

    auto &compInfo = paramMap->componentInfo();
    TSM_ASSERT("Check source position",
               Mantid::Kernel::toVector3d(compInfo.position(1))
                   .isApprox(Mantid::Kernel::toVector3d(newSourcePos)));
    TSM_ASSERT("Check instrument position",
               Mantid::Kernel::toVector3d(compInfo.position(3))
                   .isApprox(Mantid::Kernel::toVector3d(newInstrumentPos)));
  }

  void test_visitor_detector_sanity_check() {

    // Create a very basic instrument to visit
    auto visitee = createMinimalInstrument(V3D(0, 0, 0) /*source pos*/,
                                           V3D(10, 0, 0) /*sample pos*/
                                           ,
                                           V3D(11, 0, 0) /*detector position*/);

    // Create the visitor.
    const size_t detectorIndex =
        0; // Internally we expect detector index to start at 0

    const size_t instrumentIndex = 3; // Instrument is always hightest index.

    InstrumentVisitor visitor(visitee);
    // Visit everything
    visitor.walkInstrument();

    auto compInfo = visitor.componentInfo();
    auto detInfo = visitor.detectorInfo();
    compInfo->setDetectorInfo(detInfo.get());
    detInfo->setComponentInfo(compInfo.get());

    TSM_ASSERT_EQUALS("Detector has parent of instrument",
                      compInfo->parent(detectorIndex), instrumentIndex);
    TSM_ASSERT_EQUALS("Instrument has single detector",
                      compInfo->detectorsInSubtree(instrumentIndex),
                      std::vector<size_t>{detectorIndex});
  }

  void test_visitor_component_check() {
    // Create a very basic instrument to visit
    auto visitee = createMinimalInstrument(V3D(0, 0, 0) /*source pos*/,
                                           V3D(10, 0, 0) /*sample pos*/
                                           ,
                                           V3D(11, 0, 0) /*detector position*/);

    InstrumentVisitor visitor(visitee);

    // Visit everything
    visitor.walkInstrument();

    std::set<Mantid::Geometry::ComponentID> componentIds(
        visitor.componentIds()->begin(), visitor.componentIds()->end());

    auto componentIdToIndexMap = visitor.componentIdToIndexMap();

    TSM_ASSERT_EQUALS("Expect 4 component Ids", componentIds.size(), 4);
    TSM_ASSERT_EQUALS("Expect 4 component Ids in map",
                      componentIdToIndexMap->size(), 4);

    TSM_ASSERT_EQUALS("Should contain the instrument id", 1,
                      componentIds.count(visitee->getComponentID()));
    TSM_ASSERT_EQUALS(
        "Should contain the sample id", 1,
        componentIds.count(visitee->getComponentByName("some-surface-holder")
                               ->getComponentID()));
    TSM_ASSERT_EQUALS("Should contain the source id", 1,
                      componentIds.count(visitee->getComponentByName("source")
                                             ->getComponentID()));

    auto detectorComponentId =
        visitee->getComponentByName("point-detector")->getComponentID();
    TSM_ASSERT_EQUALS("Should contain the detector id", 1,
                      componentIds.count(detectorComponentId));
    TSM_ASSERT_EQUALS(
        "Detectors are guaranteed to occupy the lowest component range",
        componentIdToIndexMap->at(detectorComponentId), 0);

    std::set<size_t> uniqueIndices;
    for (auto id : componentIds) {
      uniqueIndices.insert(componentIdToIndexMap->at(id));
    }
    TSM_ASSERT_EQUALS("We should have unique index values in our map",
                      uniqueIndices.size(), componentIds.size());
    TSM_ASSERT_EQUALS(
        "Indices are out of range",
        *std::max_element(uniqueIndices.begin(), uniqueIndices.end()),
        componentIds.size() - 1);
  }

  void test_visitor_detector_ranges_check() {
    // Create a very basic instrument to visit
    auto visitee = createMinimalInstrument(V3D(0, 0, 0) /*source pos*/,
                                           V3D(10, 0, 0) /*sample pos*/
                                           ,
                                           V3D(11, 0, 0) /*detector position*/);

    // Create the visitor.
    InstrumentVisitor visitor(visitee);

    // Visit everything
    visitor.walkInstrument();

    auto compInfo = visitor.componentInfo();
    auto detInfo = visitor.detectorInfo();
    compInfo->setDetectorInfo(detInfo.get());
    detInfo->setComponentInfo(compInfo.get());

    TS_ASSERT_EQUALS(compInfo->detectorsInSubtree(3), std::vector<size_t>{0});
  }

  void test_visitor_component_ranges_check() {
    // Create a very basic instrument to visit
    auto visitee = createMinimalInstrument(V3D(0, 0, 0) /*source pos*/,
                                           V3D(10, 0, 0) /*sample pos*/
                                           ,
                                           V3D(11, 0, 0) /*detector position*/);

    InstrumentVisitor visitor(makeParameterized(visitee));
    // Visit everything
    visitor.walkInstrument();

    auto compInfo = visitor.componentInfo();
    auto detInfo = visitor.detectorInfo();
    compInfo->setDetectorInfo(detInfo.get());
    detInfo->setComponentInfo(compInfo.get());

    TS_ASSERT_EQUALS(compInfo->size(), 4); // 4 components in total
    TS_ASSERT_EQUALS(detInfo->size(), 1);  // 1 component is a detector

    auto subTreeOfRoot = compInfo->componentsInSubtree(3);
    TS_ASSERT_EQUALS(
        std::set<size_t>(subTreeOfRoot.begin(), subTreeOfRoot.end()),
        (std::set<size_t>({0, 1, 2, 3})));

    auto subTreeOfNonRoot = compInfo->componentsInSubtree(1);
    TS_ASSERT_EQUALS(
        std::set<size_t>(subTreeOfNonRoot.begin(), subTreeOfNonRoot.end()),
        (std::set<size_t>({1})));
  }
  void test_visitor_collects_detector_id_to_index_mappings() {

    // Create a very basic instrument to visit
    auto visitee = createMinimalInstrument(V3D(0, 0, 0) /*source pos*/,
                                           V3D(10, 0, 0) /*sample pos*/
                                           ,
                                           V3D(11, 0, 0) /*detector position*/);

    InstrumentVisitor visitor(visitee);
    // Visit everything
    visitor.walkInstrument();

    TS_ASSERT_EQUALS(visitor.detectorIdToIndexMap()->size(), 1);
    TS_ASSERT_EQUALS(visitor.detectorIdToIndexMap()->at(1),
                     0); // ID 1 to index 0

    TS_ASSERT_EQUALS(visitor.detectorIds()->size(), 1);
    TS_ASSERT_EQUALS(visitor.detectorIds()->at(0), 1); // index 0 is ID 1
  }

  void test_visitation_of_rectangular_detector() {
    using Mantid::Beamline::ComponentType;
    // Need confidence that this works properly for RectangularDetectors
    const int nPixelsWide = 10; // Gives 10*10 detectors in total
    auto instrument = ComponentCreationHelper::createTestInstrumentRectangular(
        1 /*n banks*/, nPixelsWide, 1 /*sample-bank distance*/);
    InstrumentVisitor visitor(instrument);
    visitor.walkInstrument();

    auto wrappers =
        InstrumentVisitor::makeWrappers(*instrument, nullptr /*parameter map*/);
    auto compInfo = std::move(std::get<0>(wrappers));
    auto detInfo = std::move(std::get<1>(wrappers));

    TSM_ASSERT_EQUALS("Wrong number of detectors registered",
                      visitor.detectorIds()->size(), nPixelsWide * nPixelsWide);

    using Mantid::Beamline::ComponentType;

    const size_t bankIndex = compInfo->indexOfAny("bank1");
    TS_ASSERT_EQUALS(compInfo->componentType(bankIndex),
                     ComponentType::Rectangular); // Bank is rectangular
    TS_ASSERT_DIFFERS(
        compInfo->componentType(compInfo->source()),
        ComponentType::Rectangular); // Source is not a rectangular bank
    TS_ASSERT_DIFFERS(compInfo->componentType(0),
                      ComponentType::Rectangular); //  A detector is never a
                                                   //  bank, let alone a
                                                   //  detector
  }

  void test_visitation_of_non_rectangular_detectors() {
    using Mantid::Beamline::ComponentType;

    auto instrument =
        ComponentCreationHelper::createTestInstrumentCylindrical(1 /*n banks*/);
    auto wrappers =
        InstrumentVisitor::makeWrappers(*instrument, nullptr /*parameter map*/);
    auto compInfo = std::move(std::get<0>(wrappers));
    auto detInfo = std::move(std::get<1>(wrappers));

    // Nothing should be marked as a rectangular bank
    for (size_t index = 0; index < compInfo->size(); ++index) {
      TS_ASSERT(compInfo->componentType(index) != ComponentType::Rectangular);
    }
  }

  void test_parent_indices() {

    const int nPixelsWide = 10; // Gives 10*10 detectors in total
    auto instrument = ComponentCreationHelper::createTestInstrumentRectangular(
        1 /*n banks*/, nPixelsWide, 1 /*sample-bank distance*/);

    InstrumentVisitor visitor(instrument);

    // Visit everything
    visitor.walkInstrument();

    auto compInfo = visitor.componentInfo();
    auto detInfo = visitor.detectorInfo();
    compInfo->setDetectorInfo(detInfo.get());
    detInfo->setComponentInfo(compInfo.get());

    TS_ASSERT_EQUALS(compInfo->parent(compInfo->source()), compInfo->root());
    TS_ASSERT_EQUALS(compInfo->parent(compInfo->sample()), compInfo->root());
    TS_ASSERT_EQUALS(compInfo->parent(compInfo->root()), compInfo->root());
  }

  void test_shapes() {

    const int nPixelsWide = 10; // Gives 10*10 detectors in total
    auto instrument = ComponentCreationHelper::createTestInstrumentRectangular(
        1 /*n banks*/, nPixelsWide, 1 /*sample-bank distance*/);

    // Visit everything
    auto wrappers =
        InstrumentVisitor::makeWrappers(*instrument, nullptr /*parameter map*/);
    auto componentInfo = std::move(std::get<0>(wrappers));

    // Instrument
    const auto &instrumentShape = componentInfo->shape(componentInfo->root());
    TSM_ASSERT("CompAssemblies should have no shape",
               !instrumentShape.hasValidShape());
    // Bank 1
    const auto &subAssemblyShape =
        componentInfo->shape(componentInfo->root() - 3);
    TSM_ASSERT("CompAssemblies should have no shape",
               !subAssemblyShape.hasValidShape());
    const auto &detectorShape =
        componentInfo->shape(0 /*Is a detector index!*/);
    TSM_ASSERT("Detectors should have a shape", detectorShape.hasValidShape());

    // Check shapes are re-used as expected
    TSM_ASSERT_EQUALS("Shape object should be reused", &instrumentShape,
                      &subAssemblyShape);
    TSM_ASSERT_EQUALS("Shape object should be reused", &detectorShape,
                      &componentInfo->shape(1 /*another detector*/));
  }

  void test_names() {

    const int nPixelsWide = 10; // Gives 10*10 detectors in total
    auto instrument = ComponentCreationHelper::createTestInstrumentRectangular(
        1 /*n banks*/, nPixelsWide, 1 /*sample-bank distance*/);

    // Visit everything
    auto wrappers =
        InstrumentVisitor::makeWrappers(*instrument, nullptr /*parameter map*/);
    auto componentInfo = std::move(std::get<0>(wrappers));

    // Check root name
    TS_ASSERT_EQUALS("basic_rect", componentInfo->name(componentInfo->root()));
    // Backward check that we get the right index
<<<<<<< HEAD
    TS_ASSERT_EQUALS(componentInfo->indexOf("basic_rect"),
=======
    TS_ASSERT_EQUALS(componentInfo->indexOfAny("basic_rect"),
>>>>>>> 10b02868
                     componentInfo->root());

    // Check all names are the same in old instrument and component info
    for (size_t index = 0; index < componentInfo->size(); ++index) {
      TS_ASSERT_EQUALS(componentInfo->componentID(index)->getName(),
                       componentInfo->name(index));
    }
  }

  void test_purge_scale_factors() {

    // Create a very basic instrument to visit
    auto visitee = createMinimalInstrument(V3D(0, 0, 0) /*source pos*/,
                                           V3D(10, 0, 0) /*sample pos*/,
                                           V3D(11, 0, 0) /*detector position*/);
    auto pmap = boost::make_shared<ParameterMap>();
    auto detector = visitee->getDetector(visitee->getDetectorIDs()[0]);
    // Add a scale factor for the detector

    Mantid::Kernel::V3D detScaling{2, 2, 2};
    pmap->addV3D(detector->getComponentID(), ParameterMap::scale(), detScaling);
    // Add as scale factor for the instrument
    Mantid::Kernel::V3D instrScaling{3, 3, 3};
    pmap->addV3D(visitee->getComponentID(), ParameterMap::scale(),
                 instrScaling);
    // Sanity check inputs
    TS_ASSERT_EQUALS(pmap->size(), 2);

    auto wrappers = InstrumentVisitor::makeWrappers(*visitee, pmap.get());

    TSM_ASSERT_EQUALS("Detectors positions are purged by visitor at present",
                      pmap->size(), 0);

    auto compInfo = std::move(std::get<0>(wrappers));
    TS_ASSERT_EQUALS(detScaling, compInfo->scaleFactor(0));
    TS_ASSERT_EQUALS(instrScaling, compInfo->scaleFactor(compInfo->root()));
  }
};

class InstrumentVisitorTestPerformance : public CxxTest::TestSuite {
private:
  const int m_nPixels = 1000;
  boost::shared_ptr<const Mantid::Geometry::Instrument> m_instrument;

public:
  // This pair of boilerplate methods prevent the suite being created statically
  // This means the constructor isn't called when running other tests
  static InstrumentVisitorTestPerformance *createSuite() {
    return new InstrumentVisitorTestPerformance();
  }
  static void destroySuite(InstrumentVisitorTestPerformance *suite) {
    delete suite;
  }

  InstrumentVisitorTestPerformance() {
    m_instrument = makeParameterized(
        ComponentCreationHelper::createTestInstrumentRectangular(
            1 /*n banks*/, m_nPixels, 1 /*sample-bank distance*/));
  }

  void test_process_rectangular_instrument() {
    InstrumentVisitor visitor(m_instrument);
    visitor.walkInstrument();
    TS_ASSERT(visitor.size() >= size_t(m_nPixels * m_nPixels));
  }
};
#endif /* MANTID_API_INSTRUMENTVISITORVISITORTEST_H_ */<|MERGE_RESOLUTION|>--- conflicted
+++ resolved
@@ -403,11 +403,7 @@
     // Check root name
     TS_ASSERT_EQUALS("basic_rect", componentInfo->name(componentInfo->root()));
     // Backward check that we get the right index
-<<<<<<< HEAD
-    TS_ASSERT_EQUALS(componentInfo->indexOf("basic_rect"),
-=======
     TS_ASSERT_EQUALS(componentInfo->indexOfAny("basic_rect"),
->>>>>>> 10b02868
                      componentInfo->root());
 
     // Check all names are the same in old instrument and component info

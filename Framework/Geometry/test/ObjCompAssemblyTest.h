#ifndef MANTID_TESTObjObjCompAssembly__
#define MANTID_TESTObjObjCompAssembly__

#include <cxxtest/TestSuite.h>
#include <cmath>
#include <string>
#include "MantidGeometry/Instrument/ObjCompAssembly.h"
#include "MantidKernel/V3D.h"
#include "MantidKernel/Quat.h"
#include "MantidGeometry/Objects/ShapeFactory.h"
#include "MantidGeometry/Objects/CSGObject.h"
#include "MantidKernel/Exception.h"

using namespace Mantid::Geometry;
using Mantid::Kernel::V3D;
using Mantid::Kernel::Quat;

class ObjCompAssemblyTest : public CxxTest::TestSuite {
public:
  void testNameValueConstructor() {
    ObjCompAssembly q("Name");
    TS_ASSERT_EQUALS(q.nelements(), 0);
    TS_ASSERT_THROWS(q[0], std::runtime_error);

    TS_ASSERT_EQUALS(q.getName(), "Name");
    TS_ASSERT(!q.getParent());
    TS_ASSERT_EQUALS(q.getRelativePos(), V3D(0, 0, 0));
    TS_ASSERT_EQUALS(q.getRelativeRot(), Quat(1, 0, 0, 0));
    // as there is no parent GetPos should equal getRelativePos
    TS_ASSERT_EQUALS(q.getRelativePos(), q.getPos());
  }

  void testNameParentValueConstructor() {
    ObjCompAssembly *parent = new ObjCompAssembly("Parent");
    // name and parent
    ObjCompAssembly *q = new ObjCompAssembly("Child", parent);
    TS_ASSERT_EQUALS(q->getName(), "Child");
    TS_ASSERT_EQUALS(q->nelements(), 0);
    TS_ASSERT_THROWS((*q)[0], std::runtime_error);
    // check the parent
    TS_ASSERT(q->getParent());
    TS_ASSERT_EQUALS(q->getParent()->getName(), parent->getName());

    TS_ASSERT_EQUALS(q->getPos(), V3D(0, 0, 0));
    TS_ASSERT_EQUALS(q->getRelativeRot(), Quat(1, 0, 0, 0));
    // as the parent is at 0,0,0 GetPos should equal getRelativePos
    TS_ASSERT_EQUALS(q->getRelativePos(), q->getPos());
    delete parent;
  }

  void testAddBad() {
    ObjCompAssembly bank("BankName");
    Component det1("Det1Name");
    TS_ASSERT_THROWS(bank.add(&det1),
                     Mantid::Kernel::Exception::InstrumentDefinitionError);
  }

  void testAdd() {
    ObjCompAssembly bank("BankName");
    Component *det1 = new ObjComponent("Det1Name");
    Component *det2 = new ObjComponent("Det2Name");
    Component *det3 = new ObjComponent("Det3Name");
    TS_ASSERT_EQUALS(bank.nelements(), 0);
    TS_ASSERT_THROWS(bank[0], std::runtime_error);
    bank.add(det1);
    bank.add(det2);
    bank.add(det3);
    TS_ASSERT_EQUALS(bank.nelements(), 3);
    boost::shared_ptr<IComponent> det1copy;
    TS_ASSERT_THROWS_NOTHING(det1copy = bank[0]);
    TS_ASSERT_EQUALS(det1->getName(), det1copy->getName());
    // show that they are the same object
    det1->setName("ChangedName");
    TS_ASSERT_EQUALS(det1->getName(), det1copy->getName());
  }

  void testAddCopy() {
    ObjCompAssembly bank("BankName");
    ObjComponent det1("Det1Name");
    ObjComponent det2("Det2Name");
    ObjComponent det3("Det3Name");
    TS_ASSERT_EQUALS(bank.nelements(), 0);
    TS_ASSERT_THROWS(bank[0], std::runtime_error);
    bank.addCopy(&det1);
    bank.addCopy(&det2);
    bank.addCopy(&det3, "ChangedDet3Name");
    TS_ASSERT_EQUALS(bank.nelements(), 3);
    boost::shared_ptr<IComponent> detcopy;
    TS_ASSERT_THROWS_NOTHING(detcopy = bank[0]);
    TS_ASSERT_EQUALS(det1.getName(), detcopy->getName());
    // show that they are NOT the same object
    det1.setName("ChangedName");
    TS_ASSERT_DIFFERS(det1.getName(), detcopy->getName());

    // check out the in process rename made to det3 on input
    TS_ASSERT_THROWS_NOTHING(detcopy = bank[0]);
    TS_ASSERT_DIFFERS(det1.getName(), detcopy->getName());
  }

  void testCopyConstructor() {
    Component *parent = new Component("Parent", V3D(1, 1, 1));
    // name and parent
    ObjCompAssembly q("Child", parent);
    q.setPos(V3D(5, 6, 7));
    q.setRot(Quat(1, 1, 1, 1));
    ObjComponent gc1("Grandchild1");
    q.addCopy(&gc1);
    ObjComponent *gc2 = new ObjComponent("Grandchild2");
    q.add(gc2);
    ObjComponent gc3("Grandchild3");
    q.addCopy(&gc3);
    TS_ASSERT_EQUALS(q.nelements(), 3);
    ObjCompAssembly copy = q;
    TS_ASSERT_EQUALS(q.getName(), copy.getName());
    TS_ASSERT_EQUALS(q.getParent()->getName(), copy.getParent()->getName());
    TS_ASSERT_EQUALS(q.nelements(), copy.nelements());
    TS_ASSERT_EQUALS(q[0]->getName(), copy[0]->getName());
    TS_ASSERT_EQUALS(q[2]->getName(), copy[2]->getName());
    TS_ASSERT_EQUALS(q.getRelativePos(), copy.getRelativePos());
    TS_ASSERT_EQUALS(q.getPos(), copy.getPos());
    TS_ASSERT_EQUALS(q.getRelativeRot(), copy.getRelativeRot());
    delete parent;
  }

  void testClone() {
    Component *parent = new Component("Parent", V3D(1, 1, 1));
    // name and parent
    ObjCompAssembly q("Child", parent);
    q.setPos(V3D(5, 6, 7));
    q.setRot(Quat(1, 1, 1, 1));
    ObjComponent gc1("Grandchild1");
    q.addCopy(&gc1);
    ObjComponent *gc2 = new ObjComponent("Grandchild2");
    q.add(gc2);
    ObjComponent gc3("Grandchild3");
    q.addCopy(&gc3);
    TS_ASSERT_EQUALS(q.nelements(), 3);
    IComponent *copyAsComponent = q.clone();
    ObjCompAssembly *copy = dynamic_cast<ObjCompAssembly *>(copyAsComponent);
    TS_ASSERT_EQUALS(q.getName(), copy->getName());
    TS_ASSERT_EQUALS(q.getParent()->getName(), copy->getParent()->getName());
    TS_ASSERT_EQUALS(q.nelements(), copy->nelements());
    TS_ASSERT_EQUALS(q[0]->getName(), (*copy)[0]->getName());
    TS_ASSERT_EQUALS(q[2]->getName(), (*copy)[2]->getName());
    TS_ASSERT_EQUALS(q.getRelativePos(), copy->getRelativePos());
    TS_ASSERT_EQUALS(q.getPos(), copy->getPos());
    TS_ASSERT_EQUALS(q.getRelativeRot(), copy->getRelativeRot());
    delete copyAsComponent;
    delete parent;
  }

  void testGetParent() {
    Component parent("Parent", V3D(1, 1, 1), Quat(1, 1, 1, 1));

    ObjCompAssembly q("Child", &parent);

    TS_ASSERT(q.getParent());
    TS_ASSERT_EQUALS(q.getParent()->getName(), parent.getName());
    TS_ASSERT_EQUALS(q.getParent()->getPos(), V3D(1, 1, 1));
    TS_ASSERT_EQUALS(q.getParent()->getRelativeRot(), Quat(1, 1, 1, 1));
  }

  void testSetParent() {
    Component parent("Parent", V3D(1, 1, 1));
    Component parent2("Parent2", V3D(10, 10, 10));

    ObjCompAssembly q("Child", &parent);
    q.setPos(V3D(5, 6, 7));
    q.setRot(Quat(1, 0, 0, 0));
    TS_ASSERT_EQUALS(q.getParent()->getName(), parent.getName());
    TS_ASSERT_EQUALS(q.getPos(), V3D(6, 7, 8));
    q.setParent(&parent2);
    TS_ASSERT_DIFFERS(q.getParent()->getName(), parent.getName());
    TS_ASSERT_EQUALS(q.getParent()->getName(), parent2.getName());
    // check that the absolute pos has moved
    TS_ASSERT_EQUALS(q.getPos(), V3D(15, 16, 17));
  }

  void t1estSetName() {
    ObjCompAssembly q("fred");
    TS_ASSERT_EQUALS(q.getName(), "fred");
    q.setName("bertie");
    TS_ASSERT_EQUALS(q.getName(), "bertie");
  }

  void testSetPos() {
    V3D pos1(0, 0, 0);
    V3D pos2(5, 6, 7);
    V3D pos3(-999999, 999999, 999999);
    V3D pos4(0.31, -0.000000000000000001, 999999999999.8);
    ObjCompAssembly q("testSetPos");
    q.setPos(pos1);
    TS_ASSERT_EQUALS(q.getPos(), pos1);
    q.setPos(pos2);
    TS_ASSERT_EQUALS(q.getPos(), pos2);
    q.setPos(pos3);
    TS_ASSERT_EQUALS(q.getPos(), pos3);
    q.setPos(pos4.X(), pos4.Y(), pos4.Z());
    TS_ASSERT_EQUALS(q.getPos(), pos4);
  }

  void testSetRot() {
    Quat rot1(1, 0, 0, 0);
    Quat rot2(-1, 0.01, -0.01, 9999);
    Quat rot3(-999999, 999999, 999999, -9999999);
    ObjCompAssembly q("testSetRot");
    q.setPos(V3D(1, 1, 1));
    q.setRot(rot1);
    TS_ASSERT_EQUALS(q.getRelativeRot(), rot1);
    q.setRot(rot2);
    TS_ASSERT_EQUALS(q.getRelativeRot(), rot2);
    q.setRot(rot3);
    TS_ASSERT_EQUALS(q.getRelativeRot(), rot3);
  }

  //  void testCopyRot() //CopyRot is unused
  //  {
  //    Quat rot1(1, 0, 0, 0);
  //    Quat rot2(-1, 0.01, -0.01, 9999);
  //    ObjCompAssembly p("testSetRot");
  //    p.setPos(V3D(1, 1, 1));
  //    p.setRot(rot1);
  //    ObjCompAssembly q("testCopyRot2");
  //    q.setPos(V3D(2, 2, 2));
  //    q.setRot(rot2);
  //    TS_ASSERT_EQUALS(p.getRelativeRot(), rot1);
  //    TS_ASSERT_EQUALS(q.getRelativeRot(), rot2);
  //    q.copyRot(p);
  //    TS_ASSERT_EQUALS(p.getRelativeRot(), rot1);
  //    TS_ASSERT_EQUALS(q.getRelativeRot(), rot1);
  //    //check it just copied the rotation and not everything else
  //    TS_ASSERT_EQUALS(q.getPos(), V3D(2, 2, 2));
  //    TS_ASSERT_EQUALS(q.getName(), "testCopyRot2");
  //  }

  void testTranslate() {
    V3D pos1(1, 1, 1);
    V3D translate1(5, 6, 7);
    V3D pos2(6, 7, 8);
    V3D translate2(-16, -17, -18);
    V3D pos3(-10, -10, -10);

    ObjCompAssembly q("testTranslate");
    q.setPos(pos1);
    TS_ASSERT_EQUALS(q.getPos(), pos1);
    q.translate(translate1);
    TS_ASSERT_EQUALS(q.getPos(), pos2);
    q.translate(translate2.X(), translate2.Y(), translate2.Z());
    TS_ASSERT_EQUALS(q.getPos(), pos3);
  }

  void testRelativeTranslate() {
    V3D parentPos(100, 100, 100);
    V3D pos1(1, 1, 1);
    V3D translate1(5, 6, 7);
    V3D pos2(6, 7, 8);
    V3D translate2(-16, -17, -18);
    V3D pos3(-10, -10, -10);

    ObjCompAssembly *parent = new ObjCompAssembly("testTranslate");
    parent->setPos(parentPos);
    ObjCompAssembly *child = new ObjCompAssembly("testTranslate", parent);
    child->setPos(pos1);
    TS_ASSERT_EQUALS(child->getPos(), pos1 + parentPos);
    TS_ASSERT_EQUALS(child->getRelativePos(), pos1);
    child->translate(translate1);
    TS_ASSERT_EQUALS(child->getPos(), pos2 + parentPos);
    TS_ASSERT_EQUALS(child->getRelativePos(), pos2);
    child->translate(translate2.X(), translate2.Y(), translate2.Z());
    TS_ASSERT_EQUALS(child->getPos(), pos3 + parentPos);
    TS_ASSERT_EQUALS(child->getRelativePos(), pos3);
    delete parent;
  }

  void testRotate() {
    Quat rot1(1, 1, 1, 1);
    Quat rot2(-1, 2, 1, 3);
    ObjCompAssembly comp("testSetRot");
    comp.setPos(V3D(1, 1, 1));
    comp.setRot(rot1);
    TS_ASSERT_EQUALS(comp.getRelativeRot(), rot1);
    comp.rotate(rot2);
    TS_ASSERT_EQUALS(comp.getRelativeRot(), rot1 * rot2);
  }

  void testRelativeRotate() {
    Quat rot1(1, 1, 1, 1);
    Quat rot2(-1, 2, 1, 3);
    Quat parentRot(90.0, V3D(0, 0, 1));
    ObjCompAssembly comp("testSetRot");
    comp.setPos(V3D(1, 1, 1));
    comp.setRot(rot1);
    TS_ASSERT_EQUALS(comp.getRelativeRot(), rot1);
    comp.rotate(rot2);
    TS_ASSERT_EQUALS(comp.getRelativeRot(), rot1 * rot2);
    // Get the location of the ObjCompAssembly
    V3D beforeParentPos = comp.getPos();
    // assign a parent
    Component parent("parent", V3D(0, 0, 0), parentRot);
    comp.setParent(&parent);
    // check relative values have not moved
    TS_ASSERT_EQUALS(comp.getRelativeRot(), rot1 * rot2);
    TS_ASSERT_EQUALS(comp.getRelativePos(), beforeParentPos);
    // but the absolute pos should have changed due to the parents roatation
    // (the parent is centered on the origin)
    TS_ASSERT_DIFFERS(comp.getPos(), beforeParentPos);
    TS_ASSERT_EQUALS(comp.getPos(), V3D(-1, 1, 1));
  }

  void testGetDistance() {
    V3D origin(0, 0, 0);
    V3D pos1(10, 0, 0);
    V3D pos2(0, -10, 0);
    V3D pos3(0, 3, 4);
    V3D pos4(-10, -10, -10);

    ObjCompAssembly compOrigin("origin");
    compOrigin.setPos(origin);
    ObjCompAssembly comp1("comp1");
    comp1.setPos(pos1);
    Component comp2("comp2", pos2);
    Component comp3("comp3", pos3);
    Component comp4("comp4", pos4);
    TS_ASSERT_EQUALS(compOrigin.getDistance(comp1), 10);
    TS_ASSERT_EQUALS(compOrigin.getDistance(comp2), 10);
    TS_ASSERT_EQUALS(compOrigin.getDistance(comp3), 5);
    TS_ASSERT_DELTA(compOrigin.getDistance(comp4), 17.3205, 0.001);
    TS_ASSERT_DELTA(comp1.getDistance(comp2), 14.1421, 0.001);
  }

  void testType() {
    ObjCompAssembly comp("name");
    TS_ASSERT_EQUALS(comp.type(), "ObjCompAssembly");
  }

<<<<<<< HEAD
=======
  void testCreateOutlineCylinder() {
    std::stringstream obj_str;
    obj_str << "<cylinder id=\"stick\">";
    obj_str << "<centre-of-bottom-base ";
    obj_str << "x=\"0\" y=\"0\" z=\"0\" />";
    obj_str << "<axis x=\"0\" y=\"1\" z=\"0\" /> ";
    obj_str << "<radius val=\"0.1\" />";
    obj_str << "<height val=\"0.2\" />";
    obj_str << "</cylinder>";
    auto s = Mantid::Geometry::ShapeFactory().createShape(obj_str.str());

    ObjCompAssembly bank("BankName");
    Component *det1 = new ObjComponent("Det1Name", s);
    det1->setPos(V3D(0, -0.1, 0));
    Component *det2 = new ObjComponent("Det2Name", s);
    det2->setPos(V3D(0, 0.1, 0));
    Component *det3 = new ObjComponent("Det3Name", s);
    det3->setPos(V3D(0, 0.3, 0));

    bank.add(det1);
    bank.add(det2);
    bank.add(det3);

    boost::shared_ptr<IObject> shape = bank.createOutline();
    TS_ASSERT(shape);

    int otype;
    std::vector<V3D> vectors;
    double radius, height;
    shape->GetObjectGeom(otype, vectors, radius, height);

    TS_ASSERT_EQUALS(otype, 6);
    TS_ASSERT_EQUALS(radius, 0.1);
    TS_ASSERT_EQUALS(height, 0.6);
  }

>>>>>>> 0f2c207c
  void test_fail_CreateOutline_for_wrong_component_type() {
    std::stringstream obj_str;
    obj_str << "<segmented-cylinder id=\"stick\">";
    obj_str << "<centre-of-bottom-base ";
    obj_str << "x=\"0\" y=\"0\" z=\"0\" />";
    obj_str << "<axis x=\"0\" y=\"1\" z=\"0\" /> ";
    obj_str << "<radius val=\"0.1\" />";
    obj_str << "<height val=\"0.2\" />";
    obj_str << "</segmented-cylinder>";
    auto s = Mantid::Geometry::ShapeFactory().createShape(obj_str.str());

    ObjCompAssembly bank("BankName");
    Component *det1 = new ObjComponent("Det1Name", s);
    det1->setPos(V3D(0, -0.1, 0));
    Component *det2 = new ObjComponent("Det2Name", s);
    det2->setPos(V3D(0, 0.1, 0));
    Component *det3 = new ObjComponent("Det3Name", s);
    det3->setPos(V3D(0, 0.3, 0));

    bank.add(det1);
    bank.add(det2);
    bank.add(det3);

    TS_ASSERT_THROWS(boost::shared_ptr<IObject> shape = bank.createOutline(),
                     std::runtime_error);
  }
};

#endif<|MERGE_RESOLUTION|>--- conflicted
+++ resolved
@@ -333,8 +333,6 @@
     TS_ASSERT_EQUALS(comp.type(), "ObjCompAssembly");
   }
 
-<<<<<<< HEAD
-=======
   void testCreateOutlineCylinder() {
     std::stringstream obj_str;
     obj_str << "<cylinder id=\"stick\">";
@@ -361,17 +359,16 @@
     boost::shared_ptr<IObject> shape = bank.createOutline();
     TS_ASSERT(shape);
 
-    int otype;
+    detail::ShapeInfo::GeometryShape otype;
     std::vector<V3D> vectors;
     double radius, height;
     shape->GetObjectGeom(otype, vectors, radius, height);
 
-    TS_ASSERT_EQUALS(otype, 6);
+    TS_ASSERT_EQUALS(otype, detail::ShapeInfo::GeometryShape::CONE);
     TS_ASSERT_EQUALS(radius, 0.1);
     TS_ASSERT_EQUALS(height, 0.6);
   }
 
->>>>>>> 0f2c207c
   void test_fail_CreateOutline_for_wrong_component_type() {
     std::stringstream obj_str;
     obj_str << "<segmented-cylinder id=\"stick\">";

#ifndef INSTRUMENTTEST_H_
#define INSTRUMENTTEST_H_

#include "MantidGeometry/Instrument.h"
#include "MantidKernel/EigenConversionHelpers.h"
#include "MantidKernel/Exception.h"
#include "MantidTestHelpers/ComponentCreationHelper.h"
#include "MantidGeometry/Instrument/DetectorGroup.h"
#include "MantidGeometry/Instrument/RectangularDetector.h"
#include <cxxtest/TestSuite.h>
#include "MantidKernel/DateAndTime.h"
#include "MantidGeometry/Instrument/ParameterMap.h"
#include "MantidBeamline/DetectorInfo.h"
#include <boost/make_shared.hpp>

using namespace Mantid;
using namespace Mantid::Kernel;
using namespace Mantid::Geometry;

namespace {
boost::shared_ptr<Beamline::DetectorInfo>
makeDetectorInfo(const Instrument &instrument) {
  const auto numDets = instrument.getNumberDetectors();
  std::vector<size_t> monitors;
  for (size_t i = 0; i < numDets; ++i)
    if (instrument.isMonitorViaIndex(i))
      monitors.push_back(i);
  std::vector<Eigen::Vector3d> positions;
  std::vector<Eigen::Quaterniond> rotations;
  const auto &detIDs = instrument.getDetectorIDs();
  for (const auto &id : detIDs) {
    const auto &det = instrument.getDetector(id);
    const auto &pos = det->getPos();
    positions.emplace_back(pos[0], pos[1], pos[2]);
    const auto &rot = det->getRotation();
    rotations.emplace_back(rot.real(), rot.imagI(), rot.imagJ(), rot.imagK());
  }
  return boost::make_shared<Beamline::DetectorInfo>(
      std::move(positions), std::move(rotations), monitors);
}
}

class InstrumentTest : public CxxTest::TestSuite {
public:
  // This pair of boilerplate methods prevent the suite being created statically
  // This means the constructor isn't called when running other tests
  static InstrumentTest *createSuite() { return new InstrumentTest(); }
  static void destroySuite(InstrumentTest *suite) { delete suite; }

  InstrumentTest() {
    instrument.setName("TestInst");
    ObjComponent *source = new ObjComponent("source");
    source->setPos(0.0, 0.0, -10.0);
    instrument.add(source);
    instrument.markAsSource(source);
    ObjComponent *sample = new ObjComponent("sample");
    instrument.add(sample);
    instrument.markAsSamplePos(sample);
    det = new Detector("det1", 1, 0);
    det->setPos(1.0, 0.0, 0.0);
    instrument.add(det);
    instrument.markAsDetector(det);
    det2 = new Detector("det2", 10, 0);
    det2->setPos(0.0, 1.0, 0.0);
    instrument.add(det2);
    instrument.markAsDetector(det2);
    det3 = new Detector("det3", 11, 0);
    det->setPos(0.0, 0.0, 1.0);
    instrument.add(det3);
    instrument.markAsMonitor(det3);

    // instrument.setDefaultViewAxis("X-");
    instrument.getLogfileCache().insert(
        std::make_pair(std::make_pair("apple", det3),
                       boost::shared_ptr<XMLInstrumentParameter>()));
    instrument.getLogfileUnit()["banana"] = "yellow";
  }

  void testType() { TS_ASSERT_EQUALS(instrument.type(), "Instrument"); }

  void testConstructor() {
    Instrument i;
    TS_ASSERT(!i.getSource());
    TS_ASSERT(!i.getSample());
    TS_ASSERT(!i.isParametrized());
    TS_ASSERT_THROWS(i.baseInstrument(), std::runtime_error);
    TS_ASSERT_THROWS(i.getParameterMap(), std::runtime_error);

    Instrument ii("anInstrument");
    TS_ASSERT(!ii.getSource());
    TS_ASSERT(!ii.getSample());
    TS_ASSERT_EQUALS(ii.getName(), "anInstrument");
  }

  void testCopyConstructor() {
    Instrument i = instrument;
    TS_ASSERT_EQUALS(i.getName(), instrument.getName());
    TS_ASSERT_EQUALS(i.nelements(), instrument.nelements());
    TS_ASSERT_EQUALS(i.getLogfileCache(), instrument.getLogfileCache());
    TS_ASSERT_EQUALS(i.getLogfileUnit(), instrument.getLogfileUnit());
    TS_ASSERT_EQUALS(i.getMonitors(), instrument.getMonitors());
    TS_ASSERT_EQUALS(i.getDefaultView(), instrument.getDefaultView());
    TS_ASSERT_EQUALS(i.getDefaultAxis(), instrument.getDefaultAxis());
    // Should not be parameterized - there's a different constructor for that
    TS_ASSERT_THROWS(i.baseInstrument(), std::runtime_error);
    TS_ASSERT_THROWS(i.getParameterMap(), std::runtime_error);
    TS_ASSERT_EQUALS(i.getValidFromDate(), instrument.getValidFromDate());
    TS_ASSERT_EQUALS(i.getValidToDate(), instrument.getValidToDate());

    // Check source and sample copied correctly, but different objects
    TS_ASSERT_EQUALS(i.getSource()->getName(),
                     instrument.getSource()->getName());
    TS_ASSERT_EQUALS(i.getSource()->getPos(), instrument.getSource()->getPos());
    TS_ASSERT_DIFFERS(i.getSource(), instrument.getSource());
    TS_ASSERT_EQUALS(i.getSample()->getName(),
                     instrument.getSample()->getName());
    TS_ASSERT_EQUALS(i.getSample()->getPos(), instrument.getSample()->getPos());
    TS_ASSERT_DIFFERS(i.getSample(), instrument.getSample());

    // Ditto for the detectors
    detid2det_map origMap, copyMap;
    instrument.getDetectors(origMap);
    i.getDetectors(copyMap);
    TS_ASSERT_EQUALS(copyMap.size(), origMap.size());
    detid2det_map::const_iterator origIt = origMap.begin();
    detid2det_map::const_iterator copyIt = copyMap.begin();
    for (; origIt != origMap.end(); ++origIt, ++copyIt) {
      TS_ASSERT_EQUALS(copyIt->first, origIt->first);
      TS_ASSERT_DIFFERS(copyIt->second.get(), origIt->second.get());
      TS_ASSERT_EQUALS(copyIt->second->getName(), origIt->second->getName());
      TS_ASSERT_EQUALS(copyIt->second->getPos(), origIt->second->getPos());
    }
  }

  void testClone() {
    Instrument *instr = new Instrument("Inst");
    instr->setDefaultViewAxis("Y");
    IComponent *inst = instr;
    IComponent *copy(NULL);
    TS_ASSERT_THROWS_NOTHING(copy = inst->clone());
    TS_ASSERT_DIFFERS(&*copy, &*inst);
    TS_ASSERT_EQUALS(copy->getName(), inst->getName());
    Instrument *copyI = dynamic_cast<Instrument *>(copy);
    TS_ASSERT(copyI);
    TS_ASSERT_EQUALS(instr->getDefaultView(), copyI->getDefaultView());
    TS_ASSERT_EQUALS(instr->getDefaultAxis(), copyI->getDefaultAxis());
    delete instr;
    delete copy;
  }

  void testSource() {
    Instrument i;
    TS_ASSERT(!i.getSource());
    ObjComponent *s = new ObjComponent("");
    // Cannot have an unnamed source
    TS_ASSERT_THROWS(i.markAsSource(s), Exception::InstrumentDefinitionError);
    s->setName("source");
    TS_ASSERT_THROWS_NOTHING(i.markAsSource(s));
    TS_ASSERT_EQUALS(i.getSource().get(), s);
    ObjComponent *ss = new ObjComponent("source2");
    // Trying to add source a second time does nothing
    TS_ASSERT_THROWS_NOTHING(i.markAsSource(ss));
    TS_ASSERT_EQUALS(i.getSource().get(), s);
    delete s;
    delete ss;
  }

  void test_Marking_Chopper_Point_Without_Defined_Source_Throws_Exception() {
    Instrument instr;
    const ObjComponent *chopper = new ObjComponent("chopper1");
    TS_ASSERT_THROWS(instr.markAsChopperPoint(chopper),
                     Mantid::Kernel::Exception::InstrumentDefinitionError);
    delete chopper;
  }

  void test_Marking_Chopper_With_Name_As_Chopper_Succeeds() {
    Instrument_sptr instr = createInstrumentWithSource();
    const ObjComponent *chopper = new ObjComponent("chopper1");
    TS_ASSERT_THROWS_NOTHING(instr->markAsChopperPoint(chopper));
    delete chopper; // It was not added to the assembly
  }

  void test_Marking_Unamed_Chopper_As_Chopper_Throws_Exception() {
    Instrument_sptr instr = createInstrumentWithSource();
    const ObjComponent *chopper = new ObjComponent("");
    TS_ASSERT_THROWS(instr->markAsChopperPoint(chopper), std::invalid_argument);
    delete chopper; // It was not added to the assembly
  }

  void test_Retrieving_Chopper_With_Invalid_Index_Throws_Exception() {
    Instrument_sptr instr = createInstrumentWithSource();
    TS_ASSERT_THROWS(instr->getChopperPoint(0), std::invalid_argument);
  }

  void test_Inserting_Chopper_Closest_To_Source_Gets_Set_To_Index_Zero() {
    using Mantid::Kernel::V3D;
    Instrument_sptr instr = createInstrumentWithSource();

    ObjComponent *chopper1 = new ObjComponent("chopper1");
    chopper1->setPos(V3D(0., 0., -2.0));

    TS_ASSERT_THROWS_NOTHING(instr->markAsChopperPoint(chopper1));
    IObjComponent_const_sptr closestChopper = instr->getChopperPoint(0);
    TS_ASSERT_EQUALS(closestChopper.get(), chopper1);

    ObjComponent *chopper2 = new ObjComponent("chopper2");
    chopper2->setPos(V3D(0., 0., -9.0)); // source is at -10
    TS_ASSERT_THROWS_NOTHING(instr->markAsChopperPoint(chopper2));
    closestChopper = instr->getChopperPoint(0);
    TS_ASSERT_EQUALS(closestChopper.get(), chopper2);

    IObjComponent_const_sptr otherChopper = instr->getChopperPoint(1);
    TS_ASSERT_EQUALS(otherChopper.get(), chopper1);

    delete chopper1;
    delete chopper2;
  }

  void test_NumberOfChopperPoints_Matches_Number_Marked() {
    using Mantid::Kernel::V3D;
    Instrument_sptr instr = createInstrumentWithSource();

    TS_ASSERT_EQUALS(instr->getNumberOfChopperPoints(), 0);

    ObjComponent *chopper1 = new ObjComponent("chopper1");
    instr->markAsChopperPoint(chopper1);
    TS_ASSERT_EQUALS(instr->getNumberOfChopperPoints(), 1);

    ObjComponent *chopper2 = new ObjComponent("chopper2");
    instr->markAsChopperPoint(chopper2);
    TS_ASSERT_EQUALS(instr->getNumberOfChopperPoints(), 2);

    delete chopper1;
    delete chopper2;
  }

  void testSamplePos() {
    Instrument i;
    TS_ASSERT(!i.getSample());
    ObjComponent *s = new ObjComponent("");
    // Cannot have an unnamed source
    TS_ASSERT_THROWS(i.markAsSamplePos(s),
                     Exception::InstrumentDefinitionError);
    s->setName("sample");
    TS_ASSERT_THROWS_NOTHING(i.markAsSamplePos(s));
    TS_ASSERT_EQUALS(i.getSample().get(), s);
    ObjComponent *ss = new ObjComponent("sample2");
    // Trying to add sample a second time does nothing
    TS_ASSERT_THROWS_NOTHING(i.markAsSamplePos(ss));
    TS_ASSERT_EQUALS(i.getSample().get(), s);
    delete s;
    delete ss;
  }

  void testBeamDirection() {
    TS_ASSERT_EQUALS(instrument.getBeamDirection(), V3D(0, 0, 1));
  }

  void testNumberDetectors() { // THIS MUST BE RUN BEFORE testDetector!!!!!!!
    // that test adds a detector to the instrument
    std::size_t ndets(3);
    TS_ASSERT_EQUALS(instrument.getDetectorIDs(false).size(), ndets);
    TS_ASSERT_EQUALS(instrument.getNumberDetectors(false), ndets);
    TS_ASSERT_EQUALS(instrument.getNumberDetectors(true),
                     ndets - 1); // skipMonitors
  }

  void testDetector() {
    TS_ASSERT_THROWS(instrument.getDetector(0), Exception::NotFoundError);
    TS_ASSERT_EQUALS(instrument.getDetector(1).get(), det);
    TS_ASSERT_THROWS(instrument.getDetector(2), Exception::NotFoundError);
    Detector *d = new Detector("det", 2, 0);
    TS_ASSERT_THROWS_NOTHING(instrument.markAsDetector(d));
    TS_ASSERT_EQUALS(instrument.getDetector(2).get(), d);
    delete d;
  }

  void testRemoveDetector() {
    Instrument i;
    Detector *d = new Detector("det", 1, &i);
    TS_ASSERT_THROWS_NOTHING(i.markAsDetector(d));
    TS_ASSERT_EQUALS(i.getDetector(1).get(), d);
    // Next 2 lines demonstrate what can happen if detector cache and
    // CompAssembly tree are inconsistent
    // Unfortunately, the way things were written means that this can happen
    TS_ASSERT_THROWS(i.removeDetector(d), std::runtime_error);
    TS_ASSERT_THROWS(i.getDetector(1).get(), Exception::NotFoundError);
    // Now make the 2 calls necessary to do it properly
    TS_ASSERT_THROWS_NOTHING(i.add(d));
    TS_ASSERT_THROWS_NOTHING(i.markAsDetector(d));
    TS_ASSERT_EQUALS(i.getDetectorIDs(false).size(), 1);
    TS_ASSERT_EQUALS(i.nelements(), 1);
    TS_ASSERT_THROWS_NOTHING(i.removeDetector(d));
    TS_ASSERT_THROWS(i.getDetector(1).get(), Exception::NotFoundError);
    TS_ASSERT_EQUALS(i.nelements(), 0);

    // Now check it does the right thing for a monitor as well
    Detector *m = new Detector("mon", 1, &i);
    TS_ASSERT_THROWS_NOTHING(i.add(m));
    TS_ASSERT_THROWS_NOTHING(i.markAsMonitor(m));
    TS_ASSERT_EQUALS(i.getMonitors().size(), 1);
    TS_ASSERT_THROWS_NOTHING(i.removeDetector(m));
    TS_ASSERT(i.getMonitors().empty());
    TS_ASSERT(i.getDetectorIDs(false).empty());
  }

  void test_GetDetectors_With_All_Valid_IDs() {
    const size_t ndets(3);
    std::vector<detid_t> detIDs(ndets);
    detIDs[0] = 1;
    detIDs[1] = 10;
    detIDs[2] = 11;

    std::vector<IDetector_const_sptr> dets;
    TS_ASSERT_THROWS_NOTHING(dets = instrument.getDetectors(detIDs));
    TS_ASSERT_EQUALS(dets.size(), ndets);
    for (size_t i = 0; i < ndets; ++i) {
      TS_ASSERT_EQUALS(dets[i]->getID(), detIDs[i]);
    }
  }

  void test_GetDetector_With_A_List_Returns_A_Group() {
    const size_t ndets(3);
    std::set<detid_t> detIDs{1, 10, 11};
    std::vector<detid_t> detIDsVec(detIDs.begin(), detIDs.end());

    IDetector_const_sptr det;
    TS_ASSERT_THROWS_NOTHING(det = instrument.getDetectorG(detIDs));
    boost::shared_ptr<const DetectorGroup> detGroup =
        boost::dynamic_pointer_cast<const DetectorGroup>(det);
    TS_ASSERT(detGroup);

    TS_ASSERT_EQUALS(detGroup->nDets(), ndets);
    std::vector<detid_t> memberIDs = detGroup->getDetectorIDs();
    for (size_t i = 0; i < ndets; ++i) {
      TS_ASSERT_EQUALS(memberIDs[i], detIDsVec[i]);
    }
  }

  void test_GetDetectors_Throws_With_Invalid_IDs() {
    std::set<detid_t> detIDs{10000};

    std::vector<IDetector_const_sptr> dets;
    TS_ASSERT_THROWS(dets = instrument.getDetectors(detIDs),
                     Kernel::Exception::NotFoundError);
  }

  void testCasts() {
    Instrument *i = new Instrument;
    TS_ASSERT(dynamic_cast<CompAssembly *>(i));
    TS_ASSERT(dynamic_cast<Component *>(i));
    delete i;
  }

  void testIDs() {
    ComponentID id1 = det->getComponentID();
    TS_ASSERT_EQUALS(det->getName(),
                     instrument.getComponentByID(id1)->getName());

    ComponentID id2 = det2->getComponentID();
    TS_ASSERT_EQUALS(det2->getName(),
                     instrument.getComponentByID(id2)->getName());

    ComponentID id3 = det3->getComponentID();
    TS_ASSERT_EQUALS(det3->getName(),
                     instrument.getComponentByID(id3)->getName());
  }

  void testGetByName() {
    Instrument *i = new Instrument;
    i->setName("TestInstrument");

    CompAssembly *bank = new CompAssembly("bank");
    bank->setPos(1., 0, 1.);
    Quat q(0.9, 0, 0, 0.2);
    q.normalize();
    bank->setRot(q);
    i->add(bank);

    Detector *det = new Detector("det1", 1, 0);
    det->setPos(1.0, 0.0, 0.0);
    bank->add(det);
    i->markAsDetector(det);

    // Instrument name
    TS_ASSERT(i->getComponentByName("TestInstrument").get());
    // Bank
    TS_ASSERT(i->getComponentByName("bank").get());
    // Det 1
    TS_ASSERT(i->getComponentByName("det1").get());
    // Whole path
    TS_ASSERT(i->getComponentByName("TestInstrument/bank/det1").get());
    // Path with 'bank' skipped
    TS_ASSERT(i->getComponentByName("TestInstrument/det1").get());
    // Path starting from 'bank'
    TS_ASSERT(i->getComponentByName("bank/det1").get());

    delete i;
  }

  void test_getDetectorsInBank() {
    // 5 banks with 6x6 pixels in them.
    Instrument_const_sptr inst =
        ComponentCreationHelper::createTestInstrumentRectangular(5, 6);
    std::vector<IDetector_const_sptr> dets;
    inst->getDetectorsInBank(dets, "bank2");
    TS_ASSERT_EQUALS(dets.size(), 36);
    TS_ASSERT_EQUALS(dets[0]->getID(), 36 * 2);
  }

  void test_getDetectorsInBank2() {
    // 5 banks with 9 pixels each
    Instrument_const_sptr inst =
        ComponentCreationHelper::createTestInstrumentCylindrical(5);
    std::vector<IDetector_const_sptr> dets;
    inst->getDetectorsInBank(dets, "bank2");
    TS_ASSERT_EQUALS(dets.size(), 9);
  }

  void test_getDetectors() {
    // 5 banks with 6x6 pixels in them.
    Instrument_sptr inst =
        ComponentCreationHelper::createTestInstrumentRectangular(5, 6);
    detid2det_map dets;
    inst->getDetectors(dets);
    TS_ASSERT_EQUALS(dets.size(), 36 * 5);
  }

  void test_getDetectorIDs() {
    // 5 banks with 6x6 pixels in them.
    Instrument_sptr inst =
        ComponentCreationHelper::createTestInstrumentRectangular(5, 6);
    std::vector<detid_t> dets;
    dets = inst->getDetectorIDs();
    TS_ASSERT_EQUALS(dets.size(), 36 * 5);

    TS_ASSERT_EQUALS(inst->getNumberDetectors(false), 5 * 6 * 6);
    TS_ASSERT_EQUALS(inst->getNumberDetectors(true), 5 * 6 * 6); // skipMonitors
  }

  void test_getValidFromDate() {
    Instrument_sptr inst =
        ComponentCreationHelper::createTestInstrumentRectangular(5, 6);
    Kernel::DateAndTime validFrom("1900-01-31T23:59:59");
    Kernel::DateAndTime validTo("2100-01-31 23:59:59");
    inst->setValidFromDate(validFrom);
    inst->setValidToDate(validTo);
    TS_ASSERT_EQUALS(inst->getValidFromDate(), validFrom);
    TS_ASSERT_EQUALS(inst->getValidToDate(), validTo);
    // Try the parametrized copy constructor
    ParameterMap_sptr map(new ParameterMap());
    Instrument inst2(boost::dynamic_pointer_cast<Instrument>(inst), map);
    TS_ASSERT_EQUALS(inst2.getValidFromDate(), validFrom);
    TS_ASSERT_EQUALS(inst2.getValidToDate(), validTo);
  }

  void test_getMinMaxDetectorIDs() {
    detid_t min = 0;
    detid_t max = 0;
    TS_ASSERT_THROWS_NOTHING(instrument.getMinMaxDetectorIDs(min, max));
    TS_ASSERT_EQUALS(min, 1);
    TS_ASSERT_EQUALS(max, 11);
  }

  void test_default_view() {
    Instrument i;
    TS_ASSERT_EQUALS(i.getDefaultView(), "3D");
    TS_ASSERT_EQUALS(i.getDefaultAxis(), "Z+");

    i.setDefaultView("CYLINDRICAL_Y");
    TS_ASSERT_EQUALS(i.getDefaultView(), "CYLINDRICAL_Y");
    i.setDefaultView("spherical_y");
    TS_ASSERT_EQUALS(i.getDefaultView(), "SPHERICAL_Y");
    i.setDefaultView("inside-out");
    TS_ASSERT_EQUALS(i.getDefaultView(), "3D");
  }

  void testContainsRectDetectors() {
    Instrument_sptr instrFull =
        ComponentCreationHelper::createTestInstrumentRectangular(5, 3);

    TS_ASSERT_EQUALS(instrFull->containsRectDetectors(),
                     Instrument::ContainsState::Full);

    Instrument_sptr instrPartial =
        ComponentCreationHelper::createTestInstrumentRectangular(5, 3);

    // Add some non-rectangular component
    instrPartial->add(new Component("Component"));

    TS_ASSERT_EQUALS(instrPartial->containsRectDetectors(),
                     Instrument::ContainsState::Partial);

    Instrument_sptr instrNone =
        ComponentCreationHelper::createTestInstrumentCylindrical(5);

    TS_ASSERT_EQUALS(instrNone->containsRectDetectors(),
                     Instrument::ContainsState::None);
  }

  void testContainsRectDetectorsRecursive() {
    Instrument_sptr instrRect =
        ComponentCreationHelper::createTestInstrumentRectangular(5, 3);

    CompAssembly *newAssembly1 = new CompAssembly("Assembly 1");
    CompAssembly *newAssembly2 = new CompAssembly("Assembly 2");

    RectangularDetector *rectDet1 = new RectangularDetector("Rect Detector 1");
    RectangularDetector *rectDet2 = new RectangularDetector("Rect Detector 2");

    newAssembly2->add(rectDet2);

    newAssembly1->add(rectDet1);
    newAssembly1->add(newAssembly2);

    instrRect->add(newAssembly1);

    TS_ASSERT_EQUALS(instrRect->containsRectDetectors(),
                     Instrument::ContainsState::Full);

    instrRect->add(new Component("Component"));

    TS_ASSERT_EQUALS(instrRect->containsRectDetectors(),
                     Instrument::ContainsState::Partial);
  }

  void test_detectorIndex() {
    auto i = ComponentCreationHelper::createTestInstrumentRectangular(1, 2);
    TS_ASSERT_EQUALS(i->detectorIndex(4), 0);
    TS_ASSERT_EQUALS(i->detectorIndex(5), 1);
    TS_ASSERT_EQUALS(i->detectorIndex(6), 2);
    TS_ASSERT_EQUALS(i->detectorIndex(7), 3);
  }

  void test_makeLegacyParameterMap() {
    const auto &baseInstrument =
        ComponentCreationHelper::createTestInstrumentCylindrical(3);
    const auto bank1 = baseInstrument->getComponentByName("bank1");
    const auto bank2 = baseInstrument->getComponentByName("bank2");
    const auto bank3 = baseInstrument->getComponentByName("bank3");
    const V3D bankOffset{0.1, 0.2, 0.3};
    const V3D bankEpsilon{5e-10, 5e-10, 5e-10};
    const V3D bankAxis{0, 0, 1};
    const Quat bankRot(90.0, bankAxis);
    auto pmap = boost::make_shared<ParameterMap>();
    pmap->addV3D(bank1->getComponentID(), ParameterMap::pos(), bankOffset);
    pmap->addV3D(bank2->getComponentID(), ParameterMap::pos(), bankEpsilon);
    pmap->addQuat(bank3->getComponentID(), ParameterMap::rot(), bankRot);
    Instrument instrument(baseInstrument, pmap);

    // Extract information from instrument to create DetectorInfo
    auto detInfo = makeDetectorInfo(instrument);

<<<<<<< HEAD
    instrument.setDetectorInfo(detInfo);
=======
    boost::shared_ptr<const std::unordered_map<detid_t, size_t>>
        detIdToIndexMap;
    instrument.setDetectorInfo(detInfo, detIdToIndexMap);
>>>>>>> 4ed3b7e6
    // bank 1
    TS_ASSERT(detInfo->position(0).isApprox(
        toVector3d(bankOffset + V3D{-0.008, -0.0002, 0.0}), 1e-12));
    TS_ASSERT(detInfo->position(2).isApprox(
        toVector3d(bankOffset + V3D{0.008, -0.0002, 0.0}), 1e-12));
    // bank 2
    TS_ASSERT(detInfo->position(9).isApprox(
        toVector3d(bankEpsilon + V3D{-0.008, -0.0002, 0.0}), 1e-12));
    // bank 3
    TS_ASSERT(detInfo->position(18)
                  .isApprox(Eigen::Vector3d(0.0002, -0.008, 15.0), 1e-12));

    const V3D detOffset{0.2, 0.3, 0.4};
    const V3D detEpsilon{5e-10, 5e-10, 5e-10};
    const V3D detAxis{0.2, 0.4, 13.3};
    const Quat detRot(42.0, detAxis);
    const Quat detRotEps(1e-11, detAxis);

    detInfo->setPosition(0, detInfo->position(0) + toVector3d(detOffset));
    detInfo->setRotation(18, toQuaterniond(detRot) * detInfo->rotation(18));
    // Shifts/rotations by epsilon below tolerance, should not generate
    // parameter from this:
    detInfo->setPosition(1, detInfo->position(1) + toVector3d(detEpsilon));
    detInfo->setPosition(9, detInfo->position(9) + toVector3d(detEpsilon));
    detInfo->setRotation(19, toQuaterniond(detRotEps) * detInfo->rotation(19));
    // 3 bank parameters, det pos/rot is in DetectorInfo
    TS_ASSERT_EQUALS(pmap->size(), 3);

    const auto legacyMap = instrument.makeLegacyParameterMap();
    // 3 bank parameters + 2 det parameters
    TS_ASSERT_EQUALS(legacyMap->size(), 5);
    Instrument legacyInstrument(baseInstrument, legacyMap);
    TS_ASSERT(!legacyInstrument.hasDetectorInfo());

    TS_ASSERT_EQUALS(legacyInstrument.getDetector(1)->getPos(),
                     bankOffset + V3D(-0.008, -0.0002, 0.0) + detOffset);
    // Was shifted by something less than epsilon so this is the default
    // position.
    TS_ASSERT_EQUALS(legacyInstrument.getDetector(3)->getPos(),
                     bankOffset + V3D(0.008, -0.0002, 0.0));
    // Epsilon in parent is preserved, but not epsilon relative to parent.
    TS_ASSERT_EQUALS(legacyInstrument.getDetector(10)->getPos(),
                     bankEpsilon + V3D(-0.008, -0.0002, 0.0));
    TS_ASSERT_EQUALS(legacyInstrument.getDetector(19)->getPos(),
                     V3D(0.0002, -0.008, 15.0));
    TS_ASSERT(toQuaterniond(legacyInstrument.getDetector(19)->getRotation())
                  .isApprox(toQuaterniond(detRot * bankRot), 1e-10));
  }

  void test_makeLegacyParameterMap_scaled_RectangularDetector() {
    const auto &baseInstrument =
        ComponentCreationHelper::createTestInstrumentRectangular(1, 2);
    const auto bank1 = baseInstrument->getComponentByName("bank1");
    auto pmap = boost::make_shared<ParameterMap>();
    double scalex = 1.7;
    double scaley = 1.3;
    pmap->addDouble(bank1->getComponentID(), "scalex", scalex);
    pmap->addDouble(bank1->getComponentID(), "scaley", scaley);
    Instrument instrument(baseInstrument, pmap);

    // Extract information from instrument to create DetectorInfo
    auto detInfo = makeDetectorInfo(instrument);

<<<<<<< HEAD
    instrument.setDetectorInfo(detInfo);
=======
    boost::shared_ptr<const std::unordered_map<detid_t, size_t>>
        detIdToIndexMap;
    instrument.setDetectorInfo(detInfo, detIdToIndexMap);
>>>>>>> 4ed3b7e6
    // bank 1
    double pitch = 0.008;
    TS_ASSERT(
        detInfo->position(0).isApprox(toVector3d(V3D{0.0, 0.0, 5.0}), 1e-12));
    TS_ASSERT(detInfo->position(1)
                  .isApprox(toVector3d(V3D{0.0, scaley * pitch, 5.0}), 1e-12));
    TS_ASSERT(detInfo->position(2)
                  .isApprox(toVector3d(V3D{scalex * pitch, 0.0, 5.0}), 1e-12));
    TS_ASSERT(detInfo->position(3).isApprox(
        toVector3d(V3D{scalex * pitch, scaley * pitch, 5.0}), 1e-12));

    const V3D detOffset{0.2, 0.3, 0.4};
    const V3D detEpsilon{5e-10, 5e-10, 5e-10};

    detInfo->setPosition(2, detInfo->position(2) + toVector3d(detEpsilon));
    // 2 bank parameters, det pos/rot is in DetectorInfo
    TS_ASSERT_EQUALS(pmap->size(), 2);

    const auto legacyMap = instrument.makeLegacyParameterMap();

    // Legacy instrument does not support positions in ParameterMap for
    // RectangularDetectorPixel (parameters ignored by
    // RectangularDetectorPixel::getRelativePos), so we cannot support this.
    detInfo->setPosition(3, detInfo->position(3) + toVector3d(detOffset));
    TS_ASSERT_THROWS(instrument.makeLegacyParameterMap(), std::runtime_error);

    // 2 bank parameters + 0 det parameters
    TS_ASSERT_EQUALS(legacyMap->size(), 2);
    Instrument legacyInstrument(baseInstrument, legacyMap);
    TS_ASSERT(!legacyInstrument.hasDetectorInfo());

    TS_ASSERT_EQUALS(legacyInstrument.getDetector(4)->getPos(),
                     V3D(0.0, 0.0, 5.0));
    TS_ASSERT_EQUALS(legacyInstrument.getDetector(5)->getPos(),
                     V3D(0.0, scaley * pitch, 5.0));
    TS_ASSERT_EQUALS(legacyInstrument.getDetector(6)->getPos(),
                     V3D(scalex * pitch, 0.0, 5.0));
    TS_ASSERT_EQUALS(legacyInstrument.getDetector(7)->getPos(),
                     V3D(scalex * pitch, scaley * pitch, 5.0));
  }

private:
  Instrument_sptr createInstrumentWithSource() {
    using Mantid::Kernel::V3D;
    Instrument_sptr instr(new Instrument);
    ObjComponent *source = new ObjComponent("source");
    source->setPos(V3D(0., 0., -10.));
    instr->add(source);
    instr->markAsSource(source);

    return instr;
  }

  Instrument instrument;
  Detector *det, *det2, *det3;
};

class InstrumentTestPerformance : public CxxTest::TestSuite {
public:
  // This pair of boilerplate methods prevent the suite being created statically
  // This means the constructor isn't called when running other tests
  static InstrumentTestPerformance *createSuite() {
    return new InstrumentTestPerformance();
  }
  static void destroySuite(InstrumentTestPerformance *suite) { delete suite; }

  InstrumentTestPerformance() {
    Mantid::Kernel::V3D sourcePos(0, 0, 0);
    Mantid::Kernel::V3D samplePos(0, 0, 1);
    Mantid::Kernel::V3D trolley1Pos(0, 0, 3);
    Mantid::Kernel::V3D trolley2Pos(0, 0, 6);

    m_instrumentNotParameterized = ComponentCreationHelper::sansInstrument(
        sourcePos, samplePos, trolley1Pos, trolley2Pos);

    auto map = boost::make_shared<ParameterMap>();
    m_instrumentParameterized =
        boost::make_shared<Instrument>(m_instrumentNotParameterized, map);
  }

  void test_access_pos_non_parameterized() {

    const detid_t nPixels = 100 * 100 * 6;
    double pos_x = 0;
    for (detid_t i = 1; i <= nPixels; i++) {
      pos_x += m_instrumentNotParameterized->getDetector(i)->getPos().X();
    }
  }

  void test_access_pos_parameterized() {

    const detid_t nPixels = 100 * 100 * 6;
    double pos_x = 0;
    for (detid_t i = 1; i <= nPixels; i++) {
      pos_x += m_instrumentParameterized->getDetector(i)->getPos().X();
    }
  }

  void test_access_rotate_non_parameterized() {

    const detid_t nPixels = 100 * 100 * 6;
    Kernel::Quat rot;
    for (detid_t i = 1; i <= nPixels; i++) {
      rot += m_instrumentNotParameterized->getDetector(i)->getRotation();
    }
  }

  void test_access_rotate_parameterized() {

    const detid_t nPixels = 100 * 100 * 6;
    Kernel::Quat rot;
    for (detid_t i = 1; i <= nPixels; i++) {
      rot += m_instrumentParameterized->getDetector(i)->getRotation();
    }
  }

private:
  Instrument_sptr m_instrumentParameterized;
  Instrument_sptr m_instrumentNotParameterized;
};

#endif /*INSTRUMENTTEST_H_*/<|MERGE_RESOLUTION|>--- conflicted
+++ resolved
@@ -551,13 +551,9 @@
     // Extract information from instrument to create DetectorInfo
     auto detInfo = makeDetectorInfo(instrument);
 
-<<<<<<< HEAD
-    instrument.setDetectorInfo(detInfo);
-=======
     boost::shared_ptr<const std::unordered_map<detid_t, size_t>>
         detIdToIndexMap;
     instrument.setDetectorInfo(detInfo, detIdToIndexMap);
->>>>>>> 4ed3b7e6
     // bank 1
     TS_ASSERT(detInfo->position(0).isApprox(
         toVector3d(bankOffset + V3D{-0.008, -0.0002, 0.0}), 1e-12));
@@ -621,13 +617,9 @@
     // Extract information from instrument to create DetectorInfo
     auto detInfo = makeDetectorInfo(instrument);
 
-<<<<<<< HEAD
-    instrument.setDetectorInfo(detInfo);
-=======
     boost::shared_ptr<const std::unordered_map<detid_t, size_t>>
         detIdToIndexMap;
     instrument.setDetectorInfo(detInfo, detIdToIndexMap);
->>>>>>> 4ed3b7e6
     // bank 1
     double pitch = 0.008;
     TS_ASSERT(

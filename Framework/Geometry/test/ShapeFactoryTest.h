--- conflicted
+++ resolved
@@ -631,11 +631,7 @@
     TS_ASSERT(!shape_sptr->isValid(V3D(0.0, 0.0, 1)));
   }
 
-<<<<<<< HEAD
-  IObject_sptr getObject(std::string xmlShape) {
-=======
   boost::shared_ptr<CSGObject> getObject(std::string xmlShape) {
->>>>>>> 10b02868
     std::string shapeXML = "<type name=\"userShape\"> " + xmlShape + " </type>";
 
     // Set up the DOM parser and parse xml string

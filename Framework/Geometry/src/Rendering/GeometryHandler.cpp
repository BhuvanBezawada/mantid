#include "MantidGeometry/Rendering/GeometryHandler.h"
#include "MantidGeometry/Instrument/RectangularDetector.h"
#include "MantidGeometry/Objects/CSGObject.h"
#include "MantidGeometry/Rendering/GeometryTriangulator.h"
#include "MantidGeometry/Rendering/RenderingHelpers.h"
#include <boost/make_shared.hpp>

namespace Mantid {
namespace Geometry {
GeometryHandler::GeometryHandler(IObjComponent *comp) : m_objComp(comp) {}

<<<<<<< HEAD
GeometryHandler::GeometryHandler(boost::shared_ptr<CSGObject> obj)
    : m_triangulator(new detail::GeometryTriangulator(obj.get())),
      m_obj(obj.get()) {}

GeometryHandler::GeometryHandler(CSGObject *obj)
    : m_triangulator(new detail::GeometryTriangulator(obj)), m_obj(obj) {}

GeometryHandler::GeometryHandler(RectangularDetector *comp) : m_rectDet(comp) {}

GeometryHandler::GeometryHandler(StructuredDetector *comp)
    : m_structDet(comp) {}

GeometryHandler::GeometryHandler(const GeometryHandler &handler) {
  if (handler.m_obj) {
    m_obj = handler.m_obj;
    if (handler.m_triangulator)
      m_triangulator.reset(new detail::GeometryTriangulator(m_obj));
  }
  if (handler.m_objComp)
    m_objComp = handler.m_objComp;
  if (handler.m_shapeInfo)
    m_shapeInfo = handler.m_shapeInfo;
  if (handler.m_structDet)
    m_structDet = handler.m_structDet;
  if (handler.m_rectDet)
    m_rectDet = handler.m_rectDet;
}

boost::shared_ptr<GeometryHandler> GeometryHandler::clone() const {
  return boost::make_shared<GeometryHandler>(*this);
}

GeometryHandler::~GeometryHandler() {}

void GeometryHandler::render() const {
  if (m_rectDet)
    RenderingHelpers::renderBitmap(*m_rectDet);
  else if (m_structDet)
    RenderingHelpers::renderStructured(*m_structDet);
  else if (m_shapeInfo)
    RenderingHelpers::renderShape(*m_shapeInfo);
  else if (m_objComp != nullptr)
    RenderingHelpers::renderIObjComponent(*m_objComp);
  else if (canTriangulate())
    RenderingHelpers::renderTriangulated(*m_triangulator);
}

void GeometryHandler::initialize() const {
  if (m_obj != nullptr)
    m_obj->updateGeometryHandler();
  render();
}

size_t GeometryHandler::numberOfTriangles() const {
  if (canTriangulate())
    return m_triangulator->numTriangleFaces();
  return 0;
}

size_t GeometryHandler::numberOfPoints() const {
  if (canTriangulate())
    return m_triangulator->numTriangleVertices();
  return 0;
}

const std::vector<double> &GeometryHandler::getTriangleVertices() const {
  static std::vector<double> empty;
  if (canTriangulate())
    return m_triangulator->getTriangleVertices();
  return empty;
}

const std::vector<uint32_t> &GeometryHandler::getTriangleFaces() const {
  static std::vector<uint32_t> empty;
  if (canTriangulate())
    return m_triangulator->getTriangleFaces();
  return empty;
}

void GeometryHandler::setGeometryCache(size_t nPts, size_t nFaces,
                                       std::vector<double> &&pts,
                                       std::vector<uint32_t> &&faces) {
  if (canTriangulate()) {
    m_triangulator->setGeometryCache(nPts, nFaces, std::move(pts),
                                     std::move(faces));
  }
}

void GeometryHandler::GetObjectGeom(detail::ShapeInfo::GeometryShape &mytype,
                                    std::vector<Kernel::V3D> &vectors,
                                    double &myradius, double &myheight) const {
  mytype = detail::ShapeInfo::GeometryShape::NOSHAPE;
  if (m_shapeInfo)
    m_shapeInfo->getObjectGeometry(mytype, vectors, myradius, myheight);
}

void GeometryHandler::setShapeInfo(detail::ShapeInfo &&shapeInfo) {
  m_triangulator.reset(nullptr);
  m_shapeInfo.reset(new detail::ShapeInfo(std::move(shapeInfo)));
=======
/** Constructor
 *  @param[in] comp
 *  This geometry handler will be ObjComponent's geometry handler
 */
GeometryHandler::GeometryHandler(IObjComponent *comp) : csgObj() {
  ObjComp = comp;
  meshObj = nullptr;
  boolTriangulated = true;
  boolIsInitialized = false;
}

/** Constructor
 *  @param[in] obj
 *  This geometry handler will be Object's geometry handler
 */
GeometryHandler::GeometryHandler(boost::shared_ptr<CSGObject> obj)
    : csgObj(obj.get()) {
  ObjComp = nullptr;
  meshObj = nullptr;
  boolTriangulated = false;
  boolIsInitialized = false;
}

/** Constructor
 *  @param[in] obj
 *  This geometry handler will be Object's geometry handler
 */
GeometryHandler::GeometryHandler(CSGObject *obj) : csgObj(obj) {
  ObjComp = nullptr;
  meshObj = nullptr;
  boolTriangulated = false;
  boolIsInitialized = false;
}

/** Constructor
*  @param[in] obj
*  This geometry handler will be Object's geometry handler
*/
GeometryHandler::GeometryHandler(boost::shared_ptr<MeshObject> obj) : csgObj() {
  ObjComp = nullptr;
  meshObj = obj.get();
  boolTriangulated = false;
  boolIsInitialized = false;
}

/** Constructor
*  @param[in] obj
*  This geometry handler will be Object's geometry handler
*/
GeometryHandler::GeometryHandler(MeshObject *obj) : csgObj() {
  ObjComp = nullptr;
  meshObj = obj;
  boolTriangulated = false;
  boolIsInitialized = false;
}

/// Destructor
GeometryHandler::~GeometryHandler() {
  ObjComp = nullptr;
  meshObj = nullptr;
}
>>>>>>> b3c07862
}
} // namespace Geometry
} // namespace Mantid<|MERGE_RESOLUTION|>--- conflicted
+++ resolved
@@ -1,6 +1,7 @@
 #include "MantidGeometry/Rendering/GeometryHandler.h"
 #include "MantidGeometry/Instrument/RectangularDetector.h"
 #include "MantidGeometry/Objects/CSGObject.h"
+#include "MantidGeometry/Objects/MeshObject.h"
 #include "MantidGeometry/Rendering/GeometryTriangulator.h"
 #include "MantidGeometry/Rendering/RenderingHelpers.h"
 #include <boost/make_shared.hpp>
@@ -9,13 +10,19 @@
 namespace Geometry {
 GeometryHandler::GeometryHandler(IObjComponent *comp) : m_objComp(comp) {}
 
-<<<<<<< HEAD
 GeometryHandler::GeometryHandler(boost::shared_ptr<CSGObject> obj)
     : m_triangulator(new detail::GeometryTriangulator(obj.get())),
-      m_obj(obj.get()) {}
+      m_csgObj(obj.get()) {}
 
 GeometryHandler::GeometryHandler(CSGObject *obj)
-    : m_triangulator(new detail::GeometryTriangulator(obj)), m_obj(obj) {}
+    : m_triangulator(new detail::GeometryTriangulator(obj)), m_csgObj(obj) {}
+
+GeometryHandler::GeometryHandler(boost::shared_ptr<MeshObject> obj)
+    : m_triangulator(new detail::GeometryTriangulator(obj.get())),
+      m_meshObj(obj.get()) {}
+
+GeometryHandler::GeometryHandler(MeshObject *obj)
+    : m_triangulator(new detail::GeometryTriangulator(obj)), m_meshObj(obj) {}
 
 GeometryHandler::GeometryHandler(RectangularDetector *comp) : m_rectDet(comp) {}
 
@@ -23,10 +30,10 @@
     : m_structDet(comp) {}
 
 GeometryHandler::GeometryHandler(const GeometryHandler &handler) {
-  if (handler.m_obj) {
-    m_obj = handler.m_obj;
+  if (handler.m_csgObj) {
+    m_csgObj = handler.m_csgObj;
     if (handler.m_triangulator)
-      m_triangulator.reset(new detail::GeometryTriangulator(m_obj));
+      m_triangulator.reset(new detail::GeometryTriangulator(m_csgObj));
   }
   if (handler.m_objComp)
     m_objComp = handler.m_objComp;
@@ -38,11 +45,12 @@
     m_rectDet = handler.m_rectDet;
 }
 
+/// Destructor
+GeometryHandler::~GeometryHandler() {}
+
 boost::shared_ptr<GeometryHandler> GeometryHandler::clone() const {
   return boost::make_shared<GeometryHandler>(*this);
 }
-
-GeometryHandler::~GeometryHandler() {}
 
 void GeometryHandler::render() const {
   if (m_rectDet)
@@ -58,8 +66,8 @@
 }
 
 void GeometryHandler::initialize() const {
-  if (m_obj != nullptr)
-    m_obj->updateGeometryHandler();
+  if (m_csgObj != nullptr)
+    m_csgObj->updateGeometryHandler();
   render();
 }
 
@@ -109,69 +117,6 @@
 void GeometryHandler::setShapeInfo(detail::ShapeInfo &&shapeInfo) {
   m_triangulator.reset(nullptr);
   m_shapeInfo.reset(new detail::ShapeInfo(std::move(shapeInfo)));
-=======
-/** Constructor
- *  @param[in] comp
- *  This geometry handler will be ObjComponent's geometry handler
- */
-GeometryHandler::GeometryHandler(IObjComponent *comp) : csgObj() {
-  ObjComp = comp;
-  meshObj = nullptr;
-  boolTriangulated = true;
-  boolIsInitialized = false;
-}
-
-/** Constructor
- *  @param[in] obj
- *  This geometry handler will be Object's geometry handler
- */
-GeometryHandler::GeometryHandler(boost::shared_ptr<CSGObject> obj)
-    : csgObj(obj.get()) {
-  ObjComp = nullptr;
-  meshObj = nullptr;
-  boolTriangulated = false;
-  boolIsInitialized = false;
-}
-
-/** Constructor
- *  @param[in] obj
- *  This geometry handler will be Object's geometry handler
- */
-GeometryHandler::GeometryHandler(CSGObject *obj) : csgObj(obj) {
-  ObjComp = nullptr;
-  meshObj = nullptr;
-  boolTriangulated = false;
-  boolIsInitialized = false;
-}
-
-/** Constructor
-*  @param[in] obj
-*  This geometry handler will be Object's geometry handler
-*/
-GeometryHandler::GeometryHandler(boost::shared_ptr<MeshObject> obj) : csgObj() {
-  ObjComp = nullptr;
-  meshObj = obj.get();
-  boolTriangulated = false;
-  boolIsInitialized = false;
-}
-
-/** Constructor
-*  @param[in] obj
-*  This geometry handler will be Object's geometry handler
-*/
-GeometryHandler::GeometryHandler(MeshObject *obj) : csgObj() {
-  ObjComp = nullptr;
-  meshObj = obj;
-  boolTriangulated = false;
-  boolIsInitialized = false;
-}
-
-/// Destructor
-GeometryHandler::~GeometryHandler() {
-  ObjComp = nullptr;
-  meshObj = nullptr;
-}
->>>>>>> b3c07862
 }
 } // namespace Geometry
 } // namespace Mantid
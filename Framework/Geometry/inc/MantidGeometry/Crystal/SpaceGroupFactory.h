#ifndef MANTID_GEOMETRY_SPACEGROUPFACTORY_H_
#define MANTID_GEOMETRY_SPACEGROUPFACTORY_H_

#include "MantidGeometry/DllConfig.h"
#include "MantidKernel/SingletonHolder.h"
#include "MantidGeometry/Crystal/SpaceGroup.h"
#include "MantidKernel/RegistrationHelper.h"

#include <map>

namespace Mantid {
namespace Geometry {

bool MANTID_GEOMETRY_DLL
isValidGeneratorString(const std::string &generatorString);

std::vector<std::string> MANTID_GEOMETRY_DLL
operator*(const SymmetryOperation &symOp,
          const std::vector<std::string> &strings);

/**
 * @class AbstractSpaceGroupGenerator
 *
 * AbstractSpaceGroupGenerator is used by SpaceGroupFactory to delay
 * (possibly costly) construction of space group prototype objects until
 * they are actually requested. Instead of constructing a prototype of
 * a space group on registration, SpaceGroupFactory constructs an
 * AbstractSpaceGroupGenerator and stores that. Once a space group is requested,
 * a prototype is constructed - but only the first time.
 *
 * The Group that contains the symmetry operations for a certain space group
 * can be generated in different ways, so generateGroup is pure virtual and
 * leaves the door open for new algorithms that may be more efficient or have
 * other favorable properties.
 */
class MANTID_GEOMETRY_DLL AbstractSpaceGroupGenerator {
public:
  AbstractSpaceGroupGenerator(size_t number, const std::string &hmSymbol,
                              const std::string &generatorInformation);
  virtual ~AbstractSpaceGroupGenerator() = default;

  inline size_t getNumber() const { return m_number; }
  inline std::string getHMSymbol() const { return m_hmSymbol; }
  inline std::string getGeneratorString() const { return m_generatorString; }

  SpaceGroup_const_sptr getPrototype();

protected:
  virtual Group_const_sptr generateGroup() const = 0;

private:
  inline bool hasValidPrototype() const {
    return static_cast<bool>(m_prototype);
  }
  SpaceGroup_const_sptr generatePrototype();

  size_t m_number;
  std::string m_hmSymbol;
  std::string m_generatorString;

  SpaceGroup_const_sptr m_prototype;
};

typedef boost::shared_ptr<AbstractSpaceGroupGenerator>
    AbstractSpaceGroupGenerator_sptr;

/// Concrete space group generator that uses space group generators as given in
/// ITA.
class MANTID_GEOMETRY_DLL AlgorithmicSpaceGroupGenerator
    : public AbstractSpaceGroupGenerator {
public:
  AlgorithmicSpaceGroupGenerator(size_t number, const std::string &hmSymbol,
                                 const std::string &generatorInformation);
<<<<<<< HEAD
  virtual ~AlgorithmicSpaceGroupGenerator() = default;
=======
  ~AlgorithmicSpaceGroupGenerator() override {}
>>>>>>> fa8a40d8

protected:
  Group_const_sptr generateGroup() const override;
  std::string getCenteringSymbol() const;
};

/// Concrete generator that generates a space group from another space group
/// using a transformation.
class MANTID_GEOMETRY_DLL TransformationSpaceGroupGenerator
    : public AbstractSpaceGroupGenerator {
public:
  TransformationSpaceGroupGenerator(size_t number, const std::string &hmSymbol,
                                    const std::string &generatorInformation);
<<<<<<< HEAD
  virtual ~TransformationSpaceGroupGenerator() = default;
=======
  ~TransformationSpaceGroupGenerator() override {}
>>>>>>> fa8a40d8

protected:
  Group_const_sptr generateGroup() const override;
  virtual SpaceGroup_const_sptr getBaseSpaceGroup() const;

  void setBaseAndTransformation(const std::string &generatorInformation);

  std::string m_baseGroupHMSymbol;
  std::string m_transformation;
};

/// Concrete space group generator that constructs space groups from a list of
/// symmetry operations with no further computations.
class MANTID_GEOMETRY_DLL TabulatedSpaceGroupGenerator
    : public AbstractSpaceGroupGenerator {
public:
  TabulatedSpaceGroupGenerator(size_t number, const std::string &hmSymbol,
                               const std::string &generatorInformation);
<<<<<<< HEAD
  virtual ~TabulatedSpaceGroupGenerator() = default;
=======
  ~TabulatedSpaceGroupGenerator() override {}
>>>>>>> fa8a40d8

protected:
  Group_const_sptr generateGroup() const override;
};

/**
  @class SpaceGroupFactory

  This factory is used to create space group objects. Each space group
  should be created only once, which is why the factory works with
  prototypes that are cloned when a space group is requested more than once.

  On the other hand, these prototypes should not be constructed when they are
  registered, because that might slow down startup of Mantid. As a solution,
  space groups are not stored in the factory directly, instead
  a generator is constructed on registration, which will do the prototype
  construction when it's actually required - and still only once.

  In principle, any generator can be used through the template method
  subscribeUsingGenerator, which constructs the object and stores it as
  a base class pointer. For convenience there are two methods which
  provide a generator- and a table-based approach
  (subscribeGeneratedSpaceGroup and subscribeTabulatedSpaceGroup).

  A third option is available, using a TransformationSpaceGroupGenerator,
  which generates a space group using the factory and transforms it using
  the specified transformation.

    @author Michael Wedel, Paul Scherrer Institut - SINQ
    @date 08/10/2014

    Copyright © 2014 PSI-MSS

  This file is part of Mantid.

  Mantid is free software; you can redistribute it and/or modify
  it under the terms of the GNU General Public License as published by
  the Free Software Foundation; either version 3 of the License, or
  (at your option) any later version.

  Mantid is distributed in the hope that it will be useful,
  but WITHOUT ANY WARRANTY; without even the implied warranty of
  MERCHANTABILITY or FITNESS FOR A PARTICULAR PURPOSE.  See the
  GNU General Public License for more details.

  You should have received a copy of the GNU General Public License
  along with this program.  If not, see <http://www.gnu.org/licenses/>.

  File change history is stored at: <https://github.com/mantidproject/mantid>
  Code Documentation is available at: <http://doxygen.mantidproject.org>
*/
class MANTID_GEOMETRY_DLL SpaceGroupFactoryImpl {
public:
  virtual ~SpaceGroupFactoryImpl() = default;

  SpaceGroup_const_sptr createSpaceGroup(const std::string &hmSymbol);

  bool isSubscribed(const std::string &hmSymbol) const;
  bool isSubscribed(size_t number) const;

  std::vector<std::string> subscribedSpaceGroupSymbols() const;
  std::vector<std::string> subscribedSpaceGroupSymbols(size_t number) const;
  std::vector<size_t> subscribedSpaceGroupNumbers() const;

  std::vector<std::string>
  subscribedSpaceGroupSymbols(const PointGroup_sptr &pointGroup);

  void unsubscribeSpaceGroup(const std::string &hmSymbol);

  void subscribeGeneratedSpaceGroup(size_t number, const std::string &hmSymbol,
                                    const std::string &generators);
  void subscribeTabulatedSpaceGroup(size_t number, const std::string &hmSymbol,
                                    const std::string &symmetryOperations);

  /// Templated method to subscribe other generators than the ones provided
  /// here.
  template <typename T>
  void subscribeUsingGenerator(size_t number, const std::string &hmSymbol,
                               const std::string &generatorString) {
    if (isSubscribed(hmSymbol)) {
      throw std::invalid_argument("Space group with symbol '" + hmSymbol +
                                  "' is already registered.");
    }

    AbstractSpaceGroupGenerator_sptr generator =
        boost::make_shared<T>(number, hmSymbol, generatorString);

    subscribe(generator);
  }

  /**
   * Specialized method to subscribe an orthorhombic space group
   *
   * For each orthorhombic space group there may be 6 different settings
   * resulting from the permutation of axes. Instead of supplying all of
   * them manually it's enough to supply generators for the standard setting
   * and the other settings (if they exist, for space groups like P222
   * all 6 are the same) are then generated automatically using the
   * transformation matrices given in table 5.1.3.1 in ITA (p. 80).
   *
   * @param number :: Space group number (ITA)
   * @param hmSymbol :: Herrman-Mauguin symbol (standard setting)
   * @param generatorString :: Generating symmetry operations (standard setting)
   */
  template <typename T>
  void subscribeOrthorhombicSpaceGroup(size_t number,
                                       const std::string &hmSymbol,
                                       const std::string &generatorString) {
    // Subscribe the base type, this must always be done.
    subscribeUsingGenerator<T>(number, hmSymbol, generatorString);

    /* For each orthorhombic space group there are in principle 6 permutations.
     * The other 5 can be constructed by TransformationSpaceGroupGenerator,
     * using the following transformations.
     */
    std::vector<std::string> transformations{"y,x,-z", "y,z,x", "z,y,-x",
                                             "z,x,y", "x,z,-y"};
    /* For some space groups, some (or all) transformations lead to the same
     * space
     * group, it's necessary to keep track of this.
     */
    std::vector<std::string> transformedSpaceGroupSymbols;

    for (auto transformation : transformations) {
      std::string transformedSymbol =
          getTransformedSymbolOrthorhombic(hmSymbol, transformation);

      bool symbolExists =
          std::find(transformedSpaceGroupSymbols.cbegin(),
                    transformedSpaceGroupSymbols.cend(),
                    transformedSymbol) != transformedSpaceGroupSymbols.end();

      if (transformedSymbol != hmSymbol && !symbolExists) {
        subscribeUsingGenerator<TransformationSpaceGroupGenerator>(
            number, transformedSymbol, hmSymbol + "|" + transformation);

        transformedSpaceGroupSymbols.push_back(transformedSymbol);
      }
    }
  }

protected:
  std::string
  getTransformedSymbolOrthorhombic(const std::string &hmSymbol,
                                   const std::string &transformations) const;

  SpaceGroup_const_sptr getPrototype(const std::string &hmSymbol);
  void subscribe(const AbstractSpaceGroupGenerator_sptr &generator);
  SpaceGroup_const_sptr
  constructFromPrototype(const SpaceGroup_const_sptr prototype) const;

  void fillPointGroupMap();

  std::multimap<size_t, std::string> m_numberMap;
  std::map<std::string, AbstractSpaceGroupGenerator_sptr> m_generatorMap;
  std::multimap<std::string, std::string> m_pointGroupMap;

  SpaceGroupFactoryImpl();

private:
  friend struct Mantid::Kernel::CreateUsingNew<SpaceGroupFactoryImpl>;
};

// This is taken from FuncMinimizerFactory
#ifdef _WIN32
template class MANTID_GEOMETRY_DLL
    Mantid::Kernel::SingletonHolder<SpaceGroupFactoryImpl>;
#endif

typedef Mantid::Kernel::SingletonHolder<SpaceGroupFactoryImpl>
    SpaceGroupFactory;

} // namespace Geometry
} // namespace Mantid

/* Macros for compile time space group registration
 *
 * The macros are a bit different than in other factories,
 * because there is no identifier that can be used to generate
 * a unique name for each RegistrationHelper instance.
 *
 * Instead, the __COUNTER__ macro is used, which is available
 * in many compilers and is incremented every time it's called.
 *
 * Solution was found here: http://stackoverflow.com/a/1295338
 */
#define SPGF_CONCAT_IMPL(x, y) x##y
#define SPGF_CONCAT(x, y) SPGF_CONCAT_IMPL(x, y)

#define DECLARE_GENERATED_SPACE_GROUP(number, hmSymbol, generators)            \
  namespace {                                                                  \
  Mantid::Kernel::RegistrationHelper SPGF_CONCAT(register_spacegroup_,         \
                                                 __COUNTER__)(                 \
      ((Mantid::Geometry::SpaceGroupFactory::Instance()                        \
            .subscribeGeneratedSpaceGroup(number, hmSymbol, generators)),      \
       0));                                                                    \
  }

#define DECLARE_TRANSFORMED_SPACE_GROUP(number, hmSymbol, generators)          \
  namespace {                                                                  \
  Mantid::Kernel::RegistrationHelper SPGF_CONCAT(register_spacegroup_,         \
                                                 __COUNTER__)(                 \
      ((Mantid::Geometry::SpaceGroupFactory::Instance()                        \
            .subscribeUsingGenerator<TransformationSpaceGroupGenerator>(       \
                number, hmSymbol, generators)),                                \
       0));                                                                    \
  }

#define DECLARE_TABULATED_SPACE_GROUP(number, hmSymbol, symmetryOperations)    \
  namespace {                                                                  \
  Mantid::Kernel::RegistrationHelper SPGF_CONCAT(register_spacegroup_,         \
                                                 __COUNTER__)(                 \
      ((Mantid::Geometry::SpaceGroupFactory::Instance()                        \
            .subscribeTabulatedSpaceGroup(number, hmSymbol,                    \
                                          symmetryOperations)),                \
       0));                                                                    \
  }

#define DECLARE_ORTHORHOMBIC_SPACE_GROUP(number, hmSymbol, generators)         \
  namespace {                                                                  \
  Mantid::Kernel::RegistrationHelper SPGF_CONCAT(register_spacegroup_,         \
                                                 __COUNTER__)(                 \
      ((Mantid::Geometry::SpaceGroupFactory::Instance()                        \
            .subscribeOrthorhombicSpaceGroup<AlgorithmicSpaceGroupGenerator>(  \
                number, hmSymbol, generators)),                                \
       0));                                                                    \
  }

#define DECLARE_TRANSFORMED_ORTHORHOMBIC_SPACE_GROUP(number, hmSymbol,         \
                                                     generators)               \
  namespace {                                                                  \
  Mantid::Kernel::RegistrationHelper SPGF_CONCAT(register_spacegroup_,         \
                                                 __COUNTER__)(                 \
      ((Mantid::Geometry::SpaceGroupFactory::Instance()                        \
            .subscribeOrthorhombicSpaceGroup<                                  \
                TransformationSpaceGroupGenerator>(number, hmSymbol,           \
                                                   generators)),               \
       0));                                                                    \
  }

#endif /* MANTID_GEOMETRY_SPACEGROUPFACTORY_H_ */<|MERGE_RESOLUTION|>--- conflicted
+++ resolved
@@ -71,11 +71,6 @@
 public:
   AlgorithmicSpaceGroupGenerator(size_t number, const std::string &hmSymbol,
                                  const std::string &generatorInformation);
-<<<<<<< HEAD
-  virtual ~AlgorithmicSpaceGroupGenerator() = default;
-=======
-  ~AlgorithmicSpaceGroupGenerator() override {}
->>>>>>> fa8a40d8
 
 protected:
   Group_const_sptr generateGroup() const override;
@@ -89,11 +84,6 @@
 public:
   TransformationSpaceGroupGenerator(size_t number, const std::string &hmSymbol,
                                     const std::string &generatorInformation);
-<<<<<<< HEAD
-  virtual ~TransformationSpaceGroupGenerator() = default;
-=======
-  ~TransformationSpaceGroupGenerator() override {}
->>>>>>> fa8a40d8
 
 protected:
   Group_const_sptr generateGroup() const override;
@@ -112,11 +102,6 @@
 public:
   TabulatedSpaceGroupGenerator(size_t number, const std::string &hmSymbol,
                                const std::string &generatorInformation);
-<<<<<<< HEAD
-  virtual ~TabulatedSpaceGroupGenerator() = default;
-=======
-  ~TabulatedSpaceGroupGenerator() override {}
->>>>>>> fa8a40d8
 
 protected:
   Group_const_sptr generateGroup() const override;

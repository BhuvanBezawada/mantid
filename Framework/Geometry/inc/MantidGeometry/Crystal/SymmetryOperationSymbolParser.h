#ifndef MANTID_GEOMETRY_SYMMETRYOPERATIONSYMBOLPARSER_H_
#define MANTID_GEOMETRY_SYMMETRYOPERATIONSYMBOLPARSER_H_

#include "MantidGeometry/DllConfig.h"
#include "MantidGeometry/Crystal/MatrixVectorPair.h"
#include "MantidGeometry/Crystal/V3R.h"

namespace Mantid {
namespace Geometry {

/**
  @class SymmetryOperationSymbolParser

  This is a parser for symmetry operation symbols in the Jones
  faithful representation. It creates matrix and a vector component
  from the given symbol. First an example with no translational component,
  the inversion:

      -x,-y,-z

  Parsing this symbol returns the following matrix/vector pair:

       Matrix    Vector
      -1  0  0     0
       0 -1  0     0
       0  0 -1     0

  Translational components, as required for screw axes and glide planes
  are given as rational numbers, such as in this 2_1 screw axis around z:

      -x,-y,z+1/2

  Which returns the following matrix/vector pair:

       Matrix    Vector
      -1  0  0     0
       0 -1  0     0
       0  0  1    1/2

  From these components, a SymmetryOperation object can be constructed.
  See the documentation for SymmetryOperation and SymmetryOperationFactory.

    @author Michael Wedel, Paul Scherrer Institut - SINQ
    @date 30/09/2014

    Copyright © 2014 PSI-MSS

  This file is part of Mantid.

  Mantid is free software; you can redistribute it and/or modify
  it under the terms of the GNU General Public License as published by
  the Free Software Foundation; either version 3 of the License, or
  (at your option) any later version.

  Mantid is distributed in the hope that it will be useful,
  but WITHOUT ANY WARRANTY; without even the implied warranty of
  MERCHANTABILITY or FITNESS FOR A PARTICULAR PURPOSE.  See the
  GNU General Public License for more details.

  You should have received a copy of the GNU General Public License
  along with this program.  If not, see <http://www.gnu.org/licenses/>.

  File change history is stored at: <https://github.com/mantidproject/mantid>
  Code Documentation is available at: <http://doxygen.mantidproject.org>
*/

class MANTID_GEOMETRY_DLL SymmetryOperationSymbolParser {
public:
<<<<<<< HEAD
  ~SymmetryOperationSymbolParser() {}

  static MatrixVectorPair<int, V3R>
=======
  static std::pair<Kernel::IntMatrix, V3R>
>>>>>>> 01b6ecba
  parseIdentifier(const std::string &identifier);
  static std::string
  getNormalizedIdentifier(const MatrixVectorPair<int, V3R> &data);
  static std::string getNormalizedIdentifier(const Kernel::IntMatrix &matrix,
                                             const V3R &vector);

protected:
  SymmetryOperationSymbolParser() = default;

  static void verifyMatrix(const Kernel::IntMatrix &matrix);
  static bool isValidMatrixRow(const int *element, size_t columnNumber);
};

} // namespace Geometry
} // namespace Mantid

#endif /* MANTID_GEOMETRY_SYMMETRYOPERATIONSYMBOLPARSER_H_ */<|MERGE_RESOLUTION|>--- conflicted
+++ resolved
@@ -66,13 +66,7 @@
 
 class MANTID_GEOMETRY_DLL SymmetryOperationSymbolParser {
 public:
-<<<<<<< HEAD
-  ~SymmetryOperationSymbolParser() {}
-
   static MatrixVectorPair<int, V3R>
-=======
-  static std::pair<Kernel::IntMatrix, V3R>
->>>>>>> 01b6ecba
   parseIdentifier(const std::string &identifier);
   static std::string
   getNormalizedIdentifier(const MatrixVectorPair<int, V3R> &data);

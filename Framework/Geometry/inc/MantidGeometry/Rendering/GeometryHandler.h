--- conflicted
+++ resolved
@@ -15,13 +15,10 @@
 namespace Geometry {
 class IObjComponent;
 class CSGObject;
-<<<<<<< HEAD
+class MeshObject;
 namespace detail {
 class GeometryTriangulator;
 }
-=======
-class MeshObject;
->>>>>>> b3c07862
 
 /**
 \class GeometryHandler
@@ -56,19 +53,21 @@
   static Kernel::Logger &PLog; ///< The official logger
 
 protected:
-<<<<<<< HEAD
   std::shared_ptr<detail::ShapeInfo> m_shapeInfo;
   std::unique_ptr<detail::GeometryTriangulator> m_triangulator;
   RectangularDetector *m_rectDet = nullptr;
+  MeshObject *m_meshObj = nullptr;    ///< Mesh Object that uses this geometry handler
   StructuredDetector *m_structDet = nullptr;
   IObjComponent *m_objComp =
       nullptr;                ///< ObjComponent that uses this geometry handler
-  CSGObject *m_obj = nullptr; ///< Object that uses this geometry handler
+  CSGObject *m_csgObj = nullptr; ///< Object that uses this geometry handler
 public:
   GeometryHandler(IObjComponent *comp);              ///< Constructor
   GeometryHandler(boost::shared_ptr<CSGObject> obj); ///< Constructor
   GeometryHandler(CSGObject *obj);                   ///< Constructor
   GeometryHandler(RectangularDetector *comp);
+  GeometryHandler(boost::shared_ptr<MeshObject> obj); ///<Constructor
+  GeometryHandler(MeshObject *obj);
   GeometryHandler(StructuredDetector *comp);
   GeometryHandler(const GeometryHandler &handler);
   boost::shared_ptr<GeometryHandler> clone() const;
@@ -77,43 +76,6 @@
   void
   initialize() const; ///< Prepare/Initialize Object/ObjComponent to be rendered
   bool canTriangulate() const { return !(m_triangulator == nullptr); }
-=======
-  IObjComponent *ObjComp; ///< ObjComponent that uses this geometry handler
-  CSGObject *csgObj;      ///< CSG Object that uses this geometry handler
-  MeshObject *meshObj;    ///< Mesh Object that uses this geometry handler
-  bool boolTriangulated;  ///< state of the geometry triangulation
-  bool
-      boolIsInitialized; ///< state of the geometry initialization for rendering
-public:
-  GeometryHandler(IObjComponent *comp);               ///< Constructor
-  GeometryHandler(boost::shared_ptr<CSGObject> obj);  ///<Constructor
-  GeometryHandler(CSGObject *obj);                    ///<Constructor
-  GeometryHandler(boost::shared_ptr<MeshObject> obj); ///<Constructor
-  GeometryHandler(MeshObject *obj);                   ///<Constructor
-  virtual boost::shared_ptr<GeometryHandler>
-  clone() const = 0; ///< Virtual copy constructor
-  virtual ~GeometryHandler();
-  virtual GeometryHandler *createInstance(IObjComponent *) = 0; ///< Create an
-  /// instance of
-  /// concrete
-  /// geometry
-  /// handler for
-  /// ObjComponent
-  virtual GeometryHandler *createInstance(
-      boost::shared_ptr<CSGObject>) = 0; ///< Create an instance of
-  /// concrete geometry
-  /// handler for Object
-  virtual GeometryHandler *
-  createInstance(CSGObject *) = 0; ///< Create an instance
-  /// of concrete geometry
-  /// handler for Object
-  virtual void Triangulate() = 0; ///< Triangulate the Object
-  virtual void Render() = 0;      ///< Render Object or ObjComponent
-  virtual void
-  Initialize() = 0; ///< Prepare/Initialize Object/ObjComponent to be rendered
-  /// Returns true if the shape can be triangulated
-  virtual bool canTriangulate() { return false; }
->>>>>>> b3c07862
   /// get the number of triangles
   size_t numberOfTriangles() const;
   /// get the number of points or vertices

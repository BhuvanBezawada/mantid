--- conflicted
+++ resolved
@@ -40,10 +40,6 @@
   HKL &operator=(const HKL &other);
   HKL(std::unique_ptr<Kernel::MDUnit> &unit);
   HKL(Kernel::MDUnit *unit);
-<<<<<<< HEAD
-=======
-  ~HKL() override;
->>>>>>> fa8a40d8
   static const std::string HKLName;
 
   // MDFrame interface

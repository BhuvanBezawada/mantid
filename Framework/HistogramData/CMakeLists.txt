set ( SRC_FILES
	src/BinEdges.cpp
	src/CountStandardDeviations.cpp
	src/CountVariances.cpp
	src/Counts.cpp
	src/Frequencies.cpp
	src/FrequencyStandardDeviations.cpp
	src/FrequencyVariances.cpp
	src/Histogram.cpp
	src/HistogramMath.cpp
<<<<<<< HEAD
	src/Rebin.cpp
	src/PointStandardDeviations.cpp
	src/PointVariances.cpp
=======
>>>>>>> cbbf69a1
	src/Points.cpp
)

set ( INC_FILES
	inc/MantidHistogramData/Addable.h
	inc/MantidHistogramData/BinEdges.h
	inc/MantidHistogramData/CountStandardDeviations.h
	inc/MantidHistogramData/CountVariances.h
	inc/MantidHistogramData/Counts.h
	inc/MantidHistogramData/EValidation.h
	inc/MantidHistogramData/FixedLengthVector.h
	inc/MantidHistogramData/Frequencies.h
	inc/MantidHistogramData/FrequencyStandardDeviations.h
	inc/MantidHistogramData/FrequencyVariances.h
	inc/MantidHistogramData/Histogram.h
	inc/MantidHistogramData/HistogramDx.h
	inc/MantidHistogramData/HistogramE.h
	inc/MantidHistogramData/HistogramMath.h
	inc/MantidHistogramData/Rebin.h
	inc/MantidHistogramData/HistogramX.h
	inc/MantidHistogramData/HistogramY.h
	inc/MantidHistogramData/Iterable.h
	inc/MantidHistogramData/LinearGenerator.h
	inc/MantidHistogramData/LogarithmicGenerator.h
	inc/MantidHistogramData/Multipliable.h
	inc/MantidHistogramData/Offsetable.h
	inc/MantidHistogramData/PointStandardDeviations.h
	inc/MantidHistogramData/PointVariances.h
	inc/MantidHistogramData/Points.h
	inc/MantidHistogramData/Scalable.h
	inc/MantidHistogramData/StandardDeviationVectorOf.h
	inc/MantidHistogramData/Validation.h
	inc/MantidHistogramData/VarianceVectorOf.h
	inc/MantidHistogramData/VectorOf.h
	inc/MantidHistogramData/XValidation.h
	inc/MantidHistogramData/YValidation.h
)

set ( TEST_FILES
	AddableTest.h
	BinEdgesTest.h
	CountStandardDeviationsTest.h
	CountVariancesTest.h
	CountsTest.h
	EValidationTest.h
	FixedLengthVectorTest.h
	FrequenciesTest.h
	FrequencyStandardDeviationsTest.h
	FrequencyVariancesTest.h
	HistogramDxTest.h
	HistogramETest.h
	HistogramMathTest.h
	RebinTest.h
	HistogramTest.h
	HistogramXTest.h
	HistogramYTest.h
	IterableTest.h
	LinearGeneratorTest.h
	LogarithmicGeneratorTest.h
	MultipliableTest.h
	OffsetableTest.h
	PointStandardDeviationsTest.h
	PointVariancesTest.h
	PointsTest.h
	ScalableTest.h
	StandardDeviationVectorOfTest.h
	VarianceVectorOfTest.h
	VectorOfTest.h
	XValidationTest.h
	YValidationTest.h
)

if (COVERALLS)
  foreach( loop_var ${SRC_FILES} ${INC_FILES})
    set_property(GLOBAL APPEND PROPERTY COVERAGE_SRCS "${CMAKE_CURRENT_SOURCE_DIR}/${loop_var}")
  endforeach(loop_var)
endif()

if(UNITY_BUILD)
  include(UnityBuild)
  enable_unity_build(HistogramData SRC_FILES SRC_UNITY_IGNORE_FILES 10)
endif(UNITY_BUILD)

# Add the target for this directory
add_library ( HistogramData ${SRC_FILES} ${INC_FILES} )
# Set the name of the generated library
set_target_properties ( HistogramData PROPERTIES OUTPUT_NAME MantidHistogramData
  COMPILE_DEFINITIONS IN_MANTID_HISTOGRAMDATA )

if (OSX_VERSION VERSION_GREATER 10.8)
  set_target_properties ( HistogramData PROPERTIES INSTALL_RPATH "@loader_path/../MacOS")
endif ()

# Add to the 'Framework' group in VS
set_property ( TARGET HistogramData PROPERTY FOLDER "MantidFramework" )

target_link_libraries ( HistogramData LINK_PRIVATE ${TCMALLOC_LIBRARIES_LINKTIME} ${MANTIDLIBS} )

# Add the unit tests directory
add_subdirectory ( test )

###########################################################################
# Installation settings
###########################################################################

install ( TARGETS HistogramData ${SYSTEM_PACKAGE_TARGET} DESTINATION ${LIB_DIR} )<|MERGE_RESOLUTION|>--- conflicted
+++ resolved
@@ -8,12 +8,7 @@
 	src/FrequencyVariances.cpp
 	src/Histogram.cpp
 	src/HistogramMath.cpp
-<<<<<<< HEAD
 	src/Rebin.cpp
-	src/PointStandardDeviations.cpp
-	src/PointVariances.cpp
-=======
->>>>>>> cbbf69a1
 	src/Points.cpp
 )
 

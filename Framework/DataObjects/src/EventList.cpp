--- conflicted
+++ resolved
@@ -1551,10 +1551,6 @@
   // If you have over-allocated by more than 5%, reduce the size.
   size_t excess_limit = out.size() / 20;
   if ((out.capacity() - out.size()) > excess_limit) {
-<<<<<<< HEAD
-    // Note: This forces a copy!
-=======
->>>>>>> c7d71183
     out.shrink_to_fit();
   }
 }

--- conflicted
+++ resolved
@@ -73,28 +73,14 @@
       XLength, HistogramData::LinearGenerator(1.0, 1.0));
   HistogramData::Counts y(YLength);
   HistogramData::CountStandardDeviations e(YLength);
-<<<<<<< HEAD
-  PARALLEL_FOR_NO_WSP_CHECK()
-  for (int64_t i = 0; i < m_noVectors; i++) {
-    // Create the spectrum upon init
-    auto spec =
-        new Histogram1D(HistogramData::getHistogramXMode(XLength, YLength),
-                        HistogramData::Histogram::YMode::Counts);
-    data[i] = spec;
-    // Set the data and X
-    spec->setX(x);
-    // Y,E arrays populated
-    spec->setCounts(y);
-    spec->setCountStandardDeviations(e);
-=======
   Histogram1D spec(HistogramData::getHistogramXMode(XLength, YLength),
                    HistogramData::Histogram::YMode::Counts);
   spec.setX(x);
   spec.setCounts(y);
   spec.setCountStandardDeviations(e);
-  for (size_t i = 0; i < m_noVectors; i++) {
+  PARALLEL_FOR_NO_WSP_CHECK()
+  for (int64_t i = 0; i < m_noVectors; i++) {
     data[i] = new Histogram1D(spec);
->>>>>>> d2790c30
     // Default spectrum number = starts at 1, for workspace index 0.
     data[i]->setSpectrumNo(specnum_t(i + 1));
     data[i]->setDetectorID(detid_t(i + 1));

--- conflicted
+++ resolved
@@ -134,13 +134,8 @@
                      size_t &nColumns) const override;
   void setEventsData(const std::vector<coord_t> &coordTable) override;
 
-<<<<<<< HEAD
-  virtual size_t addEvent(const MDE &Evnt) override;
-  virtual size_t addEventUnsafe(const MDE &Evnt) override;
-=======
-  void addEvent(const MDE &Evnt) override;
-  void addEventUnsafe(const MDE &Evnt) override;
->>>>>>> 0e00addb
+  size_t addEvent(const MDE &Evnt) override;
+  size_t addEventUnsafe(const MDE &Evnt) override;
 
   // add range of events
   size_t addEvents(const std::vector<MDE> &events) override;

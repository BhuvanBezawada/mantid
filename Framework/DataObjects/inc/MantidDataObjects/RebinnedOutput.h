--- conflicted
+++ resolved
@@ -42,12 +42,6 @@
 public:
   /// Class constructor.
   RebinnedOutput();
-  /// Class destructor.
-<<<<<<< HEAD
-  virtual ~RebinnedOutput() = default;
-=======
-  ~RebinnedOutput() override;
->>>>>>> fa8a40d8
 
   /// Returns a clone of the workspace
   std::unique_ptr<RebinnedOutput> clone() const {

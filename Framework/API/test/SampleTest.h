#ifndef TESTSAMPLE_H_
#define TESTSAMPLE_H_

#include "MantidAPI/Sample.h"
#include "MantidGeometry/Crystal/CrystalStructure.h"
#include "MantidGeometry/Crystal/OrientedLattice.h"
#include "MantidGeometry/Instrument/Container.h"
#include "MantidGeometry/Instrument/SampleEnvironment.h"
#include "MantidGeometry/Objects/ShapeFactory.h"
<<<<<<< HEAD
=======
#include "MantidGeometry/Objects/CSGObject.h"
>>>>>>> 10b02868
#include "MantidKernel/Exception.h"
#include "MantidKernel/Material.h"
#include "MantidTestHelpers/ComponentCreationHelper.h"
#include "MantidTestHelpers/NexusTestHelper.h"

#include <cxxtest/TestSuite.h>

using namespace Mantid;
using namespace Mantid::Kernel;
using namespace Mantid::Geometry;
using Mantid::API::Sample;

class SampleTest : public CxxTest::TestSuite {
public:
  void testSetGetName() {
    Sample sample;
    TS_ASSERT(!sample.getName().compare(""))
    sample.setName("test");
    TS_ASSERT(!sample.getName().compare("test"))
  }

  //--------------------------------------------------------------------------------------------

  void testShape() {
    IObject_sptr shape_sptr = ComponentCreationHelper::createCappedCylinder(
        0.0127, 1.0, V3D(), V3D(0.0, 1.0, 0.0), "cyl");
    Sample sample;
    TS_ASSERT_THROWS_NOTHING(sample.setShape(shape_sptr))
    const IObject &sampleShape = sample.getShape();
    TS_ASSERT_EQUALS(shape_sptr->getName(), sampleShape.getName());
  }

  void test_Setting_Default_Shape_Is_Accepted() {
    Sample sample;
    IObject_sptr object;
    TS_ASSERT_THROWS_NOTHING(sample.setShape(object));
    TS_ASSERT_EQUALS(sample.getShape().hasValidShape(), false);
  }

  void test_That_Requests_For_An_Undefined_Environment_Throw() {
    Sample sample;
    TS_ASSERT_THROWS(sample.getEnvironment(), std::runtime_error);
  }

  void
  test_That_An_Environment_Can_Be_Set_And_The_Same_Environment_Is_Returned() {
    Sample sample;
    const std::string envName("TestKit");
    SampleEnvironment *kit =
        new SampleEnvironment(envName, boost::make_shared<const Container>(""));
    kit->add(boost::make_shared<const CSGObject>());

    TS_ASSERT_THROWS_NOTHING(sample.setEnvironment(kit));

    const SampleEnvironment &sampleKit = sample.getEnvironment();
    // Test that this references the correct object
    TS_ASSERT_EQUALS(&sampleKit, kit);
    TS_ASSERT_EQUALS(sampleKit.name(), envName);
    TS_ASSERT_EQUALS(sampleKit.nelements(), 2);
  }

  void test_OrientedLattice() {
    Sample sample;
    OrientedLattice *latt = new OrientedLattice(1.0, 2.0, 3.0, 90, 90, 90);

    TS_ASSERT_THROWS_NOTHING(sample.setOrientedLattice(latt));

    const OrientedLattice &retLatt = sample.getOrientedLattice();
    // Test that this references the correct object
    // TS_ASSERT_EQUALS(&retLatt, latt);//This is no longer correct.
    // setOrientedLattice makes a copy of the OrientedLattice object
    TS_ASSERT_EQUALS(retLatt.a(), 1.0);
    TS_ASSERT_EQUALS(retLatt.b(), 2.0);
    TS_ASSERT_EQUALS(retLatt.c(), 3.0);
    delete latt;
  }

  void test_OrientedLattice_and_theCopyconstructor() {
    Sample sample;
    // const std::string envName("TestKit");
    OrientedLattice *latt = new OrientedLattice(1.0, 2.0, 3.0, 90, 90, 90);

    TS_ASSERT_THROWS_NOTHING(sample.setOrientedLattice(latt));

    // Copy constructor
    Sample sample2(sample);

    // Equals operator
    Sample sample3;
    sample3 = sample;
    TS_ASSERT_EQUALS(sample3.getOrientedLattice().c(), 3.0);

    // Change the lattice in the original (this won't change the copy)
    sample.getOrientedLattice().seta(4.0);
    sample.getOrientedLattice().setb(5.0);

    const OrientedLattice &retLatt = sample2.getOrientedLattice();
    // The copy does NOT refer to the same object
    TS_ASSERT_DIFFERS(&retLatt, latt);
    TS_ASSERT_EQUALS(retLatt.a(), 1.0);
    TS_ASSERT_EQUALS(retLatt.b(), 2.0);
    TS_ASSERT_EQUALS(retLatt.c(), 3.0);
    delete latt;
  }

  void test_clearOrientedLattice() {
    Sample sample;
    OrientedLattice *latt = new OrientedLattice(1.0, 2.0, 3.0, 90, 90, 90);
    TS_ASSERT_THROWS_NOTHING(sample.setOrientedLattice(latt));

    TS_ASSERT(sample.hasOrientedLattice())
    TS_ASSERT_THROWS_NOTHING(sample.getOrientedLattice())

    // Now clear it.
    sample.clearOrientedLattice();

    TS_ASSERT(!sample.hasOrientedLattice())
    TS_ASSERT_THROWS(sample.getOrientedLattice(), std::runtime_error &)
    delete latt;
  }

  void test_clearOrientedLattice_and_the_copy_constructor() {
    // Create a sample with an oriented lattice.
    Sample sampleA;
    OrientedLattice *latticeA = new OrientedLattice(1.0, 2.0, 3.0, 90, 90, 90);
    TS_ASSERT_THROWS_NOTHING(sampleA.setOrientedLattice(latticeA));

    // Copy the sample.
    Sample sampleB(sampleA);

    // Check oriented lattice objects on both.
    TS_ASSERT(sampleA.hasOrientedLattice())
    TS_ASSERT_THROWS_NOTHING(sampleA.getOrientedLattice())
    TS_ASSERT(sampleB.hasOrientedLattice())
    TS_ASSERT_THROWS_NOTHING(sampleB.getOrientedLattice())

    // Now clear one.
    sampleA.clearOrientedLattice();

    // One should be cleared, the other should not.
    TS_ASSERT(!sampleA.hasOrientedLattice())
    TS_ASSERT_THROWS(sampleA.getOrientedLattice(), std::runtime_error &)
    TS_ASSERT(sampleB.hasOrientedLattice())
    TS_ASSERT_THROWS_NOTHING(sampleB.getOrientedLattice())

    // Now clear both.
    sampleA.clearOrientedLattice(); // Not strictly necessary, but object should
                                    // be able to survive such calls.
    sampleB.clearOrientedLattice();

    // Both should be cleared.
    TS_ASSERT(!sampleA.hasOrientedLattice())
    TS_ASSERT_THROWS(sampleA.getOrientedLattice(), std::runtime_error &)
    TS_ASSERT(!sampleB.hasOrientedLattice())
    TS_ASSERT_THROWS(sampleB.getOrientedLattice(), std::runtime_error &)
    delete latticeA;
  }

  void test_clearOrientedLattice_and_assignment() {
    // Create a sample with an oriented lattice.
    Sample sampleA;
    OrientedLattice *latticeA = new OrientedLattice(1.0, 2.0, 3.0, 90, 90, 90);
    TS_ASSERT_THROWS_NOTHING(sampleA.setOrientedLattice(latticeA));

    // Create and then assign to the sample.
    Sample sampleB;
    sampleB = sampleA;

    // Check oriented lattice objects on both.
    TS_ASSERT(sampleA.hasOrientedLattice())
    TS_ASSERT_THROWS_NOTHING(sampleA.getOrientedLattice())
    TS_ASSERT(sampleB.hasOrientedLattice())
    TS_ASSERT_THROWS_NOTHING(sampleB.getOrientedLattice())

    // Now clear one.
    sampleA.clearOrientedLattice();

    // One should be cleared, the other should not.
    TS_ASSERT(!sampleA.hasOrientedLattice())
    TS_ASSERT_THROWS(sampleA.getOrientedLattice(), std::runtime_error &)
    TS_ASSERT(sampleB.hasOrientedLattice())
    TS_ASSERT_THROWS_NOTHING(sampleB.getOrientedLattice())

    // Now clear both.
    sampleA.clearOrientedLattice(); // Not strictly necessary, but object should
                                    // be able to survive such calls.
    sampleB.clearOrientedLattice();

    // Both should be cleared.
    TS_ASSERT(!sampleA.hasOrientedLattice())
    TS_ASSERT_THROWS(sampleA.getOrientedLattice(), std::runtime_error &)
    TS_ASSERT(!sampleB.hasOrientedLattice())
    TS_ASSERT_THROWS(sampleB.getOrientedLattice(), std::runtime_error &)
    delete latticeA;
  }

  void test_setCrystalStructure() {
    Sample sample;
    TS_ASSERT(!sample.hasCrystalStructure());
    TS_ASSERT_THROWS(sample.getCrystalStructure(), std::runtime_error);

    CrystalStructure structure("3 4 5 90 90 90", "C m m m",
                               "Fe 0.12 0.23 0.121");

    TS_ASSERT_THROWS_NOTHING(sample.setCrystalStructure(structure));
    TS_ASSERT(sample.hasCrystalStructure());
    CrystalStructure fromSample = sample.getCrystalStructure();

    TS_ASSERT(fromSample.spaceGroup());
    TS_ASSERT_EQUALS(fromSample.spaceGroup()->hmSymbol(), "C m m m");
  }

  void test_clearCrystalStructure() {
    Sample sample;
    TS_ASSERT(!sample.hasCrystalStructure());
    TS_ASSERT_THROWS(sample.getCrystalStructure(), std::runtime_error);

    CrystalStructure structure("3 4 5 90 90 90", "C m m m",
                               "Fe 0.12 0.23 0.121");
    sample.setCrystalStructure(structure);
    TS_ASSERT(sample.hasCrystalStructure());

    TS_ASSERT_THROWS_NOTHING(sample.clearCrystalStructure());
    TS_ASSERT(!sample.hasCrystalStructure());
  }

  void test_crystalStructureCopyConstructorAndAssignment() {
    Sample sampleA;

    CrystalStructure structure("3 4 5 90 90 90", "C m m m",
                               "Fe 0.12 0.23 0.121");
    sampleA.setCrystalStructure(structure);
    TS_ASSERT(sampleA.hasCrystalStructure());

    Sample sampleB = sampleA;
    TS_ASSERT(sampleB.hasCrystalStructure());

    CrystalStructure fromA = sampleA.getCrystalStructure();
    CrystalStructure fromB = sampleB.getCrystalStructure();
    TS_ASSERT_EQUALS(fromA.spaceGroup()->hmSymbol(),
                     fromB.spaceGroup()->hmSymbol());

    Sample sampleC(sampleA);

    CrystalStructure fromC = sampleC.getCrystalStructure();
    TS_ASSERT_EQUALS(fromA.spaceGroup()->hmSymbol(),
                     fromC.spaceGroup()->hmSymbol());
  }

  void test_Material_Returns_The_Correct_Value() {
    Material vanBlock("vanBlock",
                      Mantid::PhysicalConstants::getNeutronAtom(23, 0), 0.072);
    Sample sample;
<<<<<<< HEAD
    IObject_sptr shape = Mantid::Geometry::ShapeFactory().createShape("");
=======
    auto shape = Mantid::Geometry::ShapeFactory().createShape("");
>>>>>>> 10b02868
    shape->setMaterial(vanBlock);
    sample.setShape(shape);

    const Material &mat = sample.getMaterial();
    const double lambda(2.1);
    TS_ASSERT_DELTA(mat.cohScatterXSection(lambda), 0.0184, 1e-02);
    TS_ASSERT_DELTA(mat.incohScatterXSection(lambda), 5.08, 1e-02);
    TS_ASSERT_DELTA(mat.absorbXSection(lambda), 5.93, 1e-02);
  }

  void test_Single_Sample() {
    Sample sample;
    sample.setName("test name for test_Single_Sample");
    TS_ASSERT_EQUALS(sample.size(), 1);

    // void casts are to stop the unused variable warnings.
    TS_ASSERT_THROWS_ANYTHING(Sample &sampleRef = sample[1]; (void)sampleRef;);
    TS_ASSERT_THROWS_ANYTHING(Sample &sampleRef2 = sample[999];
                              (void)sampleRef2;);
    TS_ASSERT_THROWS_ANYTHING(Sample &sampleRef3 = sample[-1];
                              (void)sampleRef3;);
    TS_ASSERT_THROWS_NOTHING(Sample &sampleRef = sample[0]; TS_ASSERT(
                                 sample.getName() == sampleRef.getName()););
  }

  void test_Multiple_Samples() {
    Sample sample;
    sample.setName("test name for test_Multiple_Sample");
    auto sample2 = boost::make_shared<Sample>();
    sample2->setName("test name for test_Multiple_Sample - 2");

    TS_ASSERT_EQUALS(sample.size(), 1);
    sample.addSample(sample2);
    TS_ASSERT_EQUALS(sample.size(), 2);
    sample.addSample(sample2);
    TS_ASSERT_EQUALS(sample.size(), 3);

    TS_ASSERT_THROWS_NOTHING(
        TS_ASSERT(sample[0].getName() == sample.getName());
        TS_ASSERT(sample[1].getName() == sample2->getName());
        TS_ASSERT(sample[2].getName() == sample2->getName()););

    TS_ASSERT_THROWS_ANYTHING(Sample &sampleRef = sample[3]; (void)sampleRef;);
  }

  void test_nexus() {
    NexusTestHelper th(true);
    th.createFile("SampleTest.nxs");

    IObject_sptr shape_sptr = ComponentCreationHelper::createCappedCylinder(
        0.0127, 1.0, V3D(), V3D(0.0, 1.0, 0.0), "cyl");
    Sample sample;
    sample.setShape(shape_sptr);
    sample.setName("NameOfASample");
    sample.setWidth(1.234);
    OrientedLattice latt(4, 5, 6, 90, 91, 92);
    sample.setOrientedLattice(&latt);
    auto sample2 = boost::make_shared<Sample>();
    sample2->setName("test name for test_Multiple_Sample - 2");
    sample.addSample(sample2);
    TS_ASSERT(
        dynamic_cast<const CSGObject &>(sample.getShape()).getShapeXML() != "");

    sample.saveNexus(th.file, "sample");
    th.reopenFile();

    Sample loaded;
    loaded.loadNexus(th.file, "sample");

    TS_ASSERT_EQUALS(loaded.size(), 2);
    TS_ASSERT_EQUALS(loaded.getName(), sample.getName());
    TS_ASSERT_EQUALS(loaded[0].getName(), sample[0].getName());
    TS_ASSERT_EQUALS(loaded[1].getName(), sample[1].getName());
    TS_ASSERT_EQUALS(loaded.hasOrientedLattice(), sample.hasOrientedLattice());
    TS_ASSERT_DELTA(loaded.getOrientedLattice().a(), 4.0, 1e-6);
    TS_ASSERT_DELTA(loaded.getOrientedLattice().b(), 5.0, 1e-6);
    TS_ASSERT_DELTA(loaded.getOrientedLattice().c(), 6.0, 1e-6);
    TS_ASSERT_EQUALS(loaded.getShape().getBoundingBox().xMax(),
                     sample.getShape().getBoundingBox().xMax());
    TS_ASSERT_EQUALS(
        dynamic_cast<const CSGObject &>(loaded.getShape()).getShapeXML(),
        dynamic_cast<const CSGObject &>(sample.getShape()).getShapeXML());
    // Geometry values
    TS_ASSERT_DELTA(loaded.getWidth(), sample.getWidth(), 1e-6);
  }
};

#endif /*TESTSAMPLE_H_*/<|MERGE_RESOLUTION|>--- conflicted
+++ resolved
@@ -7,10 +7,7 @@
 #include "MantidGeometry/Instrument/Container.h"
 #include "MantidGeometry/Instrument/SampleEnvironment.h"
 #include "MantidGeometry/Objects/ShapeFactory.h"
-<<<<<<< HEAD
-=======
 #include "MantidGeometry/Objects/CSGObject.h"
->>>>>>> 10b02868
 #include "MantidKernel/Exception.h"
 #include "MantidKernel/Material.h"
 #include "MantidTestHelpers/ComponentCreationHelper.h"
@@ -264,11 +261,7 @@
     Material vanBlock("vanBlock",
                       Mantid::PhysicalConstants::getNeutronAtom(23, 0), 0.072);
     Sample sample;
-<<<<<<< HEAD
-    IObject_sptr shape = Mantid::Geometry::ShapeFactory().createShape("");
-=======
     auto shape = Mantid::Geometry::ShapeFactory().createShape("");
->>>>>>> 10b02868
     shape->setMaterial(vanBlock);
     sample.setShape(shape);
 

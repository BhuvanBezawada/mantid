#ifndef MANTID_API_LINEARSCALE_H_
#define MANTID_API_LINEARSCALE_H_

//----------------------------------------------------------------------
// Includes
//----------------------------------------------------------------------
#include <vector>

#include "MantidAPI/DllConfig.h"
#include "MantidAPI/ITransformScale.h"

namespace Mantid {
namespace API {
/*Base class  representing a linear scaling transformation acting on a
  one-dimensional grid domain

  @author Jose Borreguero
  @date Aug/28/2012

  Copyright &copy; 2009 ISIS Rutherford Appleton Laboratory, NScD Oak Ridge
  National Laboratory & European Spallation Source

  This file is part of Mantid.

  Mantid is free software; you can redistribute it and/or modify
  it under the terms of the GNU General Public License as published by
  the Free Software Foundation; either version 3 of the License, or
  (at your option) any later version.

  Mantid is distributed in the hope that it will be useful,
  but WITHOUT ANY WARRANTY; without even the implied warranty of
  MERCHANTABILITY or FITNESS FOR A PARTICULAR PURPOSE.  See the
  GNU General Public License for more details.

  You should have received a copy of the GNU General Public License
  along with this program.  If not, see <http://www.gnu.org/licenses/>.

  File change history is stored at: <https://github.com/mantidproject/mantid>.
  Code Documentation is available at: <http://doxygen.mantidproject.org>.
*/

class MANTID_API_DLL LinearScale : public API::ITransformScale {
public:
  LinearScale(){};
<<<<<<< HEAD
  virtual ~LinearScale() = default;
  ;
=======
  ~LinearScale() override{};
>>>>>>> fa8a40d8
  /// The scaling transformation. First and last elements of the grid remain
  /// unchanged
  const std::string name() const override { return "LinearScale"; }
  void transform(std::vector<double> &gd) override;
}; // class LinearScale

} // namespace API
} // namespace Mantid

#endif /*MANTID_API_LINEARSCALE_H_*/<|MERGE_RESOLUTION|>--- conflicted
+++ resolved
@@ -42,12 +42,6 @@
 class MANTID_API_DLL LinearScale : public API::ITransformScale {
 public:
   LinearScale(){};
-<<<<<<< HEAD
-  virtual ~LinearScale() = default;
-  ;
-=======
-  ~LinearScale() override{};
->>>>>>> fa8a40d8
   /// The scaling transformation. First and last elements of the grid remain
   /// unchanged
   const std::string name() const override { return "LinearScale"; }

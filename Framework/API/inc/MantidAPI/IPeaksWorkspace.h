#ifndef MANTID_API_IPEAKSWORKSPACE_H_
#define MANTID_API_IPEAKSWORKSPACE_H_

//----------------------------------------------------------------------
// Includes
//----------------------------------------------------------------------
#include "MantidAPI/ExperimentInfo.h"
#include "MantidAPI/IPeaksWorkspace_fwd.h"
#include "MantidAPI/ITableWorkspace.h"
#include "MantidKernel/SpecialCoordinateSystem.h"
#include "MantidKernel/ConfigService.h"
#include <boost/optional.hpp>

namespace Mantid {
namespace Geometry {
class IPeak;
}
namespace API {

//==========================================================================================
/** Interface to the class Mantid::DataObjects::PeaksWorkspace

    The class PeaksWorkspace stores information about a set of SCD peaks.

    @author Ruth Mikkelson, SNS ORNL
    @date 3/10/2010

    Copyright &copy; 2011 ISIS Rutherford Appleton Laboratory, NScD Oak Ridge
   National Laboratory & European Spallation Source

    This file is part of Mantid.

    Mantid is free software; you can redistribute it and/or modify
    it under the terms of the GNU General Public License as published by
    the Free Software Foundation; either version 3 of the License, or
    (at your option) any later version.

    Mantid is distributed in the hope that it will be useful,
    but WITHOUT ANY WARRANTY; without even the implied warranty of
    MERCHANTABILITY or FITNESS FOR A PARTICULAR PURPOSE.  See the
    GNU General Public License for more details.

    You should have received a copy of the GNU General Public License
    along with this program.  If not, see <http://www.gnu.org/licenses/>.

    File change history is stored at: <https://github.com/mantidproject/mantid>
 */
class MANTID_API_DLL IPeaksWorkspace : public ITableWorkspace,
                                       public Mantid::API::ExperimentInfo {
public:
  /// Ctor
  IPeaksWorkspace() : ITableWorkspace(), ExperimentInfo() {
    convention = Kernel::ConfigService::Instance().getString("Q.convention");
  }

  /// Destructor
<<<<<<< HEAD
  virtual ~IPeaksWorkspace() = default;
=======
  ~IPeaksWorkspace() override;
>>>>>>> fa8a40d8

  /// Returns a clone of the workspace
  IPeaksWorkspace_uptr clone() const { return IPeaksWorkspace_uptr(doClone()); }

  //---------------------------------------------------------------------------------------------
  /** @return the number of peaks
   */
  virtual int getNumberPeaks() const = 0;

  //---------------------------------------------------------------------------------------------
  /** @return the number of peaks
   */
  virtual std::string getConvention() const = 0;

  //---------------------------------------------------------------------------------------------
  /** Removes the indicated peak
   * @param peakNum  the peak to remove. peakNum starts at 0
   */
  virtual void removePeak(int peakNum) = 0;

  //---------------------------------------------------------------------------------------------
  /** Add a peak to the list
   * @param ipeak :: Peak object to add (copy) into this.
   */
  virtual void addPeak(const Mantid::Geometry::IPeak &ipeak) = 0;

  //---------------------------------------------------------------------------------------------
  /** Return a reference to the Peak
   * @param peakNum :: index of the peak to get.
   * @return a reference to a Peak object.
   */
  virtual Mantid::Geometry::IPeak &getPeak(int peakNum) = 0;

  //---------------------------------------------------------------------------------------------
  /** Return a reference to the Peak (const version)
   * @param peakNum :: index of the peak to get.
   * @return a reference to a Peak object.
   */
  virtual const Mantid::Geometry::IPeak &getPeak(int peakNum) const = 0;

  //---------------------------------------------------------------------------------------------
  /** Return a pointer to the Peak
   * @param peakNum :: index of the peak to get.
   * @return a pointer to a Peak object.
   */
  Mantid::Geometry::IPeak *getPeakPtr(const int peakNum) {
    return &this->getPeak(peakNum);
  }

  //---------------------------------------------------------------------------------------------
  /** Create an instance of a Peak
   * @param QLabFrame :: Q of the center of the peak in the lab frame, in
   * reciprocal space
   * @param detectorDistance :: Optional distance between the sample and the
   * detector. Calculated if not provided.
   * @return a pointer to a new Peak object.
   */
  virtual Mantid::Geometry::IPeak *
  createPeak(Mantid::Kernel::V3D QLabFrame,
             boost::optional<double> detectorDistance) const = 0;

  /**
   * Create an instance of a peak using a V3D
   * @param HKL V3D
   * @return a pointer to a new Peak object.
   */
  virtual Mantid::Geometry::IPeak *
  createPeakHKL(Mantid::Kernel::V3D HKL) const = 0;

  //---------------------------------------------------------------------------------------------
  /** Determine if the workspace has been integrated using a peaks integration
   * algorithm.
   * @return TRUE if the workspace has been integrated.
   */
  virtual bool hasIntegratedPeaks() const = 0;

  //---------------------------------------------------------------------------------------------
  /**
   * Creates a new TableWorkspace giving the IDs of the detectors that
   * contribute to the
   * peak.
   * @returns A shared pointer to a TableWorkspace containing the information
   */
  virtual API::ITableWorkspace_sptr createDetectorTable() const = 0;

  //---------------------------------------------------------------------------------------------
  /**
   * Set the special coordinate system.
   * @param coordinateSystem : Special Q3D coordinate system to use.
   */
  virtual void setCoordinateSystem(
      const Kernel::SpecialCoordinateSystem coordinateSystem) = 0;
  //---------------------------------------------------------------------------------------------
  /**
   * Get the special coordinate system.
   * @returns special Q3D coordinate system to use being used by this
   * PeaksWorkspace object. Probably the one the workspace was generated with.
   */
  virtual Kernel::SpecialCoordinateSystem
  getSpecialCoordinateSystem() const = 0;

  virtual std::vector<std::pair<std::string, std::string>>
  peakInfo(Kernel::V3D QFrame, bool labCoords) const = 0;
  virtual int peakInfoNumber(Kernel::V3D qLabFrame, bool labCoords) const = 0;

  std::string convention;

protected:
  /// Protected copy constructor. May be used by childs for cloning.
  IPeaksWorkspace(const IPeaksWorkspace &other)
      : ITableWorkspace(other), ExperimentInfo(other) {}
  /// Protected copy assignment operator. Assignment not implemented.
  IPeaksWorkspace &operator=(const IPeaksWorkspace &other);

  const std::string toString() const override;

private:
  IPeaksWorkspace *doClone() const override = 0;
};
}
}
#endif<|MERGE_RESOLUTION|>--- conflicted
+++ resolved
@@ -53,12 +53,7 @@
     convention = Kernel::ConfigService::Instance().getString("Q.convention");
   }
 
-  /// Destructor
-<<<<<<< HEAD
-  virtual ~IPeaksWorkspace() = default;
-=======
-  ~IPeaksWorkspace() override;
->>>>>>> fa8a40d8
+
 
   /// Returns a clone of the workspace
   IPeaksWorkspace_uptr clone() const { return IPeaksWorkspace_uptr(doClone()); }

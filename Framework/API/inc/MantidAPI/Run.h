--- conflicted
+++ resolved
@@ -47,13 +47,6 @@
 public:
   /// Default constructor
   Run();
-  /// Destructor. Doesn't need to be virtual as long as nothing inherits from
-  /// this class.
-<<<<<<< HEAD
-  ~Run() = default;
-=======
-  ~Run() override;
->>>>>>> fa8a40d8
   /// Copy constructor
   Run(const Run &copy);
   /// Assignment operator

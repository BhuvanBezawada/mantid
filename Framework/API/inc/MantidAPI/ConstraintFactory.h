#ifndef MANTID_API_CONSTRAINTFACTORY_H_
#define MANTID_API_CONSTRAINTFACTORY_H_

//----------------------------------------------------------------------
// Includes
//----------------------------------------------------------------------
#include <vector>
#include "MantidAPI/DllConfig.h"
#include "MantidKernel/DynamicFactory.h"
#include "MantidKernel/SingletonHolder.h"

namespace Mantid {

namespace API {

//----------------------------------------------------------------------
// Forward declarations
//----------------------------------------------------------------------
class IConstraint;
class IFunction;
class Expression;

/** @class Mantid::API::ConstraintFactoryImpl

    The ConstraintFactory class is in charge of the creation of concrete
    instances of Constraints. It inherits most of its implementation from
    the Dynamic Factory base class.
    It is implemented as a singleton class.

    @author Roman Tolchenov, Tessella Support Services plc
    @date 4/02/2010

    Copyright &copy; 2007 ISIS Rutherford Appleton Laboratory, NScD Oak Ridge
   National Laboratory & European Spallation Source

    This file is part of Mantid.

    Mantid is free software; you can redistribute it and/or modify
    it under the terms of the GNU General Public License as published by
    the Free Software Foundation; either version 3 of the License, or
    (at your option) any later version.

    Mantid is distributed in the hope that it will be useful,
    but WITHOUT ANY WARRANTY; without even the implied warranty of
    MERCHANTABILITY or FITNESS FOR A PARTICULAR PURPOSE.  See the
    GNU General Public License for more details.

    You should have received a copy of the GNU General Public License
    along with this program.  If not, see <http://www.gnu.org/licenses/>.

    File change history is stored at: <https://github.com/mantidproject/mantid>
*/

class MANTID_API_DLL ConstraintFactoryImpl
    : public Kernel::DynamicFactory<IConstraint> {
public:
  /// Creates an instance of a Constraint
  IConstraint *createInitialized(IFunction *fun, const std::string &input,
                                 bool isDefault = false) const;
  /// Creates an instance of a Constraint
  IConstraint *createInitialized(IFunction *fun, const Expression &expr,
                                 bool isDefault = false) const;

private:
  friend struct Mantid::Kernel::CreateUsingNew<ConstraintFactoryImpl>;

  /// Private Constructor for singleton class
  ConstraintFactoryImpl();
  /// Private copy constructor - NO COPY ALLOWED
  ConstraintFactoryImpl(const ConstraintFactoryImpl &);
  /// Private assignment operator - NO ASSIGNMENT ALLOWED
  ConstraintFactoryImpl &operator=(const ConstraintFactoryImpl &);
  /// Private Destructor
<<<<<<< HEAD
  virtual ~ConstraintFactoryImpl() = default;
=======
  ~ConstraintFactoryImpl() override;
>>>>>>> fa8a40d8
};

/// Forward declaration of a specialisation of SingletonHolder for
/// AlgorithmFactoryImpl (needed for dllexport/dllimport) and a typedef for it.
#ifdef _WIN32
// this breaks new namespace declaraion rules; need to find a better fix
template class MANTID_API_DLL
    Mantid::Kernel::SingletonHolder<ConstraintFactoryImpl>;
#endif /* _WIN32 */
typedef MANTID_API_DLL Mantid::Kernel::SingletonHolder<ConstraintFactoryImpl>
    ConstraintFactory;

} // namespace API
} // namespace Mantid

/**
 * Macro for declaring a new type of function to be used with the
 * FunctionFactory
 */
#define DECLARE_CONSTRAINT(classname)                                          \
  namespace {                                                                  \
  Mantid::Kernel::RegistrationHelper register_constraint_##classname(          \
      ((Mantid::API::ConstraintFactory::Instance().subscribe<classname>(       \
           #classname)),                                                       \
       0));                                                                    \
  }

#endif /*MANTID_API_CONSTRAINTFACTORY_H_*/<|MERGE_RESOLUTION|>--- conflicted
+++ resolved
@@ -71,11 +71,7 @@
   /// Private assignment operator - NO ASSIGNMENT ALLOWED
   ConstraintFactoryImpl &operator=(const ConstraintFactoryImpl &);
   /// Private Destructor
-<<<<<<< HEAD
-  virtual ~ConstraintFactoryImpl() = default;
-=======
-  ~ConstraintFactoryImpl() override;
->>>>>>> fa8a40d8
+  ~ConstraintFactoryImpl() override = default;
 };
 
 /// Forward declaration of a specialisation of SingletonHolder for

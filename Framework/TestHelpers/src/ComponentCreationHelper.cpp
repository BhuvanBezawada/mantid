--- conflicted
+++ resolved
@@ -711,10 +711,6 @@
   // Tubes will be located at 1 m from the sample (0, 0, 0) from 0 -> 90 deg
   // If mirror is set to true they will go from 0 -> -90 deg
   Instrument_sptr testInst(new Instrument("PSDTubeInst"));
-<<<<<<< HEAD
-
-=======
->>>>>>> 58006918
   int xDirection(1);
   if (mirrorTubes)
     xDirection = -1;
@@ -760,8 +756,4 @@
 
   return testInst;
 }
-<<<<<<< HEAD
-}
-=======
-} // namespace ComponentCreationHelper
->>>>>>> 58006918
+} // namespace ComponentCreationHelper
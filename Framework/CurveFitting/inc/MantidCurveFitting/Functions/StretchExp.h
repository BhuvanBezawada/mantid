--- conflicted
+++ resolved
@@ -42,12 +42,6 @@
 public:
   /// Constructor
   StretchExp();
-  /// Destructor
-<<<<<<< HEAD
-  virtual ~StretchExp() = default;
-=======
-  ~StretchExp() override {}
->>>>>>> fa8a40d8
 
   /// overwrite IFunction base class methods
   std::string name() const override { return "StretchExp"; }

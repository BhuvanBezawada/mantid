--- conflicted
+++ resolved
@@ -36,11 +36,6 @@
 class DLLExport FlatBackground : public BackgroundFunction {
 public:
   FlatBackground();
-<<<<<<< HEAD
-  virtual ~FlatBackground() = default;
-=======
-  ~FlatBackground() override;
->>>>>>> fa8a40d8
 
   std::string name() const override;
   void function1D(double *out, const double *xValues,

#pylint: disable=no-init, unused-variable, too-many-lines
# we need to disable unused_variable because ws.dataY(n) returns a reference  to the underlying c++ object
# that can be modified inplace
from __future__ import (absolute_import, division, print_function)
from mantid.kernel import *
from mantid.api import *
import mantid.simpleapi as ms

from LoadEmptyVesuvio import LoadEmptyVesuvio
from SpectraToFoilPeriodMap import *

import LoadVesuvioValidation as validation

import copy
import numpy as np

RUN_PROP = "Filename"
WKSP_PROP = "OutputWorkspace"
MODE_PROP = "Mode"
MODES=["SingleDifference", "DoubleDifference", "ThickDifference", "FoilOut", "FoilIn", "FoilInOut"]
SPECTRA_PROP = "SpectrumList"
INST_PAR_PROP = "InstrumentParFile"
SUM_PROP = "SumSpectra"
LOAD_MON = "LoadMonitors"
WKSP_PROP_LOAD_MON= "OutputMonitorWorkspace"

# Raw workspace names which are necessary at the moment
SUMMED_WS = "__loadraw_evs"
# Enumerate the indexes for the different foil state sums
IOUT = 0
ITHIN = 1
ITHICK = 2
# Enumerate the detector types
BACKWARD = 0
FORWARD = 1

# Child Algorithm logging
_LOGGING_ = False

#pylint: disable=too-many-instance-attributes


class LoadVesuvio(LoadEmptyVesuvio):

    _ws_index = None
    _spectrum_no = None
    foil_map = None
    _inst_prefix = None
    _back_scattering = None
    _load_common_called = False
    _load_monitors = False
    _load_monitors_workspace = None
    _crop_required = False
    _mon_spectra = None
    _mon_index = None
    _backward_spectra_list = None
    _forward_spectra_list = None
    _mon_scale = None
    _beta = None
    _tof_max = None
    _mon_tof_max = None
    _back_mon_norm = None
    _back_period_sum1 = None
    _back_period_sum2 = None
    _back_foil_out_norm = None
    _forw_mon_norm = None
    _forw_period_sum1 = None
    _forw_period_sum2 = None
    _forw_foil_out_norm = None
    _diff_opt = None
    _spectra = None
    _sumspectra = None
    _raw_grp = None
    _raw_monitors = None
    _nperiods = None
    pt_times = None
    delta_t = None
    mon_pt_times = None
    delta_tmon = None
    summed_ws = None
    summed_mon = None
    _spectra_type = None
    _mon_norm_start = None
    _mon_norm_end = None
    _period_sum1_start = None
    _period_sum1_end = None
    _period_sum2_start = None
    _period_sum2_end = None
    _foil_out_norm_start = None
    _foil_out_norm_end = None
    sum1 = None
    sum2 = None
    sum3 = None
    foil_thin = None
    mon_out = None
    mon_thin = None
    foil_thick = None
    mon_thick = None
    foil_out = None


#----------------------------------------------------------------------------------------

    def summary(self):
        return "Loads raw data produced by the Vesuvio instrument at ISIS."

#----------------------------------------------------------------------------------------

    def category(self):
        """ Defines the category the algorithm will be put in the algorithm browser
        """
        return 'DataHandling\\Raw'
#----------------------------------------------------------------------------------------

    def PyInit(self):
        self.declareProperty(RUN_PROP, "", StringMandatoryValidator(),
                             doc="The run numbers that should be loaded. E.g."
                                 "14188  - for single run"
                                 "14188-14195 - for summed consecutive runs"
                                 "14188,14195 - for summed non-consecutive runs")

        self.declareProperty(SPECTRA_PROP, "", StringMandatoryValidator(),
                             doc="The spectrum numbers to load. "
                                 "A dash will load a range and a semicolon delimits spectra to sum")

        self.declareProperty(MODE_PROP, "DoubleDifference", StringListValidator(MODES),
                             doc="The difference option. Valid values: %s" % str(MODES))

        self.declareProperty(FileProperty(INST_PAR_PROP, "", action=FileAction.OptionalLoad,
                                          extensions=["dat", "par"]),
                             doc="An optional IP file. If provided the values are used to correct "
                                 "the default instrument values and attach the t0 values to each "
                                 "detector")

        self.declareProperty(SUM_PROP, False,
                             doc="If true then the final output is a single spectrum containing "
                                 "the sum of all of the requested spectra. All detector angles/"
                                 "parameters are averaged over the individual inputs")

        self.declareProperty(LOAD_MON, False,
                             doc="If true then the monitor data is loaded and will be output by the "
                                 "algorithm into a separate workspace.")

        self.declareProperty(WorkspaceProperty(WKSP_PROP, "", Direction.Output),
                             doc="The name of the output workspace.")

#----------------------------------------------------------------------------------------

    def PyExec(self):
        self._load_common_inst_parameters()
        self._retrieve_input()

        if "Difference" in self._diff_opt:
            self._exec_difference_mode()
        else:
            self._exec_single_foil_state_mode()

#----------------------------------------------------------------------------------------

    def validateInputs(self):
        self._load_common_inst_parameters()
        issues = {}
        diff_mode = self.getPropertyValue(MODE_PROP)
        spectrum_range = [self._backward_spectra_list[0], self._forward_spectra_list[-1]]
        # Validate run number ranges
        run_str = self.getProperty(RUN_PROP).value
        if "-" in run_str:
            lower, upper = run_str.split("-")
            issues = validation._validate_range_formatting(lower, upper, RUN_PROP, issues)

        # Validate SpectrumList
        grp_spectra_list = self.getProperty(SPECTRA_PROP).value
        if "," in grp_spectra_list:
            # Split on ',' if in form of 2-3,6-7
            grp_spectra_list = grp_spectra_list.split(",")
        elif ";" in grp_spectra_list:
            # Split on ';' if in form of 2-3;6-7
            grp_spectra_list = grp_spectra_list.split(";")
        else:
            # Treat input as a list (for use in loop)
            grp_spectra_list = [grp_spectra_list]

        for spectra_grp in grp_spectra_list:
            spectra_list = None
            if "-" in spectra_grp:
                # Split ranges
                spectra_list = spectra_grp.split("-")
                # Validate format
<<<<<<< HEAD
                issues = validation._validate_range_formatting(spectra_list[0], spectra_list[1], SPECTRA_PROP, issues)
            elif "," in spectra_grp:
                # Split comma separated lists
                spectra_list = spectra_grp.split(",")
=======
                issues = self._validate_range_formatting(spectra_list[0], spectra_list[1], SPECTRA_PROP, issues)
>>>>>>> 2817020e
            else:
                # Single spectra (put into list for use in loop)
                spectra_list = [spectra_grp]

            # Validate boundaries
            for spec in spectra_list:
                spec = int(spec)
                issues = validation._validate_spec_min_max(diff_mode, spectrum_range, spec, SPECTRA_PROP, issues)

        return issues

#----------------------------------------------------------------------------------------

    def _exec_difference_mode(self):
        """
           Execution path when a difference mode is selected
        """
        try:
            all_spectra = [item for sublist in self._spectra for item in sublist]
            self._raise_error_if_mix_fwd_back(all_spectra)
            validation._raise_error_mode_scatter(self._diff_opt, self._back_scattering)
            self._set_spectra_type(all_spectra[0])
            self._setup_raw(all_spectra)
            self._create_foil_workspaces()

            for ws_index, spectrum_no in enumerate(all_spectra):
                self._ws_index, self._spectrum_no = ws_index, spectrum_no
                self.foil_map = SpectraToFoilPeriodMap(self._nperiods)

                self._integrate_periods()
                self._sum_foil_periods()
                self._normalise_by_monitor()
                self._normalise_to_foil_out()
                self._calculate_diffs()
            # end of differencing loop

            ip_file = self.getPropertyValue(INST_PAR_PROP)
            if len(ip_file) > 0:
                self.foil_out = self._load_ip_file(self.foil_out, ip_file)

            if self._sumspectra:
                self._sum_all_spectra()

            self._store_results()
        finally: # Ensures it happens whether there was an error or not
            self._cleanup_raw()

#----------------------------------------------------------------------------------------

    def _raise_error_if_mix_fwd_back(self, spectra):
        """
        Checks that in input spectra are all in the forward or all in the backward
        scattering range
        Assumes that the spectra is sorted sorted
        """
        if len(spectra) == 1:
            self._back_scattering = self._is_back_scattering(spectra[0])
            return
        all_back = self._is_back_scattering(spectra[0])
        for spec_no in spectra[1:]:
            if all_back and self._is_fwd_scattering(spec_no):
                raise RuntimeError("Mixing backward and forward spectra is not permitted. "
                                   "Please correct the SpectrumList property.")
        self._back_scattering = all_back


#----------------------------------------------------------------------------------------

    def _exec_single_foil_state_mode(self):
        """
        Execution path when a single foil state is requested
        """
        runs = self._get_runs()
        if len(runs) > 1:
            raise RuntimeError("Single foil state mode does not currently support summing "
                               "multiple files")

        isis = config.getFacility("ISIS")
        inst_prefix = isis.instrument("VESUVIO").shortName()

        try:
            run_str = inst_prefix + runs[0]
        except ValueError:
            run_str = runs[0]

        validation._raise_error_period_scatter(run_str, self._back_scattering)
        all_spectra = [item for sublist in self._spectra for item in sublist]

        self._load_single_run_spec_and_mon(all_spectra, run_str)

        raw_group = mtd[SUMMED_WS]
        self._nperiods = raw_group.size()
        first_ws = raw_group[0]
        foil_out = WorkspaceFactory.create(first_ws)
        x_values = first_ws.readX(0)
        self.foil_out = foil_out

        foil_map = SpectraToFoilPeriodMap(self._nperiods)
        for ws_index, spectrum_no in enumerate(all_spectra):
            self._set_spectra_type(spectrum_no)
            foil_out_periods, foil_thin_periods, _ = self._get_foil_periods()

            if self._diff_opt == "FoilOut":
                raw_grp_indices = foil_map.get_indices(spectrum_no, foil_out_periods)
            elif self._diff_opt == "FoilIn":
                indices_thin = foil_map.get_indices(spectrum_no, foil_thin_periods)
                indices_thick = foil_map.get_indices(spectrum_no, foil_thin_periods)
                raw_grp_indices = indices_thin + indices_thick
            elif self._diff_opt == "FoilInOut":
                raw_grp_indices = list(range(0, self._nperiods))
            else:
                raise RuntimeError("Unknown single foil mode: %s." % (self._diff_opt))

            dataY = foil_out.dataY(ws_index)
            dataE = foil_out.dataE(ws_index)
            for group_index in raw_grp_indices:
                dataY += raw_group[group_index].readY(ws_index)
                dataE += np.square(raw_group[group_index].readE(ws_index))
            np.sqrt(dataE, dataE)
            foil_out.setX(ws_index, x_values)

        ip_file = self.getPropertyValue(INST_PAR_PROP)
        if len(ip_file) > 0:
            self.foil_out = self._load_ip_file(self.foil_out, ip_file)

        if self._sumspectra:
            self._sum_all_spectra()

        ms.DeleteWorkspace(Workspace=SUMMED_WS)
        self._store_results()

#----------------------------------------------------------------------------------------

    def _load_single_run_spec_and_mon(self, all_spectra, run_str):
        # check if the monitor spectra are already in the spectra list
        filtered_spectra = sorted([i for i in all_spectra if i <= self._mon_spectra[-1]])
        if filtered_spectra == self._mon_spectra and self._load_monitors:
            # Load monitors in workspace if defined by user
            self._load_monitors = False
            logger.warning("LoadMonitors is true while monitor spectra are defined in the spectra list.")
            logger.warning("Monitors have been loaded into the data workspace not separately.")
        if not self._load_monitors:
            ms.LoadRaw(Filename=run_str, OutputWorkspace=SUMMED_WS, SpectrumList=all_spectra,
                       EnableLogging=_LOGGING_)
        else:
            all_spec_inc_mon = self._mon_spectra
            all_spec_inc_mon.extend(all_spectra)
            ms.LoadRaw(Filename=run_str, OutputWorkspace=SUMMED_WS, SpectrumList=all_spec_inc_mon,
                       LoadMonitors='Separate', EnableLogging=_LOGGING_)
            monitor_group = mtd[SUMMED_WS +'_monitors']
            mon_out_name = self.getPropertyValue(WKSP_PROP) + "_monitors"
            clone = self.createChildAlgorithm("CloneWorkspace", False)
            clone.setProperty("InputWorkspace", monitor_group.getItem(0))
            clone.setProperty("OutputWorkspace", mon_out_name)
            clone.execute()
            self._load_monitors_workspace = clone.getProperty("OutputWorkspace").value
            self._load_monitors_workspace = self._sum_monitors_in_group(monitor_group,
                                                                        self._load_monitors_workspace)
            ms.DeleteWorkspace(Workspace=monitor_group)

#----------------------------------------------------------------------------------------

    def _load_common_inst_parameters(self):
        """
            Loads an empty VESUVIO instrument and attaches the necessary
            parameters as attributes
        """
        if self._load_common_called:
            return

        isis = config.getFacility("ISIS")
        empty_vesuvio_ws = self._load_empty_evs()
        empty_vesuvio = empty_vesuvio_ws.getInstrument()

        def to_int_list(str_param):
            """Return the list of numbers described by the string range"""
            elements = str_param.split("-")
            return list(range(int(elements[0]),int(elements[1]) + 1)) # range goes x_l,x_h-1

        # Attach parameters as attributes
        self._inst_prefix = isis.instrument("VESUVIO").shortName()
        parnames = empty_vesuvio.getParameterNames(False)
        for name in parnames:
            # Irritating parameter access doesn't let you query the type
            # so resort to trying
            try:
                parvalue = empty_vesuvio.getNumberParameter(name)
            except RuntimeError:
                parvalue = empty_vesuvio.getStringParameter(name)
            setattr(self, name, parvalue[0]) # Adds attributes to self from Parameter file

        int_mon_spectra = self.monitor_spectra.split(',')
        int_mon_spectra = [int(i) for i in int_mon_spectra]
        self._mon_spectra = int_mon_spectra
        self._mon_index = int_mon_spectra[0] - 1

        self._backward_spectra_list = to_int_list(self.backward_scatter_spectra)
        self._forward_spectra_list = to_int_list(self.forward_scatter_spectra)
        self._mon_scale = self.monitor_scale
        self._beta =  self.double_diff_mixing
        self._tof_max = self.tof_max
        self._mon_tof_max = self.monitor_tof_max

        # Normalisation ranges
        def to_range_tuple(str_range):
            """Return a list of 2 floats giving the lower,upper range"""
            elements = str_range.split("-")
            return (float(elements[0]),float(elements[1]))

        self._back_mon_norm = to_range_tuple(self.backward_monitor_norm)
        self._back_period_sum1 = to_range_tuple(self.backward_period_sum1)
        self._back_period_sum2 = to_range_tuple(self.backward_period_sum2)
        self._back_foil_out_norm = to_range_tuple(self.backward_foil_out_norm)

        self._forw_mon_norm = to_range_tuple(self.forward_monitor_norm)
        self._forw_period_sum1 = to_range_tuple(self.forward_period_sum1)
        self._forw_period_sum2 = to_range_tuple(self.forward_period_sum2)
        self._forw_foil_out_norm = to_range_tuple(self.forward_foil_out_norm)
        self._load_common_called = True

#----------------------------------------------------------------------------------------

    def _load_diff_mode_parameters(self, workspace):
        """
        Loads the relevant parameter file for the current difference mode
        into the given workspace
        """
        load_parameter_file = self.createChildAlgorithm("LoadParameterFile")
        load_parameter_file.setLogging(_LOGGING_)
        load_parameter_file.setPropertyValue("Workspace", workspace.name())
        load_parameter_file.setProperty("Filename",
                                        self._get_parameter_filename(self._diff_opt))
        load_parameter_file.execute()

#----------------------------------------------------------------------------------------

    def _get_parameter_filename(self, diff_opt):
        """
        Returns the filename for the diff-mode specific parameters
        """
        if "Difference" not in diff_opt:
            raise RuntimeError("Trying to load parameters for difference mode when not doing differencing! "
                               "This is most likely a bug in the code. Please report this to the developers")

        template = "VESUVIO_{0}_diff_Parameters.xml"
        if diff_opt == "SingleDifference":
            return template.format("single")
        else:
            return template.format("double")

#----------------------------------------------------------------------------------------

    def _retrieve_input(self):
        self._diff_opt = self.getProperty(MODE_PROP).value
        self._load_monitors = self.getProperty(LOAD_MON).value
        # Check for sets of spectra to sum. Semi colon delimits sets
        # that should be summed
        spectra_str = self.getPropertyValue(SPECTRA_PROP)
        summed_blocks = spectra_str.split(";")
        self._spectra = []
        for block in summed_blocks:
            prop = IntArrayProperty("unnamed", block)
            numbers = prop.value.tolist()
            if self._mon_spectra in numbers:
                numbers.remove(self._spectra)
            numbers.sort()
            self._spectra.append(numbers)
        #endfor

        self._sumspectra = self.getProperty(SUM_PROP).value

#----------------------------------------------------------------------------------------

    def _setup_raw(self, spectra):
        self._raw_grp, self._raw_monitors = self._load_and_sum_runs(spectra)
        nperiods = self._raw_grp.size()

        first_ws = self._raw_grp[0]
        self._nperiods = nperiods

        # Cache delta_t values
        raw_t = first_ws.readX(0)
        delay = raw_t[2] - raw_t[1]
        # The original EVS loader, raw.for/rawb.for, does this. Done here to match results
        raw_t = raw_t - delay
        self.pt_times = raw_t[1:]
        self.delta_t = (raw_t[1:] - raw_t[:-1])

        mon_raw_t = self._raw_monitors[0].readX(0)
        delay = mon_raw_t[2] - mon_raw_t[1]
        # The original EVS loader, raw.for/rawb.for, does this. Done here to match results
        mon_raw_t = mon_raw_t - delay
        self.mon_pt_times = mon_raw_t[1:]
        self.delta_tmon = (mon_raw_t[1:] - mon_raw_t[:-1])

#----------------------------------------------------------------------------------------

    def _load_and_sum_runs(self, spectra):
        """Load the input set of runs & sum them if there
        is more than one.
            @param spectra :: The list of spectra to load
            @returns a tuple of length 2 containing (main_detector_ws, monitor_ws)
        """
        isis = config.getFacility("ISIS")
        inst_prefix = isis.instrument("VESUVIO").shortName()

        runs = self._get_runs()

        self.summed_ws, self.summed_mon = "__loadraw_evs", "__loadraw_evs_monitors"
        spec_inc_mon = self._mon_spectra
        spec_inc_mon.extend(spectra)
        for index, run in enumerate(runs):
            if index == 0:
                out_name, out_mon = SUMMED_WS, SUMMED_WS + '_monitors'
            else:
                out_name, out_mon = SUMMED_WS + 'tmp', SUMMED_WS + 'tmp_monitors'

            # Load data
            raw_filepath = FileFinder.findRuns(run)[0]
            validation._raise_error_period_scatter(run, self._back_scattering)
            ms.LoadRaw(Filename=raw_filepath,
                       SpectrumList=spec_inc_mon,
                       OutputWorkspace=out_name,
                       LoadMonitors='Separate',
                       EnableLogging=_LOGGING_)

            # Sum
            if index > 0:
                ms.Plus(LHSWorkspace=SUMMED_WS,
                        RHSWorkspace=out_name,
                        OutputWorkspace=SUMMED_WS,
                        EnableLogging=_LOGGING_)
                ms.Plus(LHSWorkspace=SUMMED_WS + '_monitors',
                        RHSWorkspace=out_mon,
                        OutputWorkspace=SUMMED_WS + '_monitors',
                        EnableLogging=_LOGGING_)

                ms.DeleteWorkspace(out_name, EnableLogging=_LOGGING_)
                ms.DeleteWorkspace(out_mon, EnableLogging=_LOGGING_)

        # Check to see if extra data needs to be loaded to normalise in data
        x_max = self._tof_max
        if self._foil_out_norm_end > self._tof_max:
            x_max = self._foil_out_norm_end
            self._crop_required = True

        ms.CropWorkspace(Inputworkspace= SUMMED_WS,
                         OutputWorkspace=SUMMED_WS,
                         XMax=x_max,
                         EnableLogging=_LOGGING_)

        summed_data, summed_mon = mtd[SUMMED_WS], mtd[SUMMED_WS + '_monitors']

        # Sum monitors from each period together
        if self._load_monitors:
            mon_out_name = self.getPropertyValue(WKSP_PROP) + "_monitors"
            clone = self.createChildAlgorithm("CloneWorkspace", False)
            clone.setProperty("InputWorkspace",summed_mon.getItem(0))
            clone.setProperty("OutputWorkspace", mon_out_name)
            clone.execute()
            self._load_monitors_workspace = clone.getProperty("OutputWorkspace").value
            self._load_monitors_workspace = self._sum_monitors_in_group(summed_mon,
                                                                        self._load_monitors_workspace)

        self._load_diff_mode_parameters(summed_data)
        return summed_data, summed_mon


#----------------------------------------------------------------------------------------

    def _sum_monitors_in_group(self, monitor_group, output_ws):
        """
        Sums together all the monitors for one run
        @param monitor_group    :: All the monitor workspaces for a single run
        @param output_ws        :: The workspace that will contain the summed monitor data
        @return                 :: The workspace contianing the summed monitor data
        """

        for mon_index in range(1, monitor_group.getNumberOfEntries()):
            plus = self.createChildAlgorithm("Plus", False)
            plus.setProperty("LHSWorkspace", output_ws)
            plus.setProperty("RHSWorkspace", monitor_group.getItem(mon_index))
            plus.setProperty("OutputWorkspace", output_ws)
            plus.execute()
            output_ws = plus.getProperty("OutputWorkspace").value
        return output_ws


#----------------------------------------------------------------------------------------

    def _get_runs(self):
        """
        Returns the runs as a list of strings
        """
        run_str = self.getProperty(RUN_PROP).value
        # Load is not doing the right thing when summing. The numbers don't look correct
        if "-" in run_str:
            lower, upper = run_str.split("-")
            # Range goes lower to up-1 but we want to include the last number
            runs = list(range(int(lower), int(upper)+1))

        elif "," in run_str:
            runs =  run_str.split(",")
        else:
            runs = [run_str]

        return runs

#----------------------------------------------------------------------------------------

    def _set_spectra_type(self, spectrum_no):
        """
        Set whether this spectrum no is forward/backward scattering
        and set the normalization range appropriately
        @param spectrum_no The current spectrum no
        """
        if self._is_back_scattering(spectrum_no):
            self._spectra_type=BACKWARD
            self._mon_norm_start, self._mon_norm_end = self._back_mon_norm
            self._period_sum1_start, self._period_sum1_end = self._back_period_sum1
            self._period_sum2_start, self._period_sum2_end = self._back_period_sum2
            self._foil_out_norm_start, self._foil_out_norm_end = self._back_foil_out_norm
        else:
            self._spectra_type=FORWARD
            self._mon_norm_start, self._mon_norm_end = self._forw_mon_norm
            self._period_sum1_start, self._period_sum1_end = self._forw_period_sum1
            self._period_sum2_start, self._period_sum2_end = self._forw_period_sum2
            self._foil_out_norm_start, self._foil_out_norm_end = self._forw_foil_out_norm

#----------------------------------------------------------------------------------------

    def _is_back_scattering(self, spectrum_no):
        return spectrum_no >= self._backward_spectra_list[0] and \
            spectrum_no <= self._backward_spectra_list[-1]

#----------------------------------------------------------------------------------------

    def _is_fwd_scattering(self, spectrum_no):
        return spectrum_no >= self._forward_spectra_list[0] and \
            spectrum_no <= self._forward_spectra_list[-1]

#----------------------------------------------------------------------------------------

    def _integrate_periods(self):
        """
            Calculates 2 arrays of sums, 1 per period, of the Y values from
            the raw data between:
               (a) period_sum1_start & period_sum1_end
               (b) period_sum2_start & period_sum2_end.
            It also creates a 3rd blank array that will be filled by calculate_foil_counts_per_us.
            Operates on the current workspace index
        """
        self.sum1 = np.zeros(self._nperiods)
        self.sum2 = np.zeros(self._nperiods)
        self.sum3 = np.zeros(3)
        #sumx_start/end values obtained from VESUVIO parameter file
        sum1_start,sum1_end = self._period_sum1_start, self._period_sum1_end
        sum2_start,sum2_end = self._period_sum2_start,self._period_sum2_end
        xvalues = self.pt_times # values of the raw_grp x axis
        # Array of bin indexes corresponding to bins that lie within start/end range
        sum1_indices = np.where((xvalues > sum1_start) & (xvalues < sum1_end))
        sum2_indices = np.where((xvalues > sum2_start) & (xvalues < sum2_end))

        wsindex = self._ws_index # The current spectra to examine
        for i in range(self._nperiods):
            # Gets the sum(1,2) of the yvalues at the bin indexs
            yvalues = self._raw_grp[i].readY(wsindex)
            self.sum1[i] = np.sum(yvalues[sum1_indices])
            self.sum2[i] = np.sum(yvalues[sum2_indices])
            if self.sum2[i] != 0.0:
                self.sum1[i] /= self.sum2[i]

        # Sort sum1 in increasing order and match the foil map
        self.sum1 = self.foil_map.reorder(self.sum1)


#----------------------------------------------------------------------------------------

    def _create_foil_workspaces(self):
        """
            Create the workspaces that will hold the foil out, thin & thick results
            The output will be a point workspace
        """
        first_ws = self._raw_grp[0]
        ndata_bins = first_ws.blocksize()
        nhists = first_ws.getNumberHistograms()
        data_kwargs = {'NVectors':nhists,'XLength':ndata_bins,'YLength':ndata_bins}

        # This will be used as the result workspace
        self.foil_out = WorkspaceFactory.create(first_ws, **data_kwargs)
        self.foil_out.setDistribution(True)
        self.foil_thin = WorkspaceFactory.create(first_ws, **data_kwargs)

        # Monitors will be a different size
        first_monws = self._raw_monitors[0]
        nmonitor_bins = first_monws.blocksize()
        monitor_kwargs = copy.deepcopy(data_kwargs)
        monitor_kwargs['XLength'] = nmonitor_bins
        monitor_kwargs['YLength'] = nmonitor_bins

        self.mon_out = WorkspaceFactory.create(first_monws, **monitor_kwargs)
        self.mon_thin = WorkspaceFactory.create(first_monws, **monitor_kwargs)

        if self._nperiods == 2:
            self.foil_thick = None
            self.mon_thick = None
        else:
            self.foil_thick = WorkspaceFactory.create(first_ws, **data_kwargs)
            self.mon_thick = WorkspaceFactory.create(first_monws, **monitor_kwargs)

#----------------------------------------------------------------------------------------

    def _sum_foil_periods(self):
        """
        Sums the counts in the different periods to get the total counts
        for the foil out, thin foil & thick foil states for the back scattering detectors for the
        current workspace index & spectrum number
        """
        foil_out_periods, foil_thin_periods, foil_thick_periods = self._get_foil_periods()

        if self._nperiods == 6 and self._spectra_type == FORWARD:
            mon_out_periods = (5,6)
            mon_thin_periods = (3,4)
            mon_thick_periods = foil_thick_periods
        else:
            # None indicates same as standard foil
            mon_out_periods, mon_thin_periods, mon_thick_periods = (None,None,None)

        # Foil out
        self._sum_foils(self.foil_out, self.mon_out, IOUT, foil_out_periods, mon_out_periods)
        # Thin foil
        self._sum_foils(self.foil_thin, self.mon_thin, ITHIN, foil_thin_periods, mon_thin_periods)
        # Thick foil
        if foil_thick_periods is not None:
            self._sum_foils(self.foil_thick, self.mon_thick, ITHICK,
                            foil_thick_periods, mon_thick_periods)

#----------------------------------------------------------------------------------------

    def _get_foil_periods(self):
        """
        Return the period numbers (starting from 1) that contribute to the
        respective foil states
        """
        if self._nperiods == 2:
            foil_out_periods = (2,)
            foil_thin_periods = (1,)
            foil_thick_periods = None
        elif self._nperiods == 3:
            foil_out_periods = (3,)
            foil_thin_periods = (2,)
            foil_thick_periods = (1,)
        elif self._nperiods == 6:
            if self._spectra_type == BACKWARD:
                foil_out_periods = (5,6)
                foil_thin_periods = (3,4)
                foil_thick_periods = (1,2)
            else:
                foil_out_periods = (4,5,6)
                foil_thin_periods = (1,2,3)
                foil_thick_periods = (1,2)
        else:
            pass

        return foil_out_periods, foil_thin_periods, foil_thick_periods

#----------------------------------------------------------------------------------------

    #pylint: disable=too-many-arguments
    def _sum_foils(self, foil_ws, mon_ws, sum_index, foil_periods, mon_periods=None):
        """
        Sums the counts from the given foil periods in the raw data group
        @param foil_ws :: The workspace that will receive the summed counts
        @param mon_ws :: The monitor workspace that will receive the summed monitor counts
        @param sum_index :: An index into the sum3 array where the integrated counts will be
                            accumulated
        @param foil_periods :: The period numbers that contribute to this sum
        @param mon_periods :: The period numbers of the monitors that contribute to this monitor sum
                              (if None then uses the foil_periods)
        """
        # index that corresponds to workspace in group based on foil state
        raw_grp_indices = self.foil_map.get_indices(self._spectrum_no, foil_periods)
        wsindex = self._ws_index        # Spectra number - monitors(2) - 1
        outY = foil_ws.dataY(wsindex)   # Initialise outY list to correct length with 0s
        delta_t = self.delta_t          # Bin width
        for grp_index in raw_grp_indices:
            raw_ws = self._raw_grp[grp_index]
            outY += raw_ws.readY(wsindex)
            self.sum3[sum_index] += self.sum2[grp_index]

        # Errors are calculated from counts
        eout = np.sqrt(outY)/delta_t
        foil_ws.setE(wsindex,eout)
        outY /= delta_t

        # monitors
        if mon_periods is None:
            mon_periods = foil_periods
        raw_grp_indices = self.foil_map.get_indices(self._spectrum_no, mon_periods)
        outY = mon_ws.dataY(wsindex)
        for grp_index in raw_grp_indices:
            raw_ws = self._raw_monitors[grp_index]
            outY += raw_ws.readY(self._mon_index)

        outY /= self.delta_tmon


#----------------------------------------------------------------------------------------

    def _normalise_by_monitor(self):
        """
            Normalises by the monitor counts between mon_norm_start & mon_norm_end
            instrument parameters for the current workspace index
        """
        indices_in_range = np.where((self.mon_pt_times >= self._mon_norm_start) & (self.mon_pt_times < self._mon_norm_end))

        wsindex = self._ws_index
        # inner function to apply normalization

        def monitor_normalization(foil_ws, mon_ws):
            """
            Applies monitor normalization to the given foil spectrum from the given
            monitor spectrum.
            """
            mon_values = mon_ws.readY(wsindex)
            mon_values_sum = np.sum(mon_values[indices_in_range])
            foil_state = foil_ws.dataY(wsindex)
            foil_state *= (self._mon_scale/mon_values_sum)
            err = foil_ws.dataE(wsindex)
            err *= (self._mon_scale/mon_values_sum)

        monitor_normalization(self.foil_out, self.mon_out)
        monitor_normalization(self.foil_thin, self.mon_thin)
        if self._nperiods != 2:
            monitor_normalization(self.foil_thick, self.mon_thick)

#----------------------------------------------------------------------------------------

    def _normalise_to_foil_out(self):
        """
            Normalises the thin/thick foil counts to the
            foil out counts between (foil_out_norm_start,foil_out_norm_end)
            for the current workspace index
        """
        # Indices where the given condition is true
        range_indices = np.where((self.pt_times >= self._foil_out_norm_start) & (self.pt_times < self._foil_out_norm_end))
        wsindex = self._ws_index
        cout = self.foil_out.readY(wsindex)
        sum_out = np.sum(cout[range_indices])

        def normalise_to_out(foil_ws, foil_type):
            values = foil_ws.dataY(wsindex)
            sum_values = np.sum(values[range_indices])
            if sum_values == 0.0:
                self.getLogger().warning("No counts in %s foil spectrum %d." % (foil_type,self._spectrum_no))
                sum_values = 1.0
            norm_factor = (sum_out/sum_values)
            values *= norm_factor
            errors = foil_ws.dataE(wsindex)
            errors *= norm_factor

        normalise_to_out(self.foil_thin, "thin")
        if self._nperiods != 2:
            normalise_to_out(self.foil_thick, "thick")

#----------------------------------------------------------------------------------------

    def _calculate_diffs(self):
        """
            Based on the DifferenceType property, calculate the final output
            spectra for the current workspace index
        """
        wsindex = self._ws_index
        if self._diff_opt == "SingleDifference":
            self._calculate_thin_difference(wsindex)
        elif self._diff_opt == "DoubleDifference":
            self._calculate_double_difference(wsindex)
        elif self._diff_opt == "ThickDifference":
            self._calculate_thick_difference(wsindex)
        else:
            raise RuntimeError("Unknown difference type requested: %d" % self._diff_opt)

        self.foil_out.setX(wsindex, self.pt_times)

#----------------------------------------------------------------------------------------

    def _calculate_thin_difference(self, ws_index):
        """
           Calculate difference between the foil out & thin foil
           states for the given index. The foil out workspace
           will become the output workspace
            @param ws_index :: The current workspace index
        """
        # Counts
        cout = self.foil_out.dataY(ws_index)
        if self._spectra_type == BACKWARD:
            cout -= self.foil_thin.readY(ws_index)
        else:
            cout *= -1.0
            cout += self.foil_thin.readY(ws_index)

        # Errors
        eout = self.foil_out.dataE(ws_index)
        ethin = self.foil_thin.readE(ws_index)
        np.sqrt((eout**2 + ethin**2), eout) # The second argument makes it happen in place

#----------------------------------------------------------------------------------------

    def _calculate_double_difference(self, ws_index):
        """
            Calculates the difference between the foil out, thin & thick foils
            using the mixing parameter beta. The final counts are:
                y = c_out(i)*(1-\beta) -c_thin(i) + \beta*c_thick(i).
            The output will be stored in cout
            @param ws_index :: The current index being processed
        """
        cout = self.foil_out.dataY(ws_index)
        one_min_beta = (1. - self._beta)
        cout *= one_min_beta
        cout -= self.foil_thin.readY(ws_index)
        cout += self._beta*self.foil_thick.readY(ws_index)

        # Errors
        eout = self.foil_out.dataE(ws_index)
        ethin = self.foil_thin.readE(ws_index)
        ethick = self.foil_thick.readE(ws_index)
        # The second argument makes it happen in place
        np.sqrt((one_min_beta*eout)**2 + ethin**2 + (self._beta**2)*ethick**2, eout)

#----------------------------------------------------------------------------------------

    def _calculate_thick_difference(self, ws_index):
        """
            Calculates the difference between the foil out & thick foils
            The output will be stored in cout
            @param ws_index :: The current index being processed
        """
        # Counts
        cout = self.foil_out.dataY(ws_index)
        cout -= self.foil_thick.readY(ws_index)

        # Errors
        eout = self.foil_out.dataE(ws_index)
        ethick = self.foil_thick.readE(ws_index)
        np.sqrt((eout**2 + ethick**2), eout) # The second argument makes it happen in place

#----------------------------------------------------------------------------------------

    def _sum_all_spectra(self):
        """
            Sum requested sets of spectra together
        """
        nspectra_out = len(self._spectra)
        ws_out = WorkspaceFactory.create(self.foil_out, NVectors=nspectra_out)
        # foil_out has all spectra in order specified by input
        foil_start = 0
        for idx_out in range(len(self._spectra)):
            ws_out.setX(idx_out, self.foil_out.readX(foil_start))
            summed_set = self._spectra[idx_out]
            nsummed = len(summed_set)
            y_out, e_out = ws_out.dataY(idx_out), ws_out.dataE(idx_out)
            spec_out = ws_out.getSpectrum(idx_out)
            spec_out.setSpectrumNo(self.foil_out.getSpectrum(foil_start).getSpectrumNo())
            spec_out.clearDetectorIDs()
            for foil_idx in range(foil_start, foil_start+nsummed):
                y_out += self.foil_out.readY(foil_idx)
                foil_err = self.foil_out.readE(foil_idx)
                e_out += foil_err*foil_err # gaussian errors
                in_ids = self.foil_out.getSpectrum(foil_idx).getDetectorIDs()
                for det_id in in_ids:
                    spec_out.addDetectorID(det_id)
            #endfor
            np.sqrt(e_out, e_out)
            foil_start += nsummed
        #endfor
        self.foil_out = ws_out

#----------------------------------------------------------------------------------------

    def _store_results(self):
        """
           Sets the values of the output workspace properties
        """
        # Crop the data to _tof_max if not already done so
        if self._crop_required:
            crop = self.createChildAlgorithm("CropWorkspace")
            crop.setProperty("InputWorkspace" ,self.foil_out)
            crop.setProperty("OutputWorkspace",self.foil_out)
            crop.setProperty("XMax", self._tof_max)
            crop.execute()
            self.foil_out = crop.getProperty("OutputWorkspace").value

        self.setProperty(WKSP_PROP, self.foil_out)
        # Add OutputWorkspace property for Monitors
        if self._load_monitors:
            # Check property is not being re-decalred
            if not self.existsProperty(WKSP_PROP_LOAD_MON):
                mon_out_name = self.getPropertyValue(WKSP_PROP) + '_monitors'
                self.declareProperty(WorkspaceProperty(WKSP_PROP_LOAD_MON, mon_out_name, Direction.Output),
                                     doc="The output workspace that contains the monitor spectra.")
            self.setProperty(WKSP_PROP_LOAD_MON, self._load_monitors_workspace)

    def _cleanup_raw(self):
        """
            Clean up the raw data files
        """
        if SUMMED_WS in mtd:
            ms.DeleteWorkspace(SUMMED_WS,EnableLogging=_LOGGING_)
        if SUMMED_WS + '_monitors' in mtd:
            ms.DeleteWorkspace(SUMMED_WS + '_monitors',EnableLogging=_LOGGING_)

<<<<<<< HEAD
=======
#########################################################################################


class SpectraToFoilPeriodMap(object):
    """Defines the mapping between a spectrum number
    & the period index into a WorkspaceGroup for a foil state.
    2 period :: forward scattering
    3 period :: back scattering
    6 period :: back & forward scattering

    one_to_one          :: Only used in back scattering where there is a single
                           static foil
    odd_even/even_odd   :: Only used in forward scatter models when the foil
                           is/isn't infront of each detector. First bank 135-142
                           is odd_even, second (143-150) is even_odd and so on.
    """

    def __init__(self, nperiods=6):
        """Constructor. For nperiods set up the mappings"""
        if nperiods == 2:
            self._one_to_one = {1:1, 2:2}   # Kept for use in reorder method
            self._odd_even =   {1:1, 2:2}
            self._even_odd =   {1:2, 2:1}
        elif nperiods == 3:
            self._one_to_one = {1:1, 2:2, 3:3}
        elif nperiods == 6:
            self._one_to_one = {1:1, 2:2, 3:3, 4:4, 5:5, 6:6}
            self._odd_even =   {1:1, 2:3, 3:5, 4:2, 5:4, 6:6}
            self._even_odd =   {1:2, 2:4, 3:6, 4:1, 5:3, 6:5}
        else:
            raise RuntimeError("Unsupported number of periods given: " + str(nperiods) +
                               ". Supported number of periods=2,3,6")

#----------------------------------------------------------------------------------------

    def reorder(self, arr):
        """
           Orders the given array by increasing value. At the same time
           it reorders the 1:1 map to match this order
           numpy
        """
        vals = np.array(list(self._one_to_one.values()))
        sorted_indices = arr.argsort()
        vals = vals[sorted_indices]
        arr = arr[sorted_indices]
        self._one_to_one = {}
        for index,val in enumerate(vals):
            self._one_to_one[index+1] = int(val)

        return arr

#----------------------------------------------------------------------------------------

    def get_foilout_periods(self, spectrum_no):
        """Returns a list of the foil-out periods for the given
        spectrum number. Note that these start from 1 not zero
            @param spectrum_no :: A spectrum number (1->nspectra)
            @returns A list of period numbers for foil out state
        """
        return self.get_foil_periods(spectrum_no, state=0)

#----------------------------------------------------------------------------------------

    def get_foilin_periods(self, spectrum_no):
        """Returns a list of the foil-out periods for the given
        spectrum number. Note that these start from 1 not zero
            @param spectrum_no :: A spectrum number (1->nspectra)
            @returns A list of period numbers for foil out state
        """
        return self.get_foil_periods(spectrum_no, state=1)

#----------------------------------------------------------------------------------------

    def get_foil_periods(self, spectrum_no, state):
        """Returns a list of the periods for the given
        spectrum number & foil state. Note that these start from 1 not zero
            @param spectrum_no :: A spectrum number (1->nspectra)
            @param state :: 0 = foil out, 1 = foil in.
            @returns A list of period numbers for foil out state
        """
        self._validate_spectrum_number(spectrum_no)

        foil_out = (state==0)

        if spectrum_no < 135:
            foil_periods = [1,2,3]
        elif (spectrum_no >= 135 and spectrum_no <= 142) or \
             (spectrum_no >= 151 and spectrum_no <= 158) or \
             (spectrum_no >= 167 and spectrum_no <= 174) or \
             (spectrum_no >= 183 and spectrum_no <= 190):
            foil_periods = [2,4,6] if foil_out else [1,3,5]
        else:
            foil_periods = [1,3,5] if foil_out else [2,4,6]
        return foil_periods

#----------------------------------------------------------------------------------------

    def get_indices(self, spectrum_no, foil_state_numbers):
        """
        Returns a tuple of indices that can be used to access the Workspace within
        a WorkspaceGroup that corresponds to the foil state numbers given
        @param spectrum_no :: A spectrum number (1->nspectra)
        @param foil_state_no :: A number between 1 & 6(inclusive) that defines which foil
                                state is required
        @returns A tuple of indices in a WorkspaceGroup that gives the associated Workspace
        """
        indices = []
        for state in foil_state_numbers:
            indices.append(self.get_index(spectrum_no, state))
        return tuple(indices)

#----------------------------------------------------------------------------------------

    def get_index(self, spectrum_no, foil_state_no):
        """Returns an index that can be used to access the Workspace within
        a WorkspaceGroup that corresponds to the foil state given
            @param spectrum_no :: A spectrum number (1->nspectra)
            @param foil_state_no :: A number between 1 & 6(inclusive) that defines which
                                        foil state is required
            @returns The index in a WorkspaceGroup that gives the associated Workspace
        """

        self._validate_foil_number(foil_state_no)
        self._validate_spectrum_number(spectrum_no)

        # For the back scattering banks or foil states > 6 then there is a 1:1 map
        if foil_state_no > 6 or spectrum_no < 135:
            foil_periods = self._one_to_one
        elif (spectrum_no >= 135 and spectrum_no <= 142) or \
             (spectrum_no >= 151 and spectrum_no <= 158) or \
             (spectrum_no >= 167 and spectrum_no <= 174) or \
             (spectrum_no >= 183 and spectrum_no <= 190):
             # For each alternating forward scattering bank :: foil_in = 1,3,5, foil out = 2,4,6
            foil_periods = self._odd_even
        else:
            # foil_in = 2,4,6 foil out = 1,3,5
            foil_periods = self._even_odd

        foil_period_no = foil_periods[foil_state_no]
        return foil_period_no - 1 # Minus 1 to get to WorkspaceGroup index

#----------------------------------------------------------------------------------------

    def _validate_foil_number(self, foil_number):
        if foil_number < 1 or foil_number > 6:
            raise ValueError("Invalid foil state given, expected a number between "
                             "1 and 6. number=%d" % foil_number)

#----------------------------------------------------------------------------------------

    def _validate_spectrum_number(self, spectrum_no):
        if spectrum_no < 1 or spectrum_no > 198:
            raise ValueError("Invalid spectrum given, expected a number between 3 "
                             "and 198. spectrum=%d" % spectrum_no)

#########################################################################################

>>>>>>> 2817020e
# Registration
AlgorithmFactory.subscribe(LoadVesuvio)<|MERGE_RESOLUTION|>--- conflicted
+++ resolved
@@ -186,14 +186,10 @@
                 # Split ranges
                 spectra_list = spectra_grp.split("-")
                 # Validate format
-<<<<<<< HEAD
                 issues = validation._validate_range_formatting(spectra_list[0], spectra_list[1], SPECTRA_PROP, issues)
             elif "," in spectra_grp:
                 # Split comma separated lists
                 spectra_list = spectra_grp.split(",")
-=======
-                issues = self._validate_range_formatting(spectra_list[0], spectra_list[1], SPECTRA_PROP, issues)
->>>>>>> 2817020e
             else:
                 # Single spectra (put into list for use in loop)
                 spectra_list = [spectra_grp]
@@ -1005,165 +1001,5 @@
         if SUMMED_WS + '_monitors' in mtd:
             ms.DeleteWorkspace(SUMMED_WS + '_monitors',EnableLogging=_LOGGING_)
 
-<<<<<<< HEAD
-=======
-#########################################################################################
-
-
-class SpectraToFoilPeriodMap(object):
-    """Defines the mapping between a spectrum number
-    & the period index into a WorkspaceGroup for a foil state.
-    2 period :: forward scattering
-    3 period :: back scattering
-    6 period :: back & forward scattering
-
-    one_to_one          :: Only used in back scattering where there is a single
-                           static foil
-    odd_even/even_odd   :: Only used in forward scatter models when the foil
-                           is/isn't infront of each detector. First bank 135-142
-                           is odd_even, second (143-150) is even_odd and so on.
-    """
-
-    def __init__(self, nperiods=6):
-        """Constructor. For nperiods set up the mappings"""
-        if nperiods == 2:
-            self._one_to_one = {1:1, 2:2}   # Kept for use in reorder method
-            self._odd_even =   {1:1, 2:2}
-            self._even_odd =   {1:2, 2:1}
-        elif nperiods == 3:
-            self._one_to_one = {1:1, 2:2, 3:3}
-        elif nperiods == 6:
-            self._one_to_one = {1:1, 2:2, 3:3, 4:4, 5:5, 6:6}
-            self._odd_even =   {1:1, 2:3, 3:5, 4:2, 5:4, 6:6}
-            self._even_odd =   {1:2, 2:4, 3:6, 4:1, 5:3, 6:5}
-        else:
-            raise RuntimeError("Unsupported number of periods given: " + str(nperiods) +
-                               ". Supported number of periods=2,3,6")
-
-#----------------------------------------------------------------------------------------
-
-    def reorder(self, arr):
-        """
-           Orders the given array by increasing value. At the same time
-           it reorders the 1:1 map to match this order
-           numpy
-        """
-        vals = np.array(list(self._one_to_one.values()))
-        sorted_indices = arr.argsort()
-        vals = vals[sorted_indices]
-        arr = arr[sorted_indices]
-        self._one_to_one = {}
-        for index,val in enumerate(vals):
-            self._one_to_one[index+1] = int(val)
-
-        return arr
-
-#----------------------------------------------------------------------------------------
-
-    def get_foilout_periods(self, spectrum_no):
-        """Returns a list of the foil-out periods for the given
-        spectrum number. Note that these start from 1 not zero
-            @param spectrum_no :: A spectrum number (1->nspectra)
-            @returns A list of period numbers for foil out state
-        """
-        return self.get_foil_periods(spectrum_no, state=0)
-
-#----------------------------------------------------------------------------------------
-
-    def get_foilin_periods(self, spectrum_no):
-        """Returns a list of the foil-out periods for the given
-        spectrum number. Note that these start from 1 not zero
-            @param spectrum_no :: A spectrum number (1->nspectra)
-            @returns A list of period numbers for foil out state
-        """
-        return self.get_foil_periods(spectrum_no, state=1)
-
-#----------------------------------------------------------------------------------------
-
-    def get_foil_periods(self, spectrum_no, state):
-        """Returns a list of the periods for the given
-        spectrum number & foil state. Note that these start from 1 not zero
-            @param spectrum_no :: A spectrum number (1->nspectra)
-            @param state :: 0 = foil out, 1 = foil in.
-            @returns A list of period numbers for foil out state
-        """
-        self._validate_spectrum_number(spectrum_no)
-
-        foil_out = (state==0)
-
-        if spectrum_no < 135:
-            foil_periods = [1,2,3]
-        elif (spectrum_no >= 135 and spectrum_no <= 142) or \
-             (spectrum_no >= 151 and spectrum_no <= 158) or \
-             (spectrum_no >= 167 and spectrum_no <= 174) or \
-             (spectrum_no >= 183 and spectrum_no <= 190):
-            foil_periods = [2,4,6] if foil_out else [1,3,5]
-        else:
-            foil_periods = [1,3,5] if foil_out else [2,4,6]
-        return foil_periods
-
-#----------------------------------------------------------------------------------------
-
-    def get_indices(self, spectrum_no, foil_state_numbers):
-        """
-        Returns a tuple of indices that can be used to access the Workspace within
-        a WorkspaceGroup that corresponds to the foil state numbers given
-        @param spectrum_no :: A spectrum number (1->nspectra)
-        @param foil_state_no :: A number between 1 & 6(inclusive) that defines which foil
-                                state is required
-        @returns A tuple of indices in a WorkspaceGroup that gives the associated Workspace
-        """
-        indices = []
-        for state in foil_state_numbers:
-            indices.append(self.get_index(spectrum_no, state))
-        return tuple(indices)
-
-#----------------------------------------------------------------------------------------
-
-    def get_index(self, spectrum_no, foil_state_no):
-        """Returns an index that can be used to access the Workspace within
-        a WorkspaceGroup that corresponds to the foil state given
-            @param spectrum_no :: A spectrum number (1->nspectra)
-            @param foil_state_no :: A number between 1 & 6(inclusive) that defines which
-                                        foil state is required
-            @returns The index in a WorkspaceGroup that gives the associated Workspace
-        """
-
-        self._validate_foil_number(foil_state_no)
-        self._validate_spectrum_number(spectrum_no)
-
-        # For the back scattering banks or foil states > 6 then there is a 1:1 map
-        if foil_state_no > 6 or spectrum_no < 135:
-            foil_periods = self._one_to_one
-        elif (spectrum_no >= 135 and spectrum_no <= 142) or \
-             (spectrum_no >= 151 and spectrum_no <= 158) or \
-             (spectrum_no >= 167 and spectrum_no <= 174) or \
-             (spectrum_no >= 183 and spectrum_no <= 190):
-             # For each alternating forward scattering bank :: foil_in = 1,3,5, foil out = 2,4,6
-            foil_periods = self._odd_even
-        else:
-            # foil_in = 2,4,6 foil out = 1,3,5
-            foil_periods = self._even_odd
-
-        foil_period_no = foil_periods[foil_state_no]
-        return foil_period_no - 1 # Minus 1 to get to WorkspaceGroup index
-
-#----------------------------------------------------------------------------------------
-
-    def _validate_foil_number(self, foil_number):
-        if foil_number < 1 or foil_number > 6:
-            raise ValueError("Invalid foil state given, expected a number between "
-                             "1 and 6. number=%d" % foil_number)
-
-#----------------------------------------------------------------------------------------
-
-    def _validate_spectrum_number(self, spectrum_no):
-        if spectrum_no < 1 or spectrum_no > 198:
-            raise ValueError("Invalid spectrum given, expected a number between 3 "
-                             "and 198. spectrum=%d" % spectrum_no)
-
-#########################################################################################
-
->>>>>>> 2817020e
 # Registration
 AlgorithmFactory.subscribe(LoadVesuvio)
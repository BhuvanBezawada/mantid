from __future__ import (absolute_import, division, print_function)

from mantid.api import (DataProcessorAlgorithm, AlgorithmFactory, MatrixWorkspaceProperty, Progress)
from mantid.kernel import (VisibleWhenProperty, EnabledWhenProperty, PropertyCriterion,
                           StringListValidator, IntBoundedValidator, FloatBoundedValidator, Direction)


class SimpleShapeMonteCarloAbsorption(DataProcessorAlgorithm):
    # basic sample variables
    _input_ws_name = None
    _chemical_formula = None
    _density_type = None
    _density = None
    _shape = None
    _height = None

    # general variables
    _events = None
    _interpolation = None
    _output_ws = None

    # beam variables
    _beam_height = None
    _beam_width = None

    # flat plate variables
    _width = None
    _thickness = None
    _center = None
    _angle = None

    # cylinder variables
    _radius = None

    # annulus variables
    _inner_radius = None
    _outer_radius = None

    def category(self):
        return 'Workflow\\Inelastic;CorrectionFunctions\\AbsorptionCorrections;Workflow\\MIDAS'

    def summary(self):
        return 'Calculates absorption corrections for a given sample shape.'

    def PyInit(self):
        # basic sample options

        self.declareProperty(MatrixWorkspaceProperty('InputWorkspace', '', direction=Direction.Input),
                             doc='Input workspace')

        self.declareProperty(name='MaterialAlreadyDefined', defaultValue=False,
                             doc='Select this option if the material has already been defined')

        material_defined_prop = EnabledWhenProperty('MaterialAlreadyDefined', PropertyCriterion.IsDefault)

        self.declareProperty(name='ChemicalFormula', defaultValue='',
                             doc='Chemical formula of sample')
        self.setPropertySettings('ChemicalFormula', material_defined_prop)

        self.declareProperty(name='DensityType', defaultValue='Mass Density',
                             validator=StringListValidator(['Mass Density', 'Number Density']),
                             doc='Use of Mass density or Number density')
        self.setPropertySettings('DensityType', material_defined_prop)

        self.declareProperty(name='Density', defaultValue=0.1,
                             doc='Mass density (g/cm^3) or Number density (atoms/Angstrom^3)')
        self.setPropertySettings('Density', material_defined_prop)

        # -------------------------------------------------------------------------------------------

        # Monte Carlo options
        self.declareProperty(name='NumberOfWavelengthPoints', defaultValue=10,
                             validator=IntBoundedValidator(1),
                             doc='Number of wavelengths for calculation')

        self.declareProperty(name='EventsPerPoint', defaultValue=1000,
                             validator=IntBoundedValidator(0),
                             doc='Number of neutron events')

        self.declareProperty(name='Interpolation', defaultValue='Linear',
                             validator=StringListValidator(['Linear', 'CSpline']),
                             doc='Type of interpolation')

        # -------------------------------------------------------------------------------------------

        # Beam size
        self.declareProperty(name='BeamHeight', defaultValue=1.0,
                             validator=FloatBoundedValidator(0.0),
                             doc='Height of the beam (cm)')

        self.declareProperty(name='BeamWidth', defaultValue=1.0,
                             validator=FloatBoundedValidator(0.0),
                             doc='Width of the beam (cm)')

        # -------------------------------------------------------------------------------------------

        # set up shape options

        self.declareProperty(name='Shape', defaultValue='FlatPlate',
                             validator=StringListValidator(['FlatPlate', 'Cylinder', 'Annulus']),
                             doc='Geometry of sample environment. Options are: FlatPlate, Cylinder, Annulus')

        flat_plate_condition = VisibleWhenProperty('Shape', PropertyCriterion.IsEqualTo, 'FlatPlate')
        cylinder_condition = VisibleWhenProperty('Shape', PropertyCriterion.IsEqualTo, 'Cylinder')
        annulus_condition = VisibleWhenProperty('Shape', PropertyCriterion.IsEqualTo, 'Annulus')

        # height is common to all options

        self.declareProperty(name='Height', defaultValue=0.0,
                             validator=FloatBoundedValidator(0.0),
                             doc='Height of the sample environment (cm)')

        # flat plate options

        self.declareProperty(name='Width', defaultValue=0.0,
                             validator=FloatBoundedValidator(0.0),
                             doc='Width of the FlatPlate sample environment (cm)')
        self.setPropertySettings('Width', flat_plate_condition)

        self.declareProperty(name='Thickness', defaultValue=0.0,
                             validator=FloatBoundedValidator(),
                             doc='Thickness of the FlatPlate sample environment (cm)')
        self.setPropertySettings('Thickness', flat_plate_condition)

        self.declareProperty(name='Center', defaultValue=0.0,
                             doc='Center of the FlatPlate sample environment')
        self.setPropertySettings('Center', flat_plate_condition)

        self.declareProperty(name='Angle', defaultValue=0.0,
                             validator=FloatBoundedValidator(0.0),
                             doc='Angle of the FlatPlate sample environment with respect to the beam (degrees)')
        self.setPropertySettings('Angle', flat_plate_condition)

        # cylinder options

        self.declareProperty(name='Radius', defaultValue=0.0,
                             validator=FloatBoundedValidator(0.0),
                             doc='Radius of the Cylinder sample environment (cm)')
        self.setPropertySettings('Radius', cylinder_condition)

        # annulus options

        self.declareProperty(name='OuterRadius', defaultValue=0.0,
                             validator=FloatBoundedValidator(0.0),
                             doc='Outer radius of the Annulus sample environment (cm)')
        self.setPropertySettings('OuterRadius', annulus_condition)

        self.declareProperty(name='InnerRadius', defaultValue=0.0,
                             validator=FloatBoundedValidator(0.0),
                             doc='Inner radius of the Annulus sample environment (cm)')
        self.setPropertySettings('InnerRadius', annulus_condition)

        # -------------------------------------------------------------------------------------------

        # Output options
        self.declareProperty(MatrixWorkspaceProperty('OutputWorkspace', '', direction=Direction.Output),
                             doc='The output corrected workspace.')

    def PyExec(self):
        # setup progress reporting
        prog = Progress(self, 0.0, 1.0, 3)

        prog.report('Setting up sample environment')

        # set the beam shape
        set_beam_alg = self.createChildAlgorithm("SetBeam", enableLogging=False)
        set_beam_alg.setProperty("InputWorkspace", self._input_ws)
        set_beam_alg.setProperty("Geometry", {'Shape': 'Slit',
                                              'Width': self._beam_width,
                                              'Height': self._beam_height})
        set_beam_alg.execute()

        # set the sample geometry
        sample_geometry = dict()
        sample_geometry['Height'] = self._height

        if self._shape == 'FlatPlate':
            sample_geometry['Shape'] = 'FlatPlate'
            sample_geometry['Width'] = self._width
            sample_geometry['Thick'] = self._thickness
            sample_geometry['Center'] = [0.0, 0.0, self._center]
            sample_geometry['Angle'] = self._angle

        if self._shape == 'Cylinder':
            sample_geometry['Shape'] = 'Cylinder'
            sample_geometry['Radius'] = self._radius
            sample_geometry['Center'] = [0.0, 0.0, 0.0]

        if self._shape == 'Annulus':
            sample_geometry['Shape'] = 'HollowCylinder'
            sample_geometry['InnerRadius'] = self._inner_radius
            sample_geometry['OuterRadius'] = self._outer_radius
            sample_geometry['Center'] = [0.0, 0.0, 0.0]
            sample_geometry['Axis'] = 1

        set_sample_alg = self.createChildAlgorithm("SetSample", enableLogging=False)
        set_sample_alg.setProperty("InputWorkspace", self._input_ws)
        set_sample_alg.setProperty("Geometry", sample_geometry)

        # set sample
        if self._material_defined:
            # set sample without sample material
            set_sample_alg.execute()

        else:
            # set the sample material
            sample_material = dict()
            sample_material['ChemicalFormula'] = self._chemical_formula

            if self._density_type == 'Mass Density':
                sample_material['SampleMassDensity'] = self._density
            if self._density_type == 'Number Density':
                sample_material['SampleNumberDensity'] = self._density

            set_sample_alg.setProperty("Material", sample_material)
<<<<<<< HEAD
            set_sample_alg.execute()
=======

            try:
                set_sample_alg.execute()
            except RuntimeError as exc:
                raise RuntimeError("Supplied chemical formula was invalid: \n" + str(exc))
>>>>>>> eb5e50a8

        prog.report('Calculating sample corrections')

        monte_carlo_alg = self.createChildAlgorithm("MonteCarloAbsorption", enableLogging=True)
        monte_carlo_alg.setProperty("InputWorkspace", self._input_ws)
        monte_carlo_alg.setProperty("OutputWorkspace", self._output_ws)
        monte_carlo_alg.setProperty("EventsPerPoint", self._events)
        monte_carlo_alg.setProperty("NumberOfWavelengthPoints", self._number_wavelengths)
        monte_carlo_alg.setProperty("Interpolation", self._interpolation)
        monte_carlo_alg.execute()

        output_ws = monte_carlo_alg.getProperty("OutputWorkspace").value

        prog.report('Recording Sample Logs')

        log_names = ['beam_height', 'beam_width']
        log_values = [self._beam_height, self._beam_width]

        # add sample geometry to sample logs
        for key, value in sample_geometry.items():
            log_names.append('sample_' + key.lower())
            log_values.append(value)

        add_sample_log_alg = self.createChildAlgorithm('AddSampleLogMultiple', enableLogging=False)
        add_sample_log_alg.setProperty('Workspace', output_ws)
        add_sample_log_alg.setProperty('LogNames', log_names)
        add_sample_log_alg.setProperty('LogValues', log_values)
        add_sample_log_alg.execute()

        self.setProperty('OutputWorkspace', output_ws)

    def _setup(self):

        # basic options
        self._input_ws = self.getProperty('InputWorkspace').value
        self._material_defined = self.getProperty('MaterialAlreadyDefined').value
        self._chemical_formula = self.getPropertyValue('ChemicalFormula')
        self._density_type = self.getPropertyValue('DensityType')
        self._density = self.getProperty('Density').value
        self._shape = self.getPropertyValue('Shape')

        self._number_wavelengths = self.getProperty('NumberOfWavelengthPoints').value
        self._events = self.getProperty('EventsPerPoint').value
        self._interpolation = self.getProperty('Interpolation').value

        # beam options
        self._beam_height = self.getProperty('BeamHeight').value
        self._beam_width = self.getProperty('BeamWidth').value

        # shape options
        self._height = self.getProperty('Height').value

        # flat plate
        self._width = self.getProperty('Width').value
        self._thickness = self.getProperty('Thickness').value
        self._center = self.getProperty('Center').value
        self._angle = self.getProperty('Angle').value

        # cylinder
        self._radius = self.getProperty('Radius').value

        # annulus
        self._inner_radius = self.getProperty('InnerRadius').value
        self._outer_radius = self.getProperty('OuterRadius').value

        # output
        self._output_ws = self.getPropertyValue('OutputWorkspace')

    def validateInputs(self):

        self._setup()
        issues = dict()

        if (not self._material_defined) and (not self._chemical_formula):
            issues['ChemicalFormula'] = 'Please enter a chemical formula'

        if not self._height:
            issues['Height'] = 'Please enter a non-zero number for height'

        if self._shape == 'FlatPlate':
            if not self._width:
                issues['Width'] = 'Please enter a non-zero number for width'
            if not self._thickness:
                issues['Thickness'] = 'Please enter a non-zero number for thickness'

        if self._shape == 'Cylinder':
            if not self._radius:
                issues['Radius'] = 'Please enter a non-zero number for radius'

        if self._shape == 'Annulus':
            if not self._inner_radius:
                issues['InnerRadius'] = 'Please enter a non-zero number for inner radius'
            if not self._outer_radius:
                issues['OuterRadius'] = 'Please enter a non-zero number for outer radius'

            # Geometry validation: outer radius > inner radius
            if not self._outer_radius > self._inner_radius:
                issues['OuterRadius'] = 'Must be greater than InnerRadius'

        return issues


# Register algorithm with Mantid
AlgorithmFactory.subscribe(SimpleShapeMonteCarloAbsorption)<|MERGE_RESOLUTION|>--- conflicted
+++ resolved
@@ -213,15 +213,11 @@
                 sample_material['SampleNumberDensity'] = self._density
 
             set_sample_alg.setProperty("Material", sample_material)
-<<<<<<< HEAD
-            set_sample_alg.execute()
-=======
 
             try:
                 set_sample_alg.execute()
             except RuntimeError as exc:
                 raise RuntimeError("Supplied chemical formula was invalid: \n" + str(exc))
->>>>>>> eb5e50a8
 
         prog.report('Calculating sample corrections')
 

#pylint: disable=invalid-name
from __future__ import (absolute_import, division, print_function)
from mantid.api import *
from mantid.kernel import *
import os
import sys
from six import iteritems


def simple_algorithm(algorithm_str, parameters):
    return _execute(algorithm_str, parameters)


def _execute(algorithm_str, parameters, is_name=True):
    if is_name:
        alg = AlgorithmManager.create(algorithm_str)
    else:
        alg = Algorithm.fromString(algorithm_str)
    alg.initialize()
    alg.setChild(True)
    for key, value in iteritems(parameters):
        if value is None:
            Logger("TransmissionUtils").error("Trying to set %s=None" % key)
        if alg.existsProperty(key):
            if isinstance(value, str):
                alg.setPropertyValue(key, value)
            else:
                alg.setProperty(key, value)
    try:
        alg.execute()
    except:
        Logger("TransmissionUtils").error("Error executing [%s]" % str(alg))
        Logger("TransmissionUtils").error(str(sys.exc_info()[1]))
    return alg

#pylint: disable=too-many-locals


def load_monitors(self, property_manager):
    """
        Load files necessary to compute transmission.
        Return their names.
    """
    output_str = ""
    property_manager_name = self.getPropertyValue("ReductionProperties")
    # If we need to get a special beam center position, do it now
    beam_center_x = None
    beam_center_y = None
    beam_center_x_input = self.getProperty("BeamCenterX").value
    beam_center_y_input = self.getProperty("BeamCenterY").value
    if beam_center_x_input > 0 and beam_center_y_input > 0:
        beam_center_x = beam_center_x_input
        beam_center_y = beam_center_y_input

    # Get instrument to use with FileFinder
    #instrument = ''
    #if property_manager.existsProperty("InstrumentName"):
    #    instrument = property_manager.getProperty("InstrumentName").value

    # Get the data loader
    def _load_data(filename, output_ws):
        if not property_manager.existsProperty("LoadAlgorithm"):
            Logger("SANSDirectBeamTransmission").error("SANS reduction not set up properly: missing load algorithm")
            raise RuntimeError("SANS reduction not set up properly: missing load algorithm")
        p=property_manager.getProperty("LoadAlgorithm")

        alg_props = {"Filename": filename,
                     "OutputWorkspace": output_ws,
                     "ReductionProperties": property_manager_name,
<<<<<<< HEAD
                    }
=======
                     }
>>>>>>> 8ab67e8d
        if beam_center_x is not None and beam_center_y is not None:
            alg_props["BeamCenterX"] = beam_center_x
            alg_props["BeamCenterY"] = beam_center_y

        alg = _execute(p.valueAsStr, alg_props, is_name=False)

        msg = 'Loaded %s\n' % filename
        if alg.existsProperty("OutputMessage"):
            msg += alg.getProperty("OutputMessage").value
        ws = alg.getProperty("OutputWorkspace").value

        return ws, msg.replace('\n', '\n|')

    # Load the data files
    sample_file = self.getPropertyValue("SampleDataFilename")
    empty_file = self.getPropertyValue("EmptyDataFilename")

    sample_ws_name = "__transmission_sample"
    sample_ws, l_text = _load_data(sample_file, sample_ws_name)
    tmp_str = "   Sample: %s\n%s\n" % (os.path.basename(sample_file), l_text)
    output_str += tmp_str.replace('\n', '\n      ')

    sample_ws, l_text = subtract_dark_current(self, sample_ws, property_manager)
    if len(l_text)>0:
        output_str += l_text.replace('\n', '\n      ')+'\n'

    empty_ws_name = "__transmission_empty"
    empty_ws, l_text = _load_data(empty_file, empty_ws_name)
    tmp_str = "   Empty: %s\n%s\n" % (os.path.basename(empty_file), l_text)
    output_str += tmp_str.replace('\n', '\n      ')

    empty_ws, l_text = subtract_dark_current(self, empty_ws, property_manager)
    if len(l_text)>0:
        output_str += l_text.replace('\n', '\n      ')+'\n'

    # Find which pixels to sum up as our "monitor". At this point we have moved the detector
    # so that the beam is at (0,0), so all we need is to sum the area around that point.
    #TODO: in IGOR, the error-weighted average is computed instead of simply summing up the pixels
    beam_radius = self.getProperty("BeamRadius").value
    pixel_size_x = sample_ws.getInstrument().getNumberParameter("x-pixel-size")[0]
    cylXML = '<infinite-cylinder id="transmission_monitor">' + \
        '<centre x="0.0" y="0.0" z="0.0" />' + \
        '<axis x="0.0" y="0.0" z="1.0" />' + \
        '<radius val="%12.10f" />' % (beam_radius*pixel_size_x/1000.0) + \
             '</infinite-cylinder>\n'

    # Use the transmission workspaces to find the list of monitor pixels
    # since the beam center may be at a different location
    alg = _execute("FindDetectorsInShape",
                   {"Workspace": sample_ws,
<<<<<<< HEAD
                    "ShapeXML": cylXML
                   })
=======
                    "ShapeXML": cylXML})
>>>>>>> 8ab67e8d
    det_list = alg.getProperty("DetectorList").value
    first_det = det_list[0]

    #TODO: check that both workspaces have the same masked spectra

    # Get normalization for transmission calculation
    monitor_det_ID = None
    if property_manager.existsProperty("TransmissionNormalisation"):
        if property_manager.getProperty("TransmissionNormalisation").value=="Monitor":
            monitor_det_ID = int(sample_ws.getInstrument().getNumberParameter("default-incident-monitor-spectrum")[0])
        else:
            monitor_det_ID = int(sample_ws.getInstrument().getNumberParameter("default-incident-timer-spectrum")[0])
    elif property_manager.existsProperty("NormaliseAlgorithm"):
        def _normalise(workspace):
            p=property_manager.getProperty("NormaliseAlgorithm")
            alg = _execute(p.valueAsStr,
                           {"InputWorkspace": workspace,
                            "OutputWorkspace": workspace,
<<<<<<< HEAD
                            "ReductionProperties": property_manager_name
                           },
=======
                            "ReductionProperties": property_manager_name},
>>>>>>> 8ab67e8d
                           is_name=False)
            msg = ''
            if alg.existsProperty("OutputMessage"):
                msg += alg.getProperty("OutputMessage").value+'\n'
            ws = alg.getProperty("OutputWorkspace").value
            return ws, msg
        empty_ws, norm_msg = _normalise(empty_ws)
        output_str += "   %s\n" % norm_msg.replace('\n', '   \n')
        sample_ws, norm_msg = _normalise(sample_ws)
        output_str += "   %s\n" % norm_msg.replace('\n', '   \n')

    empty_mon_ws_name = "__empty_mon"
    sample_mon_ws_name = "__sample_mon"

    det_list = [str(i) for i in det_list]
    det_list = ','.join(det_list)

    # Ensuring that the binning is uniform
    spec0 = empty_ws.dataX(0)
    spec_last = empty_ws.dataX(empty_ws.getNumberHistograms()-1)
    if abs(sum(spec0)-sum(spec_last))>0.000001:
        alg = _execute("ExtractSingleSpectrum",
                       {"InputWorkspace": empty_ws,
                        "OutputWorkspace": '__reference_binning',
<<<<<<< HEAD
                        "WorkspaceIndex": det_list[0]
                       })
=======
                        "WorkspaceIndex": det_list[0]})
>>>>>>> 8ab67e8d
        reference_ws = alg.getProperty("OutputWorkspace").value
        alg = _execute("RebinToWorkspace",
                       {"WorkspaceToRebin": empty_ws,
                        "WorkspaceToMatch": reference_ws,
<<<<<<< HEAD
                        "OutputWorkspace": empty_ws_name
                       })
=======
                        "OutputWorkspace": empty_ws_name})
>>>>>>> 8ab67e8d
        empty_ws = alg.getProperty("OutputWorkspace").value
        alg = _execute("RebinToWorkspace",
                       {"WorkspaceToRebin": sample_ws,
                        "WorkspaceToMatch": reference_ws,
<<<<<<< HEAD
                        "OutputWorkspace": sample_ws_name
                       })
=======
                        "OutputWorkspace": sample_ws_name})
>>>>>>> 8ab67e8d
        sample_ws = alg.getProperty("OutputWorkspace").value

    alg = _execute("GroupDetectors",
                   {"InputWorkspace": empty_ws,
                    "OutputWorkspace": empty_mon_ws_name,
                    "DetectorList": det_list,
<<<<<<< HEAD
                    "KeepUngroupedSpectra": True
                   })
=======
                    "KeepUngroupedSpectra": True})
>>>>>>> 8ab67e8d
    empty_mon_ws = alg.getProperty("OutputWorkspace").value

    alg = _execute("GroupDetectors",
                   {"InputWorkspace": sample_ws,
                    "OutputWorkspace": sample_mon_ws_name,
                    "DetectorList": det_list,
<<<<<<< HEAD
                    "KeepUngroupedSpectra": True
                   })
=======
                    "KeepUngroupedSpectra": True})
>>>>>>> 8ab67e8d
    sample_mon_ws = alg.getProperty("OutputWorkspace").value

    alg = _execute("ConvertToMatrixWorkspace",
                   {"InputWorkspace": empty_mon_ws,
<<<<<<< HEAD
                    "OutputWorkspace": empty_mon_ws_name
                   })
=======
                    "OutputWorkspace": empty_mon_ws_name})
>>>>>>> 8ab67e8d
    empty_mon_ws = alg.getProperty("OutputWorkspace").value

    alg = _execute("ConvertToMatrixWorkspace",
                   {"InputWorkspace": sample_mon_ws,
<<<<<<< HEAD
                    "OutputWorkspace": sample_mon_ws_name
                   })
=======
                    "OutputWorkspace": sample_mon_ws_name})
>>>>>>> 8ab67e8d
    sample_mon_ws = alg.getProperty("OutputWorkspace").value

    alg = _execute("RebinToWorkspace",
                   {"WorkspaceToRebin": empty_mon_ws,
                    "WorkspaceToMatch": sample_mon_ws,
<<<<<<< HEAD
                    "OutputWorkspace": empty_mon_ws_name
                   })
=======
                    "OutputWorkspace": empty_mon_ws_name})
>>>>>>> 8ab67e8d
    empty_mon_ws = alg.getProperty("OutputWorkspace").value

    return sample_mon_ws, empty_mon_ws, first_det, output_str, monitor_det_ID

#pylint: disable=too-many-arguments


def calculate_transmission(self, sample_mon_ws, empty_mon_ws, first_det,
                           trans_output_workspace, monitor_det_ID=None):
    """
        Compute zero-angle transmission.

        Returns the fitted transmission workspace as well as the raw transmission workspace.

        @param sample_mon_ws: name of the sample monitor workspace
        @param empty_mon_ws: name of the empty monitor workspace
        @param first_det: ID of the first detector, so we know where to find the summed counts
        @param trans_output_workspace: name of the transmission workspace to create
        @param monitor_det_ID: ID of the monitor spectrum (for HFIR data only)
    """
    try:
        if monitor_det_ID is not None:
            alg = _execute("CalculateTransmission",
                           {"DirectRunWorkspace": empty_mon_ws,
                            "SampleRunWorkspace": sample_mon_ws,
                            "OutputWorkspace": trans_output_workspace,
                            "IncidentBeamMonitor": str(monitor_det_ID),
                            "TransmissionMonitor": str(first_det),
                            "OutputUnfittedData": True})
            output_ws = alg.getProperty("OutputWorkspace").value
        else:
            alg = _execute("CalculateTransmission",
                           {"DirectRunWorkspace": empty_mon_ws,
                            "SampleRunWorkspace": sample_mon_ws,
                            "OutputWorkspace": trans_output_workspace,
                            "TransmissionMonitor": str(first_det),
                            "OutputUnfittedData": True})
            output_ws = alg.getProperty("OutputWorkspace").value

        ##### HACK START ######
        # Fixing the Fit algorithm to output distribution when the input is a distribution
        # causes the system test EQSANSTransmissionCompatibility to worsen. Currently we
        # don't have enough information to ensure that this is valid. Hence we set the
        # distribution flag back at this point.
        if output_ws.isDistribution():
            output_ws.setDistribution(False)
        ##### HACK END ########
        # Get the unfitted data
        raw_ws = None
        if alg.existsProperty("UnfittedData"):
            raw_ws = alg.getProperty("UnfittedData").value
        if raw_ws is None:
            Logger("TransmissionUtils").warning("Could not retrieve unfitted transmission for %s" % trans_output_workspace)
        return output_ws, raw_ws
    except:
        Logger("TransmissionUtils").error("Couldn't compute transmission. Is the beam center in the right place?\n%s" % sys.exc_info()[1])
        return None, None


def apply_transmission(self, workspace, trans_workspace):
    """
        Apply transmission correction
        @param workspace: workspace to apply correction to
        @param trans_workspace: workspace name for of the transmission
    """
    # Sanity check
    if workspace is None:
        return None

    # Make sure the binning is compatible
    alg = _execute("RebinToWorkspace",
                   {"WorkspaceToRebin": trans_workspace,
                    "WorkspaceToMatch": workspace,
                    "OutputWorkspace": '__trans_rebin',
<<<<<<< HEAD
                    "PreserveEvents": False
                   })
=======
                    "PreserveEvents": False})
>>>>>>> 8ab67e8d
    rebinned_ws = alg.getProperty("OutputWorkspace").value

    # Apply angle-dependent transmission correction using the zero-angle transmission
    theta_dependent = self.getProperty("ThetaDependent").value

    alg = _execute("ApplyTransmissionCorrection",
                   {"InputWorkspace": workspace,
                    "TransmissionWorkspace": rebinned_ws,
                    "OutputWorkspace": '__corrected_output',
<<<<<<< HEAD
                    "ThetaDependent": theta_dependent
                   })
=======
                    "ThetaDependent": theta_dependent})
>>>>>>> 8ab67e8d
    output_ws = alg.getProperty("OutputWorkspace").value
    return output_ws


def subtract_dark_current(self, workspace, property_manager):
    """
        Subtract the dark current
        @param workspace: workspace object to subtract from
        @param property_manager: property manager object
    """
    # Subtract dark current
    use_sample_dc = self.getProperty("UseSampleDarkCurrent").value
    dark_current_data = self.getPropertyValue("DarkCurrentFilename")
    property_manager_name = self.getProperty("ReductionProperties").value
    # Get instrument to use with FileFinder
    #instrument = ''
    #if property_manager.existsProperty("InstrumentName"):
    #    instrument = property_manager.getProperty("InstrumentName").value

    dark_current_property = "DefaultDarkCurrentAlgorithm"

    def _dark(ws, dark_current_property, dark_current_file=None):
        if property_manager.existsProperty(dark_current_property):
            p=property_manager.getProperty(dark_current_property)

            alg_props = {"InputWorkspace": ws,
                         "PersistentCorrection": False,
<<<<<<< HEAD
                         "ReductionProperties": property_manager_name
                        }
=======
                         "ReductionProperties": property_manager_name}
>>>>>>> 8ab67e8d
            if dark_current_file is not None:
                alg_props["Filename"] = dark_current_file

            alg = _execute(p.valueAsStr, alg_props, is_name=False)
            msg = "Dark current subtracted"
            if alg.existsProperty("OutputMessage"):
                msg = alg.getProperty("OutputMessage").value
            ws = alg.getProperty("OutputWorkspace").value
            return ws, msg.replace('\n', '\n|')+'\n'
        return ws, ""

    if len(dark_current_data.strip())>0:
        return _dark(workspace, "DefaultDarkCurrentAlgorithm",
                     dark_current_file=dark_current_data)
    elif use_sample_dc is True:
        return _dark(workspace, "DarkCurrentAlgorithm")
    return workspace, ""<|MERGE_RESOLUTION|>--- conflicted
+++ resolved
@@ -67,11 +67,7 @@
         alg_props = {"Filename": filename,
                      "OutputWorkspace": output_ws,
                      "ReductionProperties": property_manager_name,
-<<<<<<< HEAD
-                    }
-=======
                      }
->>>>>>> 8ab67e8d
         if beam_center_x is not None and beam_center_y is not None:
             alg_props["BeamCenterX"] = beam_center_x
             alg_props["BeamCenterY"] = beam_center_y
@@ -122,12 +118,7 @@
     # since the beam center may be at a different location
     alg = _execute("FindDetectorsInShape",
                    {"Workspace": sample_ws,
-<<<<<<< HEAD
-                    "ShapeXML": cylXML
-                   })
-=======
                     "ShapeXML": cylXML})
->>>>>>> 8ab67e8d
     det_list = alg.getProperty("DetectorList").value
     first_det = det_list[0]
 
@@ -146,12 +137,7 @@
             alg = _execute(p.valueAsStr,
                            {"InputWorkspace": workspace,
                             "OutputWorkspace": workspace,
-<<<<<<< HEAD
-                            "ReductionProperties": property_manager_name
-                           },
-=======
                             "ReductionProperties": property_manager_name},
->>>>>>> 8ab67e8d
                            is_name=False)
             msg = ''
             if alg.existsProperty("OutputMessage"):
@@ -176,87 +162,47 @@
         alg = _execute("ExtractSingleSpectrum",
                        {"InputWorkspace": empty_ws,
                         "OutputWorkspace": '__reference_binning',
-<<<<<<< HEAD
-                        "WorkspaceIndex": det_list[0]
-                       })
-=======
                         "WorkspaceIndex": det_list[0]})
->>>>>>> 8ab67e8d
         reference_ws = alg.getProperty("OutputWorkspace").value
         alg = _execute("RebinToWorkspace",
                        {"WorkspaceToRebin": empty_ws,
                         "WorkspaceToMatch": reference_ws,
-<<<<<<< HEAD
-                        "OutputWorkspace": empty_ws_name
-                       })
-=======
                         "OutputWorkspace": empty_ws_name})
->>>>>>> 8ab67e8d
         empty_ws = alg.getProperty("OutputWorkspace").value
         alg = _execute("RebinToWorkspace",
                        {"WorkspaceToRebin": sample_ws,
                         "WorkspaceToMatch": reference_ws,
-<<<<<<< HEAD
-                        "OutputWorkspace": sample_ws_name
-                       })
-=======
                         "OutputWorkspace": sample_ws_name})
->>>>>>> 8ab67e8d
         sample_ws = alg.getProperty("OutputWorkspace").value
 
     alg = _execute("GroupDetectors",
                    {"InputWorkspace": empty_ws,
                     "OutputWorkspace": empty_mon_ws_name,
                     "DetectorList": det_list,
-<<<<<<< HEAD
-                    "KeepUngroupedSpectra": True
-                   })
-=======
                     "KeepUngroupedSpectra": True})
->>>>>>> 8ab67e8d
     empty_mon_ws = alg.getProperty("OutputWorkspace").value
 
     alg = _execute("GroupDetectors",
                    {"InputWorkspace": sample_ws,
                     "OutputWorkspace": sample_mon_ws_name,
                     "DetectorList": det_list,
-<<<<<<< HEAD
-                    "KeepUngroupedSpectra": True
-                   })
-=======
                     "KeepUngroupedSpectra": True})
->>>>>>> 8ab67e8d
     sample_mon_ws = alg.getProperty("OutputWorkspace").value
 
     alg = _execute("ConvertToMatrixWorkspace",
                    {"InputWorkspace": empty_mon_ws,
-<<<<<<< HEAD
-                    "OutputWorkspace": empty_mon_ws_name
-                   })
-=======
                     "OutputWorkspace": empty_mon_ws_name})
->>>>>>> 8ab67e8d
     empty_mon_ws = alg.getProperty("OutputWorkspace").value
 
     alg = _execute("ConvertToMatrixWorkspace",
                    {"InputWorkspace": sample_mon_ws,
-<<<<<<< HEAD
-                    "OutputWorkspace": sample_mon_ws_name
-                   })
-=======
                     "OutputWorkspace": sample_mon_ws_name})
->>>>>>> 8ab67e8d
     sample_mon_ws = alg.getProperty("OutputWorkspace").value
 
     alg = _execute("RebinToWorkspace",
                    {"WorkspaceToRebin": empty_mon_ws,
                     "WorkspaceToMatch": sample_mon_ws,
-<<<<<<< HEAD
-                    "OutputWorkspace": empty_mon_ws_name
-                   })
-=======
                     "OutputWorkspace": empty_mon_ws_name})
->>>>>>> 8ab67e8d
     empty_mon_ws = alg.getProperty("OutputWorkspace").value
 
     return sample_mon_ws, empty_mon_ws, first_det, output_str, monitor_det_ID
@@ -331,12 +277,7 @@
                    {"WorkspaceToRebin": trans_workspace,
                     "WorkspaceToMatch": workspace,
                     "OutputWorkspace": '__trans_rebin',
-<<<<<<< HEAD
-                    "PreserveEvents": False
-                   })
-=======
                     "PreserveEvents": False})
->>>>>>> 8ab67e8d
     rebinned_ws = alg.getProperty("OutputWorkspace").value
 
     # Apply angle-dependent transmission correction using the zero-angle transmission
@@ -346,12 +287,7 @@
                    {"InputWorkspace": workspace,
                     "TransmissionWorkspace": rebinned_ws,
                     "OutputWorkspace": '__corrected_output',
-<<<<<<< HEAD
-                    "ThetaDependent": theta_dependent
-                   })
-=======
                     "ThetaDependent": theta_dependent})
->>>>>>> 8ab67e8d
     output_ws = alg.getProperty("OutputWorkspace").value
     return output_ws
 
@@ -379,12 +315,7 @@
 
             alg_props = {"InputWorkspace": ws,
                          "PersistentCorrection": False,
-<<<<<<< HEAD
-                         "ReductionProperties": property_manager_name
-                        }
-=======
                          "ReductionProperties": property_manager_name}
->>>>>>> 8ab67e8d
             if dark_current_file is not None:
                 alg_props["Filename"] = dark_current_file
 

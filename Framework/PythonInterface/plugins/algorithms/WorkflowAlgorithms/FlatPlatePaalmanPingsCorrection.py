#pylint: disable=no-init,invalid-name,too-many-instance-attributes

from __future__ import (absolute_import, division, print_function)
from six import iteritems
from six import integer_types

import math
import numpy as np
from mantid.simpleapi import *
from mantid.api import (PythonAlgorithm, AlgorithmFactory, PropertyMode, MatrixWorkspaceProperty,
                        WorkspaceGroupProperty, InstrumentValidator, WorkspaceUnitValidator, Progress)
from mantid.kernel import (StringListValidator, StringMandatoryValidator, IntBoundedValidator,
                           FloatBoundedValidator, Direction, logger, CompositeValidator, MaterialBuilder)

<<<<<<< HEAD
=======
#pylint: disable=too-many-instance-attributes


>>>>>>> bb1d1906
class FlatPlatePaalmanPingsCorrection(PythonAlgorithm):

    # Sample variables
    _sample_ws_name = None
    _sample_chemical_formula = None
    _sample_density_type = None
    _sample_density = None
    _sample_thickness = None
    _sample_angle = 0.0

    # Container Variables
    _use_can = False
    _can_ws_name = None
    _can_chemical_formula = None
    _can_density_type = None
    _can_density = None
    _can_front_thickness = None
    _can_back_thickness = None

    _number_wavelengths = 10
    _emode = None
    _efixed = 0.0
    _output_ws_name = None
    _angles = list()
    _waves = list()
    _elastic = 0.0
    _interpolate=None

#------------------------------------------------------------------------------

    def category(self):
        return "Workflow\\MIDAS;CorrectionFunctions\\AbsorptionCorrections"

    def summary(self):
        return "Calculates absorption corrections for a flat plate sample using Paalman & Pings format."

#------------------------------------------------------------------------------

    def PyInit(self):
        ws_validator = CompositeValidator([WorkspaceUnitValidator('Wavelength'), InstrumentValidator()])

        self.declareProperty(MatrixWorkspaceProperty('SampleWorkspace', '',
                                                     direction=Direction.Input,
                                                     validator=ws_validator),
                             doc='Name for the input sample workspace')

        self.declareProperty(name='SampleChemicalFormula', defaultValue='',
                             validator=StringMandatoryValidator(),
                             doc='Sample chemical formula')

        self.declareProperty(name='SampleDensityType', defaultValue = 'Mass Density',
                             validator=StringListValidator(['Mass Density', 'Number Density']),
                             doc = 'Use of Mass density or Number denisty')

        self.declareProperty(name='SampleDensity', defaultValue=0.1,
                             doc='Mass density (g/cm^3) or Number density (atoms/Angstrom^3)')

        self.declareProperty(name='SampleThickness', defaultValue=0.0,
                             validator=FloatBoundedValidator(0.0),
                             doc='Sample thickness in cm')

        self.declareProperty(name='SampleAngle', defaultValue=0.0,
                             doc='Sample angle in degrees')

        self.declareProperty(MatrixWorkspaceProperty('CanWorkspace', '',
                                                     direction=Direction.Input,
                                                     optional=PropertyMode.Optional,
                                                     validator=ws_validator),
                             doc="Name for the input container workspace")

        self.declareProperty(name='CanChemicalFormula', defaultValue='',
                             doc='Container chemical formula')

        self.declareProperty(name='CanDensityType', defaultValue = 'Mass Density',
                             validator=StringListValidator(['Mass Density', 'Number Density']),
                             doc = 'Use of Mass density or Number denisty')

        self.declareProperty(name='CanDensity', defaultValue=0.1,
                             doc='Mass density (g/cm^3) or Number density (atoms/Angstrom^3)')

        self.declareProperty(name='CanFrontThickness', defaultValue=0.0,
                             validator=FloatBoundedValidator(0.0),
                             doc='Container front thickness in cm')

        self.declareProperty(name='CanBackThickness', defaultValue=0.0,
                             validator=FloatBoundedValidator(0.0),
                             doc='Container back thickness in cm')

        self.declareProperty(name='NumberWavelengths', defaultValue=10,
                             validator=IntBoundedValidator(1),
                             doc='Number of wavelengths for calculation')

        self.declareProperty(name='Interpolate', defaultValue=True,
                             doc='Interpolate the correction workspaces to match the sample workspace')

        self.declareProperty(name='Emode', defaultValue='Elastic',
                             validator=StringListValidator(['Elastic', 'Indirect', 'Direct']),
                             doc='Energy transfer mode')

        self.declareProperty(name='Efixed', defaultValue=1.0,
                             doc='Analyser energy')

        self.declareProperty(WorkspaceGroupProperty('OutputWorkspace', '',
                                                    direction=Direction.Output),
                             doc='The output corrections workspace group')

#------------------------------------------------------------------------------

    def validateInputs(self):
        issues = dict()

        can_ws_name = self.getPropertyValue('CanWorkspace')
        use_can = can_ws_name != ''

        # Ensure that a can chemical formula is given when using a can workspace
        if use_can:
            can_chemical_formula = self.getPropertyValue('CanChemicalFormula')
            if can_chemical_formula == '':
                issues['CanChemicalFormula'] = 'Must provide a chemical formula when providing a can workspace'

        return issues

#------------------------------------------------------------------------------

    def PyExec(self):
        self._setup()
        self._wave_range()

        setup_prog = Progress(self, start=0.0, end=0.2, nreports=2)
        # Set sample material form chemical formula
        setup_prog.report('Set sample material')
        self._sample_density = self._set_material(self._sample_ws_name,
                                                  self._sample_chemical_formula,
                                                  self._sample_density_type,
                                                  self._sample_density)

        # If using a can, set sample material using chemical formula
        if self._use_can:
            setup_prog.report('Set contianer sample material')
            self._can_density = self._set_material(self._can_ws_name,
                                                   self._can_chemical_formula,
                                                   self._can_density_type,
                                                   self._can_density)

        # Holders for the corrected data
        data_ass = []
        data_assc = []
        data_acsc = []
        data_acc = []

        self._get_angles()
        num_angles = len(self._angles)
        workflow_prog = Progress(self, start=0.2, end =0.8, nreports=num_angles*2)
        for angle_idx in range(num_angles):
            workflow_prog.report('Running flat correction for angle %s' % (angle_idx))
            angle = self._angles[angle_idx]
            (ass, assc, acsc, acc) = self._flat_abs(angle)

            logger.information('Angle %d: %f successful' % (angle_idx+1, self._angles[angle_idx]))
            workflow_prog.report('Appending data for angle %s' % angle_idx)
            data_ass = np.append(data_ass, ass)
            data_assc = np.append(data_assc, assc)
            data_acsc = np.append(data_acsc, acsc)
            data_acc = np.append(data_acc, acc)

        log_prog = Progress(self, start=0.8, end=1.0, nreports=8)

        sample_logs = {'sample_shape': 'flatplate', 'sample_filename': self._sample_ws_name,
                       'sample_thickness': self._sample_thickness, 'sample_angle': self._sample_angle}
        dataX = self._waves * num_angles

        # Create the output workspaces
        ass_ws = self._output_ws_name + '_ass'
        log_prog.report('Creating ass output Workspace')
        CreateWorkspace(OutputWorkspace=ass_ws,
                        DataX=dataX,
                        DataY=data_ass,
                        NSpec=num_angles,
                        UnitX='Wavelength',
                        VerticalAxisUnit='SpectraNumber',
                        ParentWorkspace=self._sample_ws_name,
                        EnableLogging = False)
        log_prog.report('Adding sample logs')
        self._add_sample_logs(ass_ws, sample_logs)

        workspaces = [ass_ws]

        if self._use_can:
            log_prog.report('Adding can smaple logs')
            AddSampleLog(Workspace=ass_ws, LogName='can_filename', LogType='String', LogText=str(self._can_ws_name), EnableLogging = False)

            assc_ws = self._output_ws_name + '_assc'
            workspaces.append(assc_ws)
            log_prog.report('Creating assc output workspace')
            CreateWorkspace(OutputWorkspace=assc_ws,
                            DataX=dataX,
                            DataY=data_assc,
                            NSpec=num_angles,
                            UnitX='Wavelength',
                            VerticalAxisUnit='SpectraNumber',
                            ParentWorkspace=self._sample_ws_name,
                            EnableLogging = False)
            log_prog.report('Adding assc sample logs')
            self._add_sample_logs(assc_ws, sample_logs)
            AddSampleLog(Workspace=assc_ws, LogName='can_filename', LogType='String', LogText=str(self._can_ws_name), EnableLogging = False)

            acsc_ws = self._output_ws_name + '_acsc'
            workspaces.append(acsc_ws)
            log_prog.report('Creating acsc outputworkspace')
            CreateWorkspace(OutputWorkspace=acsc_ws,
                            DataX=dataX,
                            DataY=data_acsc,
                            NSpec=num_angles,
                            UnitX='Wavelength',
                            VerticalAxisUnit='SpectraNumber',
                            ParentWorkspace=self._sample_ws_name,
                            EnableLogging = False)
            log_prog.report('Adding acsc sample logs')
            self._add_sample_logs(acsc_ws, sample_logs)
            AddSampleLog(Workspace=acsc_ws, LogName='can_filename', LogType='String', LogText=str(self._can_ws_name), EnableLogging = False)

            acc_ws = self._output_ws_name + '_acc'
            workspaces.append(acc_ws)
            log_prog.report('Creating acc workspace')
            CreateWorkspace(OutputWorkspace=acc_ws,
                            DataX=dataX,
                            DataY=data_acc,
                            NSpec=num_angles,
                            UnitX='Wavelength',
                            VerticalAxisUnit='SpectraNumber',
                            ParentWorkspace=self._sample_ws_name,
                            EnableLogging = False)
            log_prog.report('Adding acc sample logs')
            self._add_sample_logs(acc_ws, sample_logs)
            AddSampleLog(Workspace=acc_ws, LogName='can_filename', LogType='String', LogText=str(self._can_ws_name), EnableLogging = False)

        if self._interpolate:
            self._interpolate_corrections(workspaces)
        log_prog.report('Grouping Output Workspaces')
        GroupWorkspaces(InputWorkspaces=','.join(workspaces), OutputWorkspace=self._output_ws_name, EnableLogging = False)
        self.setPropertyValue('OutputWorkspace', self._output_ws_name)

#------------------------------------------------------------------------------

    def _setup(self):
        self._sample_ws_name = self.getPropertyValue('SampleWorkspace')
        self._sample_chemical_formula = self.getPropertyValue('SampleChemicalFormula')
        self._sample_density_type = self.getPropertyValue('SampleDensityType')
        self._sample_density = self.getProperty('SampleDensity').value
        self._sample_thickness = self.getProperty('SampleThickness').value
        self._sample_angle = self.getProperty('SampleAngle').value

        self._can_ws_name = self.getPropertyValue('CanWorkspace')
        self._use_can = self._can_ws_name != ''

        self._can_chemical_formula = self.getPropertyValue('CanChemicalFormula')
        self._can_density_type = self.getPropertyValue('CanDensityType')
        self._can_density = self.getProperty('CanDensity').value
        self._can_front_thickness = self.getProperty('CanFrontThickness').value
        self._can_back_thickness = self.getProperty('CanBackThickness').value

        self._number_wavelengths = self.getProperty('NumberWavelengths').value
        self._interpolate = self.getProperty('Interpolate').value

        self._emode = self.getPropertyValue('Emode')
        self._efixed = self.getProperty('Efixed').value

        self._output_ws_name = self.getPropertyValue('OutputWorkspace')

#------------------------------------------------------------------------------

    def _set_material(self, ws_name, chemical_formula, denisty_type, density):
        """
        Sets the sample material for a given workspace
        @param ws_name              :: name of the workspace to set sample material for
        @param chemical_formula     :: Chemical formula of sample
        @param density_type         :: 'Mass Density' or 'Number Density'
        @param density              :: Density of sample
        @return pointer to the workspace with sample material set
                AND
                number density of the sample material
        """
        set_material_alg = self.createChildAlgorithm('SetSampleMaterial')
        if denisty_type == 'Mass Density':
            set_material_alg.setProperty('SampleMassDensity', density)
            builder = MaterialBuilder()
            mat = builder.setFormula(chemical_formula).setMassDensity(density).build()
            number_density = mat.numberDensity
        else:
            number_density = density
        set_material_alg.setProperty('InputWorkspace', ws_name)
        set_material_alg.setProperty('ChemicalFormula', chemical_formula)
        set_material_alg.setProperty('SampleNumberDensity', number_density)
        set_material_alg.execute()
        return number_density

#------------------------------------------------------------------------------

    def _get_angles(self):
        num_hist = mtd[self._sample_ws_name].getNumberHistograms()
        source_pos = mtd[self._sample_ws_name].getInstrument().getSource().getPos()
        sample_pos = mtd[self._sample_ws_name].getInstrument().getSample().getPos()
        beam_pos = sample_pos - source_pos
        self._angles = list()
        for index in range(0, num_hist):
            detector = mtd[self._sample_ws_name].getDetector(index)
            two_theta = detector.getTwoTheta(sample_pos, beam_pos) * 180.0 / math.pi  # calc angle
            self._angles.append(two_theta)

#------------------------------------------------------------------------------

    def _wave_range(self):
        wave_range = '__WaveRange'
        ExtractSingleSpectrum(InputWorkspace=self._sample_ws_name, OutputWorkspace=wave_range, WorkspaceIndex=0)
        Xin = mtd[wave_range].readX(0)
        wave_min = mtd[wave_range].readX(0)[0]
        wave_max = mtd[wave_range].readX(0)[len(Xin) - 1]
        number_waves = self._number_wavelengths
        wave_bin = (wave_max - wave_min) / (number_waves-1)

        self._waves = list()
        for idx in range(0, number_waves):
            self._waves.append(wave_min + idx * wave_bin)

        if self._emode == 'Elastic':
            self._elastic = self._waves[int(number_waves / 2)]
        else:
            self._elastic = math.sqrt(81.787 / self._efixed)  # elastic wavelength

        logger.information('Elastic lambda %f' % self._elastic)
        DeleteWorkspace(wave_range, EnableLogging = False)

#------------------------------------------------------------------------------

    def _interpolate_corrections(self, workspaces):
        """
        Performs interpolation on the correction workspaces such that the number of bins
        matches that of the input sample workspace.

        @param workspaces List of correction workspaces to interpolate
        """

        for ws in workspaces:
            SplineInterpolation(WorkspaceToMatch=self._sample_ws_name,
                                WorkspaceToInterpolate=ws,
                                OutputWorkspace=ws,
                                OutputWorkspaceDeriv='')

#------------------------------------------------------------------------------

    def _add_sample_logs(self, ws, sample_logs):
        """
        Add a dictionary of logs to a workspace.

        The type of the log is inferred by the type of the value passed to the log.

        @param ws Workspace to add logs too.
        @param sample_logs Dictionary of logs to append to the workspace.
        """

        for key, value in iteritems(sample_logs):
            if isinstance(value, bool):
                log_type = 'String'
            elif isinstance(value, (integer_types, float)):
                log_type = 'Number'
            else:
                log_type = 'String'

            AddSampleLog(Workspace=ws, LogName=key, LogType=log_type, LogText=str(value), EnableLogging = False)

#------------------------------------------------------------------------------

    def _flat_abs(self, angle):
        """
        FlatAbs - calculate flat plate absorption factors

        For more information See:
          - MODES User Guide: http://www.isis.stfc.ac.uk/instruments/iris/data-analysis/modes-v3-user-guide-6962.pdf
          - C J Carlile, Rutherford Laboratory report, RL-74-103 (1974)
        """

        PICONV = math.pi / 180.0

        canAngle = self._sample_angle * PICONV

        # tsec is the angle the scattered beam makes with the normal to the sample surface.
        tsec = angle - self._sample_angle

        nlam = len(self._waves)

        ass = np.ones(nlam)
        assc = np.ones(nlam)
        acsc = np.ones(nlam)
        acc = np.ones(nlam)

        # Case where tsec is close to 90 degrees.
        # CALCULATION IS UNRELIABLE
        # Default to 1 for everything
        if abs(abs(tsec) - 90.0) < 1.0:
            return ass, assc, acsc, acc

        sample = mtd[self._sample_ws_name].sample()
        sam_material = sample.getMaterial()

        tsec = tsec * PICONV

        sec1 = 1.0 / math.cos(canAngle)
        sec2 = 1.0 / math.cos(tsec)

        # List of wavelengths
        waves = np.array(self._waves)

        # Sample cross section
        sample_x_section = (sam_material.totalScatterXSection() + sam_material.absorbXSection() * waves / 1.8) * self._sample_density

        vecFact = np.vectorize(self._fact)
        fs = vecFact(sample_x_section, self._sample_thickness, sec1, sec2)

        sample_sect_1, sample_sect_2 = self._calc_thickness_at_x_sect(sample_x_section, self._sample_thickness, [sec1, sec2])

        if sec2 < 0.0:
            ass = fs / self._sample_thickness
        else:
            ass= np.exp(-sample_sect_2) * fs / self._sample_thickness

        if self._use_can:
            can_sample = mtd[self._can_ws_name].sample()
            can_material = can_sample.getMaterial()

            # Calculate can cross section
            can_x_section = (can_material.totalScatterXSection() + can_material.absorbXSection() * waves / 1.8) * self._can_density
            assc, acsc, acc = self._calculate_can(ass, can_x_section, sample_sect_1, sample_sect_2, [sec1, sec2])

        return ass, assc, acsc, acc

#------------------------------------------------------------------------------

    def _fact(self, x_section, thickness, sec1, sec2):
        S = x_section * thickness * (sec1 - sec2)
        F = 1.0
        if S == 0.0:
            F = thickness
        else:
            S = (1 - math.exp(-S)) / S
            F = thickness*S
        return F

#------------------------------------------------------------------------------

    def _calc_thickness_at_x_sect(self, x_section, thickness, sec):
        sec1, sec2 = sec

        thick_sec_1 = x_section * thickness * sec1
        thick_sec_2 = x_section * thickness * sec2

        return thick_sec_1, thick_sec_2

#------------------------------------------------------------------------------

    #pylint: disable=too-many-arguments
    def _calculate_can(self, ass, can_x_section, sample_sect_1, sample_sect_2, sec):
        """
        Calculates the A_s,sc, A_c,sc and A_c,c data.
        """

        assc = np.ones(ass.size)
        acsc = np.ones(ass.size)
        acc = np.ones(ass.size)

        sec1, sec2 = sec

        vecFact = np.vectorize(self._fact)
        f1 = vecFact(can_x_section, self._can_front_thickness, sec1, sec2)
        f2 = vecFact(can_x_section, self._can_back_thickness, sec1, sec2)

        can_thick_1_sect_1, can_thick_1_sect_2 = self._calc_thickness_at_x_sect(can_x_section, self._can_front_thickness, sec)
        _, can_thick_2_sect_2 = self._calc_thickness_at_x_sect(can_x_section, self._can_back_thickness, sec)

        if sec2 < 0.0:
            val = np.exp(-(can_thick_1_sect_1 - can_thick_1_sect_2))
            assc = ass * val

            acc1 = f1
            acc2 = f2 * val

            acsc1 = acc1
            acsc2 = acc2 * np.exp(-(sample_sect_1 - sample_sect_2))

        else:
            val = np.exp(-(can_thick_1_sect_1 + can_thick_2_sect_2))
            assc = ass * val

            acc1 = f1 * np.exp(-(can_thick_1_sect_2 + can_thick_2_sect_2))
            acc2 = f2 * val

            acsc1 = acc1 * np.exp(-sample_sect_2)
            acsc2 = acc2 * np.exp(-sample_sect_1)

        can_thickness = self._can_front_thickness + self._can_back_thickness

        if can_thickness > 0.0:
            acc = (acc1 + acc2) / can_thickness
            acsc = (acsc1 + acsc2) / can_thickness

        return assc, acsc, acc

#------------------------------------------------------------------------------

# Register algorithm with Mantid
AlgorithmFactory.subscribe(FlatPlatePaalmanPingsCorrection)<|MERGE_RESOLUTION|>--- conflicted
+++ resolved
@@ -12,12 +12,6 @@
 from mantid.kernel import (StringListValidator, StringMandatoryValidator, IntBoundedValidator,
                            FloatBoundedValidator, Direction, logger, CompositeValidator, MaterialBuilder)
 
-<<<<<<< HEAD
-=======
-#pylint: disable=too-many-instance-attributes
-
-
->>>>>>> bb1d1906
 class FlatPlatePaalmanPingsCorrection(PythonAlgorithm):
 
     # Sample variables

#pylint: disable=no-init,too-many-instance-attributes
import os

from mantid.simpleapi import *
from mantid.api import *
from mantid.kernel import *
from mantid import config


class ISISIndirectDiffractionReduction(DataProcessorAlgorithm):

    _workspace_names = None
    _cal_file = None
    _chopped_data = None
    _output_ws = None
    _data_files = None
    _container_workspace = None
    _container_data_files = None
    _container_scale_factor = None
    _load_logs = None
    _instrument_name = None
    _mode = None
    _spectra_range = None
    _grouping_method = None
    _rebin_string = None
    _ipf_filename = None
    _sum_files = None

#------------------------------------------------------------------------------

    def category(self):
        return 'Diffraction\\Reduction'


    def summary(self):
        return 'Performs a diffraction reduction for a set of raw run files for an ISIS indirect spectrometer'

#------------------------------------------------------------------------------

    def PyInit(self):
        self.declareProperty(StringArrayProperty(name='InputFiles'),
                             doc='Comma separated list of input files.')

        self.declareProperty(StringArrayProperty(name='ContainerFiles'),
                             doc='Comma separated list of input files for the empty contianer runs.')

        self.declareProperty('ContainerScaleFactor', 1.0,
                             doc='Factor by which to scale the container runs.')

        self.declareProperty(FileProperty('CalFile', '', action=FileAction.OptionalLoad),
                             doc='Filename of the .cal file to use in the [[AlignDetectors]] and '+\
                                 '[[DiffractionFocussing]] child algorithms.')

        self.declareProperty(name='SumFiles', defaultValue=False,
                             doc='Enabled to sum spectra from each input file.')

        self.declareProperty(name='LoadLogFiles', defaultValue=True,
                             doc='Load log files when loading runs')

        self.declareProperty(name='Instrument', defaultValue='IRIS',
                             validator=StringListValidator(['IRIS', 'OSIRIS', 'TOSCA', 'VESUVIO']),
                             doc='Instrument used for run')

        self.declareProperty(name='Mode', defaultValue='diffspec',
                             validator=StringListValidator(['diffspec', 'diffonly']),
                             doc='Diffraction mode used')

        self.declareProperty(IntArrayProperty(name='SpectraRange'),
                             doc='Range of spectra to use.')

        self.declareProperty(name='RebinParam', defaultValue='',
                             doc='Rebin parameters.')

        self.declareProperty(name='GroupingPolicy', defaultValue='All',
                             validator=StringListValidator(['All', 'Individual', 'IPF']),
                             doc='Selects the type of detector grouping to be used.')

        self.declareProperty(WorkspaceGroupProperty('OutputWorkspace', '',
                                                    direction=Direction.Output),
                             doc='Group name for the result workspaces.')

#------------------------------------------------------------------------------

    def validateInputs(self):
        """
        Checks for issues with user input.
        """
        issues = dict()

        # Validate input files
        input_files = self.getProperty('InputFiles').value
        if len(input_files) == 0:
            issues['InputFiles'] = 'InputFiles must contain at least one filename'

        # Validate detector range
        detector_range = self.getProperty('SpectraRange').value
        if len(detector_range) != 2:
            issues['SpectraRange'] = 'SpectraRange must be an array of 2 values only'
        else:
            if detector_range[0] > detector_range[1]:
                issues['SpectraRange'] = 'SpectraRange must be in format [lower_index,upper_index]'

        cal_file = self.getProperty('CalFile').value
        inst = self.getProperty('Instrument').value
        mode = self.getProperty('Mode').value
        if cal_file != '':
            if inst != 'OSIRIS':
                logger.warning('NOT OSIRIS, inst = ' + str(inst))
                logger.warning('type = ' + str(type(inst)))
                issues['CalFile'] = 'Cal Files are currently only available for use in OSIRIS diffspec mode'
            if mode != 'diffspec':
                logger.warning('NOT DIFFSPEC, mode = ' + str(mode))
                logger.warning('type = ' + str(type(mode)))
                issues['CalFile'] = 'Cal Files are currently only available for use in OSIRIS diffspec mode'

        return issues

#------------------------------------------------------------------------------

    def PyExec(self):
        from IndirectReductionCommon import (load_files,
                                             get_multi_frame_rebin,
                                             identify_bad_detectors,
                                             unwrap_monitor,
                                             process_monitor_efficiency,
                                             scale_monitor,
                                             scale_detectors,
                                             rebin_reduction,
                                             group_spectra,
                                             fold_chopped,
                                             rename_reduction)

        self._setup()

        load_opts = dict()
        if self._instrument_name == 'VESUVIO':
            load_opts['Mode'] = 'FoilOut'

        self._workspace_names, self._chopped_data = load_files(self._data_files,
<<<<<<< HEAD
                                                              self._ipf_filename,
                                                              self._spectra_range[0],
                                                              self._spectra_range[1],
                                                              sum_files=self._sum_files,
                                                              load_logs=self._load_logs,
                                                              load_opts=load_opts)
        if self._cal_file is not '':
            for ws_name in self._workspace_names:
                AlignDetectors(InputWorkspace=ws_name,
                               OutputWorkspace=ws_name,
                               CalibrationFile=self._cal_file)
                DiffractionFocussing(InputWorkspace=ws_name,
                                     OutputWorkspace=ws_name,
                                     GroupingFileName=self._cal_file)
=======
                                                               self._ipf_filename,
                                                               self._spectra_range[0],
                                                               self._spectra_range[1],
                                                               sum_files=self._sum_files,
                                                               load_logs=self._load_logs,
                                                               load_opts=load_opts)
>>>>>>> 5794883d

        # Load container if run is given
        if self._container_data_files is not None:
            self._container_workspace, _ = load_files(self._container_data_files,
                                                      self._ipf_filename,
                                                      self._spectra_range[0],
                                                      self._spectra_range[1],
                                                      sum_files=True,
                                                      load_logs=self._load_logs,
                                                      load_opts=load_opts)
            self._container_workspace = self._container_workspace[0]

            # Scale container if factor is given
            if self._container_scale_factor != 1.0:
                Scale(InputWorkspace=self._container_workspace,
                      OutputWorkspace=self._container_workspace,
                      Factor=self._container_scale_factor,
                      Operation='Multiply')

        for c_ws_name in self._workspace_names:
            is_multi_frame = isinstance(mtd[c_ws_name], WorkspaceGroup)

            # Get list of workspaces
            if is_multi_frame:
                workspaces = mtd[c_ws_name].getNames()
            else:
                workspaces = [c_ws_name]

            # Process rebinning for framed data
            rebin_string_2, num_bins = get_multi_frame_rebin(c_ws_name,
                                                             self._rebin_string)

            masked_detectors = identify_bad_detectors(workspaces[0])

            # Process workspaces
            for ws_name in workspaces:
                # Subtract empty container if there is one
                if self._container_workspace is not None:
                    Minus(LHSWorkspace=ws_name,
                          RHSWorkspace=self._container_workspace,
                          OutputWorkspace=ws_name)

                monitor_ws_name = ws_name + '_mon'

                # Process monitor
                if not unwrap_monitor(ws_name):
                    ConvertUnits(InputWorkspace=monitor_ws_name,
                                 OutputWorkspace=monitor_ws_name,
                                 Target='Wavelength',
                                 EMode='Elastic')

                process_monitor_efficiency(ws_name)
                scale_monitor(ws_name)

                # Scale detector data by monitor intensities
                scale_detectors(ws_name, 'Elastic')

                # Remove the no longer needed monitor workspace
                DeleteWorkspace(monitor_ws_name)

                # Convert to dSpacing
                ConvertUnits(InputWorkspace=ws_name,
                             OutputWorkspace=ws_name,
                             Target='dSpacing',
                             EMode='Elastic')

                # Handle rebinning
                rebin_reduction(ws_name,
                                self._rebin_string,
                                rebin_string_2,
                                num_bins)

                # Group spectra
                group_spectra(ws_name,
                              masked_detectors,
                              self._grouping_method)

            if is_multi_frame:
                fold_chopped(c_ws_name)

        # Remove the container workspaces
        if self._container_workspace is not None:
            DeleteWorkspace(self._container_workspace)
            DeleteWorkspace(self._container_workspace + '_mon')

        # Rename output workspaces
        output_workspace_names = [rename_reduction(ws_name, self._sum_files) for ws_name in self._workspace_names]

        # Group result workspaces
        GroupWorkspaces(InputWorkspaces=output_workspace_names,
                        OutputWorkspace=self._output_ws)

        self.setProperty('OutputWorkspace', self._output_ws)

#------------------------------------------------------------------------------

    def _setup(self):
        """
        Gets algorithm properties.
        """

        self._output_ws = self.getPropertyValue('OutputWorkspace')
        self._data_files = self.getProperty('InputFiles').value
        self._container_data_files = self.getProperty('ContainerFiles').value
        self._cal_file = self.getProperty('CalFile').value
        self._container_scale_factor = self.getProperty('ContainerScaleFactor').value
        self._load_logs = self.getProperty('LoadLogFiles').value
        self._instrument_name = self.getPropertyValue('Instrument')
        self._mode = self.getPropertyValue('Mode')
        self._spectra_range = self.getProperty('SpectraRange').value
        self._rebin_string = self.getPropertyValue('RebinParam')
        self._grouping_method = self.getPropertyValue('GroupingPolicy')

        if self._rebin_string == '':
            self._rebin_string = None

        self._container_workspace = None
        if len(self._container_data_files) == 0:
            self._container_data_files = None

        # Get the IPF filename
        self._ipf_filename = self._instrument_name + '_diffraction_' + self._mode + '_Parameters.xml'
        if not os.path.exists(self._ipf_filename):
            self._ipf_filename = os.path.join(config['instrumentDefinition.directory'], self._ipf_filename)
        logger.information('IPF filename is: %s' % (self._ipf_filename))

        # Only enable sum files if we actually have more than one file
        sum_files = self.getProperty('SumFiles').value
        self._sum_files = False

        if sum_files:
            num_raw_files = len(self._data_files)
            if num_raw_files > 1:
                self._sum_files = True
                logger.information('Summing files enabled (have %d files)' % num_raw_files)
            else:
                logger.information('SumFiles options is ignored when only one file is provided')

#------------------------------------------------------------------------------

AlgorithmFactory.subscribe(ISISIndirectDiffractionReduction)<|MERGE_RESOLUTION|>--- conflicted
+++ resolved
@@ -137,13 +137,13 @@
             load_opts['Mode'] = 'FoilOut'
 
         self._workspace_names, self._chopped_data = load_files(self._data_files,
-<<<<<<< HEAD
-                                                              self._ipf_filename,
-                                                              self._spectra_range[0],
-                                                              self._spectra_range[1],
-                                                              sum_files=self._sum_files,
-                                                              load_logs=self._load_logs,
-                                                              load_opts=load_opts)
+                                                               self._ipf_filename,
+                                                               self._spectra_range[0],
+                                                               self._spectra_range[1],
+                                                               sum_files=self._sum_files,
+                                                               load_logs=self._load_logs,
+                                                               load_opts=load_opts)
+
         if self._cal_file is not '':
             for ws_name in self._workspace_names:
                 AlignDetectors(InputWorkspace=ws_name,
@@ -152,14 +152,7 @@
                 DiffractionFocussing(InputWorkspace=ws_name,
                                      OutputWorkspace=ws_name,
                                      GroupingFileName=self._cal_file)
-=======
-                                                               self._ipf_filename,
-                                                               self._spectra_range[0],
-                                                               self._spectra_range[1],
-                                                               sum_files=self._sum_files,
-                                                               load_logs=self._load_logs,
-                                                               load_opts=load_opts)
->>>>>>> 5794883d
+
 
         # Load container if run is given
         if self._container_data_files is not None:

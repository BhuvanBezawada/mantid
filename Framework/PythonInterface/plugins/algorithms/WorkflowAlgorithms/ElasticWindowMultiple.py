--- conflicted
+++ resolved
@@ -229,12 +229,7 @@
 
         instr, run_number = getInstrRun(workspace.getName())
 
-<<<<<<< HEAD
         pad_num = config.getInstrument(instr).zeroPadding(int(run_number))
-=======
-        instrument = config.getFacility().instrument(instr)
-        pad_num = instrument.zeroPadding(int(run_number))
->>>>>>> d37ee522
         zero_padding = '0' * (pad_num - len(run_number))
 
         run_name = instr + zero_padding + run_number

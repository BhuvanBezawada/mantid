--- conflicted
+++ resolved
@@ -77,13 +77,8 @@
 
   /// this is required for boost.python
   bool operator==(const PropertyHistory &other) const {
-<<<<<<< HEAD
-    return (name() == other.name() && value() == other.value() &&
-            type() == other.type() && isDefault() == other.isDefault());
-=======
     return name() == other.name() && value() == other.value() &&
            type() == other.type() && isDefault() == other.isDefault();
->>>>>>> 45bd0ea4
   }
 
 private:

#include "MantidCrystal/SCDCalibratePanels.h"
#include "MantidAPI/ConstraintFactory.h"
#include "MantidKernel/BoundedValidator.h"
#include "MantidKernel/EnabledWhenProperty.h"
#include "MantidKernel/ListValidator.h"
#include "MantidAPI/FileProperty.h"
#include "MantidAPI/WorkspaceFactory.h"

#include "MantidAPI/IFunction.h"
#include "MantidAPI/FunctionFactory.h"
#include "MantidAPI/IFunction1D.h"
#include <fstream>
#include "MantidGeometry/Crystal/IndexingUtils.h"
#include "MantidGeometry/Crystal/OrientedLattice.h"
#include <Poco/File.h>
#include <fstream>
#include <sstream>

using namespace Mantid::DataObjects;
using namespace Mantid::API;
using namespace std;
using namespace Mantid::Geometry;
using namespace Mantid::Kernel;

namespace Mantid {
namespace Crystal {

DECLARE_ALGORITHM(SCDCalibratePanels)

namespace {
const double MAX_DET_HW_SCALE = 1.15;
const double MIN_DET_HW_SCALE = 0.85;
const double RAD_TO_DEG = 180. / M_PI;
}

SCDCalibratePanels::SCDCalibratePanels() : API::Algorithm() {
  // g_log.setLevel(7);
}

SCDCalibratePanels::~SCDCalibratePanels() {}

const std::string SCDCalibratePanels::name() const {
  return "SCDCalibratePanels";
}

int SCDCalibratePanels::version() const { return 1; }

const std::string SCDCalibratePanels::category() const {
  return "Crystal\\Corrections";
}

/**
 * Converts a Quaternion to a corresponding matrix produce Rotx*Roty*Rotz,
 * corresponding to the order
 * Mantid uses in calculating rotations
 * @param Q      The Quaternion. It will be normalized to represent a rotation
 * @param Rotx   The angle in degrees for rotating around the x-axis
 * @param Roty   The angle in degrees for rotating around the y-axis
 * @param Rotz   The angle in degrees for rotating around the z-axis
 */
void SCDCalibratePanels::Quat2RotxRotyRotz(const Quat Q, double &Rotx,
                                           double &Roty, double &Rotz) {
  Quat R(Q);
  R.normalize();
  V3D X(1, 0, 0);
  V3D Y(0, 1, 0);
  V3D Z(0, 0, 1);
  R.rotate(X);
  R.rotate(Y);
  R.rotate(Z);
  if (Z[1] != 0 || Z[2] != 0) {
    double tx = atan2(-Z[1], Z[2]);
    double tz = atan2(-Y[0], X[0]);
    double cosy = Z[2] / cos(tx);
    double ty = atan2(Z[0], cosy);
    Rotx = (tx * RAD_TO_DEG);
    Roty = (ty * RAD_TO_DEG);
    Rotz = (tz * RAD_TO_DEG);
  } else // roty = 90 0r 270 def
  {
    double k = 1;
    if (Z[0] < 0)
      k = -1;
    double roty = k * 90;
    double rotx = 0;
    double rotz = atan2(X[2], Y[2]);

    Rotx = (rotx * RAD_TO_DEG);
    Roty = (roty * RAD_TO_DEG);
    Rotz = (rotz * RAD_TO_DEG);
  }
}

/**
 * Creates the Workspace that will be supplied to the SCDPanelErrors Fit
 * function
 * @param pwks      The peaks workspace of indexed peaks.
 * @param bankNames  The bank names where all banks from Group 0 are first,
 * Group 1 are second, etc.
 * @param tolerance  If h,k, and l values are not rounded, this is the indexing
 * tolerance for a peak to be included.
 *                   NOTE: if rounded, only indexed peaks( h,k,l values not all
 * 0) are included.
 * @param bounds    The positions in bankNames vector of  the start of Group *
 * peaks
 */
DataObjects::Workspace2D_sptr
SCDCalibratePanels::calcWorkspace(DataObjects::PeaksWorkspace_sptr &pwks,
                                  vector<string> &bankNames, double tolerance,
                                  vector<int> &bounds) {
  int N = 0;
  if (tolerance <= 0)
    tolerance = .5;
  tolerance = min<double>(.5, tolerance);

  // For the fake data the values are
  //   X = peak index (repeated 3 times
  //   Y = 0. as the function evals to (Q-vec) - (UB * hkl * 2pi)
  //   E = the weighting as used in the cost function
  Mantid::MantidVecPtr pX;
  Mantid::MantidVec &xRef = pX.access();
  Mantid::MantidVecPtr yvals;
  Mantid::MantidVec &yvalB = yvals.access();
  Mantid::MantidVecPtr errs;
  Mantid::MantidVec &errB = errs.access();
  bounds.clear();
  bounds.push_back(0);

  for (size_t k = 0; k < bankNames.size(); ++k) {
    for (int j = 0; j < pwks->getNumberPeaks(); ++j) {
      const Geometry::IPeak &peak = pwks->getPeak(j);
      if (std::find(bankNames.begin(), bankNames.end(), peak.getBankName()) !=
          bankNames.end())
        if (IndexingUtils::ValidIndex(peak.getHKL(), tolerance)) {
          N += 3;

          // 1/sigma is considered the weight for the fit
          double weight = 1.;                // default is even weighting
          if (peak.getSigmaIntensity() > 0.) // prefer weight by sigmaI
            weight = 1. / peak.getSigmaIntensity();
          else if (peak.getIntensity() > 0.) // next favorite weight by I
            weight = 1. / peak.getIntensity();
          else if (peak.getBinCount() > 0.) // then by counts in peak centre
            weight = 1. / peak.getBinCount();

          const double PEAK_INDEX = static_cast<double>(j);
          for (size_t i = 0; i < 3; ++i) {
            xRef.push_back(PEAK_INDEX);
            errB.push_back(weight);
          }
        }
    } // for @ peak
    bounds.push_back(N);
  } // for @ bank name

  yvalB.assign(xRef.size(), 0.0);

  if (N < 4) // If not well indexed
    return boost::make_shared<DataObjects::Workspace2D>();

  MatrixWorkspace_sptr mwkspc =
      API::WorkspaceFactory::Instance().create("Workspace2D", 1, 3 * N, 3 * N);

  mwkspc->setX(0, pX);
  mwkspc->setData(0, yvals, errs);

  return boost::dynamic_pointer_cast<DataObjects::Workspace2D>(mwkspc);
}

/**
 * Converts the Grouping indicated by the user to an internal more usable form
 * @param AllBankNames  All the bang names
 * @param Grouping      The Grouping choice(one per bank, all together or
 * specify)
 * @param bankPrefix    The prefix for the bank names
 * @param bankingCode   If Grouping Choice is specify, this is what the user
 * specifies along with bankPrefix
 * @param &Groups       The internal form for grouping.
 */
void SCDCalibratePanels::CalculateGroups(
    set<string, compareBanks> &AllBankNames, string Grouping, string bankPrefix,
    string bankingCode, vector<vector<string>> &Groups) {
  Groups.clear();

  if (Grouping == "OnePanelPerGroup") {
    for (const auto &bankName : AllBankNames) {
      vector<string> vbankName;
      vbankName.push_back(bankName);
      Groups.push_back(vbankName);
    }

  } else if (Grouping == "AllPanelsInOneGroup") {
    vector<string> vbankName;

    for (const auto &bankName : AllBankNames) {
      vbankName.push_back(bankName);
    }

    Groups.push_back(vbankName);

  } else if (Grouping == "SpecifyGroups") {
    boost::trim(bankingCode);

    vector<string> GroupA;
    boost::split(GroupA, bankingCode, boost::is_any_of("]"));
    set<string> usedInts;

    for (auto S : GroupA) {
      boost::trim(S);

      if (S.empty())
        break;
      if (S[0] == ',')
        S.erase(0, 1);
      boost::trim(S);
      if (S[0] == '[')
        S.erase(0, 1);
      boost::trim(S);

      vector<string> GroupB;
      boost::split(GroupB, S, boost::is_any_of(","));

      vector<string> Group0;
      for (auto rangeOfBanks : GroupB) {
        boost::trim(rangeOfBanks);

        vector<string> StrtStopStep;
        boost::split(StrtStopStep, rangeOfBanks, boost::is_any_of(":"));

        if (StrtStopStep.size() > 3) {
          g_log.error("Improper use of : in " + rangeOfBanks);
          throw invalid_argument("Improper use of : in " + rangeOfBanks);
        }
        int start, stop, step;
        step = 1;

        if (StrtStopStep.size() == 3) {
          boost::trim(StrtStopStep[2]);
          step = boost::lexical_cast<int>(StrtStopStep[2]);

          if (step <= 0)
            step = 0;
        }
        start = -1;
        if (!StrtStopStep.empty()) {
          boost::trim(StrtStopStep[0]);
          start = boost::lexical_cast<int>(StrtStopStep[0].c_str());
        }
        if (start <= 0) {
          g_log.error("Improper use of : in " + rangeOfBanks);
          throw invalid_argument("Improper use of : in " + rangeOfBanks);
        }
        stop = start;

        if (StrtStopStep.size() >= 2) {
          boost::trim(StrtStopStep[1]);
          stop = boost::lexical_cast<int>(StrtStopStep[1].c_str());

          if (stop <= 0)
            stop = start;
        }

        for (long ind = start; ind <= stop; ind += step) {
          ostringstream oss(ostringstream::out);
          oss << bankPrefix << ind;

          string bankName = oss.str();

          string postName = bankName.substr(bankPrefix.length());

          if (AllBankNames.find(string(bankName)) != AllBankNames.end())
            if (usedInts.find(postName) == usedInts.end()) {
              Group0.push_back(bankName);
              usedInts.insert(postName);
            }
        }
      }
      if (!Group0.empty())
        Groups.push_back(Group0);
    }
  } else {
    g_log.error("No mode " + Grouping + " defined yet");
    throw invalid_argument("No mode " + Grouping + " defined yet");
  }
}

/**
 * Modifies the instrument to correspond to an already modified instrument
 *
 * @param instrument         The base instrument to be modified with a
 *parameterMap
 * @param preprocessCommand  Type of preprocessing file with modification
 *information
 * @param preprocessFilename The name of the file with preprocessing information
 * @param timeOffset         The time offset in preprocessing if used
 * @param L0                 The initial path length from the preprocessing file
 *if used
 * @param  AllBankNames      The names of all the banks of interest in this
 *instrument
 */
boost::shared_ptr<const Instrument> SCDCalibratePanels::GetNewCalibInstrument(
    boost::shared_ptr<const Instrument> instrument, string preprocessCommand,
    string preprocessFilename, double &timeOffset, double &L0,
    vector<string> &AllBankNames) {
  if (preprocessCommand == "A)No PreProcessing")
    return instrument;

  bool xml = (preprocessCommand == "C)Apply a LoadParameter.xml type file");

  boost::shared_ptr<const ParameterMap> pmap0 = instrument->getParameterMap();
  auto pmap1 = boost::make_shared<ParameterMap>();

  for (const auto &bankName : AllBankNames) {
    updateBankParams(instrument->getComponentByName(bankName), pmap1, pmap0);
  }

  //---------------------update params for
  // moderator.------------------------------

  boost::shared_ptr<const Instrument> newInstr(
      new Instrument(instrument->baseInstrument(), pmap1));

  double L1, norm = 1.0;
  V3D beamline, sampPos;
  instrument->getInstrumentParameters(L1, beamline, norm, sampPos);
  FixUpSourceParameterMap(newInstr, L0, sampPos, pmap0);

  if (xml) {
    vector<int> detIDs = instrument->getDetectorIDs();
    MatrixWorkspace_sptr wsM = WorkspaceFactory::Instance().create(
        "Workspace2D", detIDs.size(), static_cast<size_t>(100),
        static_cast<size_t>(100));

    Workspace2D_sptr ws =
        boost::dynamic_pointer_cast<DataObjects::Workspace2D>(wsM);
    ws->setInstrument(newInstr);
    ws->populateInstrumentParameters();

    boost::shared_ptr<Algorithm> loadParFile =
        createChildAlgorithm("LoadParameterFile");
    loadParFile->initialize();
    loadParFile->setProperty("Workspace", ws);
    loadParFile->setProperty("Filename", preprocessFilename);
    loadParFile->executeAsChildAlg();

    boost::shared_ptr<const Instrument> newInstrument = ws->getInstrument();
    newInstrument->getInstrumentParameters(L0, beamline, norm, sampPos);
    return newInstrument;

  } else {
    set<string> bankNames;
    LoadISawDetCal(newInstr, bankNames, timeOffset, L0, preprocessFilename,
                   "bank");
    return newInstr;
  }
}

/**
 *  Calculates initial parameters for the fitting parameters
 *  @param bank_rect        The bank(panel)
 *  @param  instrument       The instrument
 *  @param PreCalibinstrument The instrument with precalibrated values
 * incorporated
 *  @param detWidthScale0     The ratio of base instrument to PreCalib
 * Instrument for this panel's width
 *  @param detHeightScale0    The ratio of base instrument to PreCalib
 * Instrument for this panel's height
 *  @param Xoffset0         The difference between base instrument and PreCalib
 * Instrument for this panel's center X
 *  @param Yoffset0         The difference between base instrument and PreCalib
 * Instrument for this panel's center Y
 *  @param Zoffset0       The difference between base instrument and PreCalib
 * Instrument for this panel's center Z
 *  @param Xrot0       The difference between base instrument and PreCalib
 * Instrument for this panel's Rot in X direction
 *  @param Yrot0       The difference between base instrument and PreCalib
 * Instrument for this panel's Rot in Y direction
 *  @param Zrot0       The difference between base instrument and PreCalib
 * Instrument for this panel's Rot in Z direction
 */
void SCDCalibratePanels::CalcInitParams(
    RectangularDetector_const_sptr bank_rect, Instrument_const_sptr instrument,
    Instrument_const_sptr PreCalibinstrument, double &detWidthScale0,
    double &detHeightScale0, double &Xoffset0, double &Yoffset0,
    double &Zoffset0, double &Xrot0, double &Yrot0, double &Zrot0) {
  string bankName = bank_rect->getName();
  RectangularDetector_const_sptr newBank =
      boost::dynamic_pointer_cast<const RectangularDetector>(
          PreCalibinstrument->getComponentByName(bankName));

  if (!newBank) {
    detWidthScale0 = 1;
    detHeightScale0 = 1;
    Xoffset0 = 0;
    Yoffset0 = 0;
    Zoffset0 = 0;
    Xrot0 = 0;
    Yrot0 = 0;
    Zrot0 = 0;
    g_log.notice() << "Improper PreCalibInstrument for " << bankName << endl;
    return;
  }

  boost::shared_ptr<Geometry::ParameterMap> pmap =
      instrument->getParameterMap();
  boost::shared_ptr<Geometry::ParameterMap> pmapPre =
      PreCalibinstrument->getParameterMap();

  vector<V3D> RelPosI = pmap->getV3D(bankName, "pos");
  vector<V3D> RelPosPre = pmapPre->getV3D(bankName, "pos");

  V3D posI, posPre;

  if (!RelPosI.empty())
    posI = RelPosI[0];
  else
    posI = bank_rect->getRelativePos();

  if (!RelPosPre.empty())
    posPre = RelPosPre[0];
  else
    posPre = newBank->getRelativePos();

  V3D change = posPre - posI;

  Xoffset0 = change.X();
  Yoffset0 = change.Y();
  Zoffset0 = change.Z();

  double scalexI = 1.;
  double scalexPre = 1.;
  double scaleyI = 1.;
  double scaleyPre = 1.;

  vector<double> ScalexI = pmap->getDouble(bankName, "scalex");
  vector<double> ScalexPre = pmapPre->getDouble(bankName, "scalex");
  vector<double> ScaleyI = pmap->getDouble(bankName, "scaley");
  vector<double> ScaleyPre = pmapPre->getDouble(bankName, "scaley");

  if (!ScalexI.empty())
    scalexI = ScalexI[0];

  if (!ScaleyI.empty())
    scaleyI = ScaleyI[0];

  if (!ScalexPre.empty())
    scalexPre = ScalexPre[0];

  if (!ScaleyPre.empty())
    scaleyPre = ScaleyPre[0];

  // scaling

  detWidthScale0 = scalexPre / scalexI;
  detHeightScale0 = scaleyPre / scaleyI;

  Quat rotI = bank_rect->getRelativeRot();
  Quat rotPre = newBank->getRelativeRot();

  rotI.inverse();
  Quat ChgRot = rotPre * rotI;

  Quat2RotxRotyRotz(ChgRot, Xrot0, Yrot0, Zrot0);
}

/**
 * Tests inputs. Does the indexing correspond to the entered lattice parameters
 * @param peaksWs  The peaks workspace with indexed peaks
 * @param a        The lattice parameter a
 * @param  b       The lattice parameter b
 * @param  c       The lattice parameter c
 * @param  alpha       The lattice parameter alpha
 * @param  beta       The lattice parameter beta
 * @param  gamma       The lattice parameter gamma
 * @param  tolerance   The indexing tolerance
 */
bool GoodStart(const PeaksWorkspace_sptr &peaksWs, double a, double b, double c,
               double alpha, double beta, double gamma, double tolerance) {
  // put together a list of indexed peaks
  std::vector<V3D> hkl;
  int nPeaks = peaksWs->getNumberPeaks();
  hkl.reserve(nPeaks);
  std::vector<V3D> qVecs;
  qVecs.reserve(nPeaks);
  for (int i = 0; i < nPeaks; i++) {
    const Peak &peak = peaksWs->getPeak(i);
    if (IndexingUtils::ValidIndex(peak.getHKL(), tolerance)) {
      hkl.push_back(peak.getHKL());
      qVecs.push_back(peak.getQSampleFrame());
    }
  }

  // determine the lattice constants
  Kernel::Matrix<double> UB(3, 3);
  IndexingUtils::Optimize_UB(UB, hkl, qVecs);
  std::vector<double> lat(7);
  IndexingUtils::GetLatticeParameters(UB, lat);

  // see if the lattice constants are no worse than 25% out
  if (fabs(lat[0] - a) / a > .25)
    return false;
  if (fabs(lat[1] - b) / b > .25)
    return false;
  if (fabs(lat[2] - c) / c > .25)
    return false;
  if (fabs(lat[3] - alpha) / alpha > .25)
    return false;
  if (fabs(lat[4] - beta) / beta > .25)
    return false;
  if (fabs(lat[5] - gamma) / gamma > .25)
    return false;

  return true;
}

/**
 * Tests inputs. Does the indexing correspond to the entered lattice parameters
 * @param peaksWs  The peaks workspace with indexed peaks
 * @param  tolerance   The indexing tolerance
 * @param U  U of UB matrix
 */
std::string GoodEnd(const PeaksWorkspace_sptr &peaksWs, double tolerance,
                    Kernel::Matrix<double> &U) {
  // put together a list of indexed peaks
  int nPeaks = peaksWs->getNumberPeaks();
  std::vector<V3D> hkl;
  hkl.reserve(nPeaks);
  std::vector<V3D> qVecs;
  qVecs.reserve(nPeaks);
  for (int i = 0; i < nPeaks; i++) {
    const Peak &peak = peaksWs->getPeak(i);
    if (IndexingUtils::ValidIndex(peak.getHKL(), tolerance)) {
      hkl.push_back(peak.getHKL());
      qVecs.push_back(peak.getQSampleFrame());
    }
  }

  // determine the lattice constants
  Kernel::Matrix<double> UB(3, 3);
  IndexingUtils::Optimize_UB(UB, hkl, qVecs);
  vector<double> lat;
  IndexingUtils::GetLatticeParameters(UB, lat);
  OrientedLattice lattice(lat[0], lat[1], lat[2], lat[3], lat[4], lat[5]);
  lattice.setUB(UB);
  U = lattice.getU();

  return IndexingUtils::GetLatticeParameterString(UB);
}

namespace { // anonymous namespace

/**
 * Adds a tie to the IFunction.
 * @param iFunc The function to add the tie to.
 * @param tie Whether or not to actually do it.
 * @param parName The name of the parameter to tie.
 * @param value The value to tie it to.
 */
static inline void tie(IFunction_sptr &iFunc, const bool tie,
                       const string &parName, const double value) {
  if (!tie)
    return;
  std::ostringstream ss;
  ss << std::fixed << value;
  iFunc->tie(parName, ss.str());
}

static inline void constrain(IFunction_sptr &iFunc, const string &parName,
                             const double min, const double max) {
  std::ostringstream ss;
  ss << std::fixed << min << "<" << parName << "<" << std::fixed << max;
  IConstraint *constraint =
      API::ConstraintFactory::Instance().createInitialized(iFunc.get(),
                                                           ss.str());
  iFunc->addConstraint(constraint);
}

} // end anonymous namespace

void SCDCalibratePanels::exec() {
  PeaksWorkspace_sptr peaksWs = getProperty("PeakWorkspace");
  int nPeaks = peaksWs->getNumberPeaks();
  double a = getProperty("a");
  double b = getProperty("b");
  double c = getProperty("c");
  double alpha = getProperty("alpha");
  double beta = getProperty("beta");
  double gamma = getProperty("gamma");
  if ((a == EMPTY_DBL() || b == EMPTY_DBL() || c == EMPTY_DBL() ||
       alpha == EMPTY_DBL() || beta == EMPTY_DBL() || gamma == EMPTY_DBL()) &&
      peaksWs->sample().hasOrientedLattice()) {
    OrientedLattice latt = peaksWs->mutableSample().getOrientedLattice();
    a = latt.a();
    b = latt.b();
    c = latt.c();
    alpha = latt.alpha();
    beta = latt.beta();
    gamma = latt.gamma();
  }
  double tolerance = getProperty("tolerance");

  string DetCalFileName = getProperty("DetCalFilename");
  if (Poco::File(DetCalFileName).exists())
    Poco::File(DetCalFileName).remove();

  bool useL0 = getProperty("useL0");
  bool useTimeOffset = getProperty("useTimeOffset");
  int Niter = 1;
  if (useL0 || useTimeOffset)
    Niter = 2;
  bool use_PanelWidth = getProperty("usePanelWidth");
  bool use_PanelHeight = getProperty("usePanelHeight");
  bool use_PanelPosition = getProperty("usePanelPosition");
  bool use_PanelOrientation = getProperty("usePanelOrientation");
  double SampleXoffset = getProperty("SampleXoffset");
  double SampleYoffset = getProperty("SampleYoffset");
  double SampleZoffset = getProperty("SampleZoffset");

  string Grouping = getProperty("PanelGroups");
  string bankPrefix = getProperty("PanelNamePrefix");
  string bankingCode = getProperty("Grouping");

  //----------------- Set Up Bank Name Vectors -------------------------
  set<string, compareBanks> AllBankNames;
  for (int i = 0; i < nPeaks; ++i)
    AllBankNames.insert(peaksWs->getPeak(i).getBankName());

  vector<vector<string>> Groups;
  CalculateGroups(AllBankNames, Grouping, bankPrefix, bankingCode, Groups);

  //----------------- Calculate & Create Calculated vs Theoretical
  // workspaces------------------,);
  int nGroups = static_cast<int>(AllBankNames.size());
  MatrixWorkspace_sptr ColWksp =
      Mantid::API::WorkspaceFactory::Instance().create("Workspace2D", nGroups,
                                                       nPeaks, nPeaks);
  MatrixWorkspace_sptr RowWksp =
      Mantid::API::WorkspaceFactory::Instance().create("Workspace2D", nGroups,
                                                       nPeaks, nPeaks);
  MatrixWorkspace_sptr TofWksp =
      Mantid::API::WorkspaceFactory::Instance().create("Workspace2D", nGroups,
                                                       nPeaks, nPeaks);
  nGroups = static_cast<int>(Groups.size());

  double chisqSum = 0;
  int NDofSum = 0;
  if (!GoodStart(peaksWs, a, b, c, alpha, beta, gamma, tolerance)) {
    g_log.warning() << "**** Indexing is NOT compatible with given lattice "
                       "parameters******" << std::endl;
    g_log.warning() << "        Index with conventional orientation matrix???"
                    << std::endl;
  }

  //----------- Initialize peaksWorkspace, initial parameter values
  // etc.---------
  boost::shared_ptr<const Instrument> instrument =
      peaksWs->getPeak(0).getInstrument();

  double T0 = 0;
  if ((string)getProperty("PreProcessInstrument") ==
      "C)Apply a LoadParameter.xml type file")
    T0 = getProperty("InitialTimeOffset"); //!*****

  double L0 = peaksWs->getPeak(0).getL1();
  std::ofstream outfile(DetCalFileName);
  g_log.debug() << "Initial L0,T0=" << L0 << "," << T0 << endl;
  std::vector<std::string> detcal;

  for (auto it0l0 = 0; it0l0 != Niter; ++it0l0) {
    detcal.clear();
    PARALLEL_FOR1(peaksWs)
    for (int iGr = 0; iGr < nGroups; iGr++) {
      PARALLEL_START_INTERUPT_REGION
      auto group = Groups.begin() + iGr;
      vector<string> banksVec;
      for (auto &bankName : *group) {
        banksVec.push_back(bankName);
      }
      //------------------ Set Up Workspace for IFitFunction Fit---------------
      vector<int> bounds;
      Workspace2D_sptr ws = calcWorkspace(peaksWs, banksVec, tolerance, bounds);
      double T0_bank = T0;
      double L0_bank = L0;
      boost::shared_ptr<const Instrument> PreCalibinstrument =
          GetNewCalibInstrument(instrument,
                                (string)getProperty("PreProcessInstrument"),
                                (string)getProperty("PreProcFilename"), T0_bank,
                                L0_bank, banksVec);
      V3D samplePos =
          peaksWs->getPeak(0).getInstrument()->getSample()->getPos();

      string PeakWSName = getPropertyValue("PeakWorkspace");
      if (PeakWSName.length() < 1) {
        PeakWSName = "xxx";
        AnalysisDataService::Instance().addOrReplace("xxx", peaksWs);
      }

      int NGroups = 1; //(int)Groups.size();
      double detWidthScale0, detHeightScale0, Xoffset0, Yoffset0, Zoffset0,
          Xrot0, Yrot0, Zrot0;

      //------------------- For each Group set up Function,
      //--------------------------
      //---------------Ties, and Constraint Properties for Fit
      // algorithm--------------------

      // set up the string for specifying groups
      string BankNameString = "";
      // for (auto group = Groups.begin(); group != Groups.end(); ++group) {
      // if (group != Groups.begin())
      // BankNameString += "!";
      for (auto bank = group->begin(); bank != group->end(); ++bank) {
        if (bank != group->begin())
          BankNameString += "/";

        BankNameString += (*bank);
      }
      //}

      int RotGroups = 0;
      if (getProperty("RotateCenters"))
        RotGroups = 1;
      int SampOffsets = 0;
      if (getProperty("AllowSampleShift"))
        SampOffsets = 1;

      // first round of function setup
      IFunction_sptr iFunc =
          FunctionFactory::Instance().createFunction("SCDPanelErrors");
      iFunc->setAttributeValue("PeakWorkspaceName", PeakWSName);
      iFunc->setAttributeValue("a", a);
      iFunc->setAttributeValue("b", b);
      iFunc->setAttributeValue("c", c);
      iFunc->setAttributeValue("alpha", alpha);
      iFunc->setAttributeValue("beta", beta);
      iFunc->setAttributeValue("gamma", gamma);
      iFunc->setAttributeValue("NGroups", NGroups);
      iFunc->setAttributeValue("BankNames", BankNameString);
      iFunc->setAttributeValue("startX", -1);
      iFunc->setAttributeValue("endX", -1);
      iFunc->setAttributeValue("RotateCenters", RotGroups);
      iFunc->setAttributeValue("SampleOffsets", SampOffsets);
      iFunc->setParameter("l0", L0_bank);
      iFunc->setParameter("t0", T0_bank);

      double maxXYOffset = getProperty("MaxPositionChange_meters");

      boost::shared_ptr<const RectangularDetector> bank_rect;

      string name = group->front();
      boost::shared_ptr<const IComponent> bank_cmp =
          instrument->getComponentByName(name);
      bank_rect =
          boost::dynamic_pointer_cast<const RectangularDetector>(bank_cmp);

      if (!bank_rect) {
        g_log.error("No Rectangular detector bank " + banksVec[0] +
                    " in instrument");
        throw invalid_argument("No Rectangular detector bank " + banksVec[0] +
                               " in instrument");
      }

      // if( it1 == (*itv).begin())
      CalcInitParams(bank_rect, instrument, PreCalibinstrument, detWidthScale0,
                     detHeightScale0, Xoffset0, Yoffset0, Zoffset0, Xrot0,
                     Yrot0, Zrot0);

      // --- set Function property ----------------------
      iFunc->setParameter("f0_detWidthScale", detWidthScale0);
      iFunc->setParameter("f0_detHeightScale", detHeightScale0);
      iFunc->setParameter("f0_Xoffset", Xoffset0);
      iFunc->setParameter("f0_Yoffset", Yoffset0);
      iFunc->setParameter("f0_Zoffset", Zoffset0);
      iFunc->setParameter("f0_Xrot", Xrot0);
      iFunc->setParameter("f0_Yrot", Yrot0);
      iFunc->setParameter("f0_Zrot", Zrot0);

      set<string> MyBankNames;
      for (int i = 0; i < nPeaks; ++i)
        MyBankNames.insert(banksVec[0]);
      int startX = bounds[0];
      int endXp1 = bounds[group->size()];
      if (endXp1 - startX < 13) {
        g_log.error() << "Bank Group " << BankNameString
                      << " does not have enough peaks for fitting" << endl;
        saveIsawDetCal(instrument, MyBankNames, T0_bank,
                       DetCalFileName + boost::lexical_cast<std::string>(iGr));
        continue;
      }

      //---------- setup ties ----------------------------------
      tie(iFunc, !use_PanelWidth, "f0_detWidthScale", detWidthScale0);
      tie(iFunc, !use_PanelHeight, "f0_detHeightScale", detHeightScale0);
      tie(iFunc, !use_PanelPosition, "f0_Xoffset", Xoffset0);
      tie(iFunc, !use_PanelPosition, "f0_Yoffset", Yoffset0);
      tie(iFunc, !use_PanelPosition, "f0_Zoffset", Zoffset0);
      tie(iFunc, !use_PanelOrientation, "f0_Xrot", Xrot0);
      tie(iFunc, !use_PanelOrientation, "f0_Yrot", Yrot0);
      tie(iFunc, !use_PanelOrientation, "f0_Zrot", Zrot0);

      //--------------- setup constraints ------------------------------
      constrain(iFunc, "l0", (MIN_DET_HW_SCALE * L0_bank),
                (MAX_DET_HW_SCALE * L0_bank));
      constrain(iFunc, "t0", -5., 5.);

      constrain(iFunc, "f0_detWidthScale", MIN_DET_HW_SCALE * detWidthScale0,
                MAX_DET_HW_SCALE * detWidthScale0);
      constrain(iFunc, "f0_detHeightScale", MIN_DET_HW_SCALE * detHeightScale0,
                MAX_DET_HW_SCALE * detHeightScale0);
      constrain(iFunc, "f0_Xoffset", -1. * maxXYOffset + Xoffset0,
                maxXYOffset + Xoffset0);
      constrain(iFunc, "f0_Yoffset", -1. * maxXYOffset + Yoffset0,
                maxXYOffset + Yoffset0);
      constrain(iFunc, "f0_Zoffset", -1. * maxXYOffset + Zoffset0,
                maxXYOffset + Zoffset0);

      double MaxRotOffset = getProperty("MaxRotationChangeDegrees");
      constrain(iFunc, "f0_Xrot", -1. * MaxRotOffset, MaxRotOffset);
      constrain(iFunc, "f0_Yrot", -1. * MaxRotOffset, MaxRotOffset);
      constrain(iFunc, "f0_Zrot", -1. * MaxRotOffset, MaxRotOffset);
      //} // for vector< string > in Groups

      // Function supports setting the sample position even when it isn't be
      // refined
      iFunc->setAttributeValue("SampleX", samplePos.X() + SampleXoffset);
      iFunc->setAttributeValue("SampleY", samplePos.Y() + SampleYoffset);
      iFunc->setAttributeValue("SampleZ", samplePos.Z() + SampleZoffset);

      // Constraints for sample offsets
      if (getProperty("AllowSampleShift")) {
        maxXYOffset = getProperty("MaxSamplePositionChangeMeters");
        constrain(iFunc, "SampleX", samplePos.X() + SampleXoffset - maxXYOffset,
                  samplePos.X() + SampleXoffset + maxXYOffset);
        constrain(iFunc, "SampleY", samplePos.Y() + SampleYoffset - maxXYOffset,
                  samplePos.Y() + SampleYoffset + maxXYOffset);
        constrain(iFunc, "SampleZ", samplePos.Z() + SampleZoffset - maxXYOffset,
                  samplePos.Z() + SampleZoffset + maxXYOffset);
      } else {
        tie(iFunc, true, "SampleX", samplePos.X() + SampleXoffset);
        tie(iFunc, true, "SampleY", samplePos.Y() + SampleYoffset);
        tie(iFunc, true, "SampleZ", samplePos.Z() + SampleZoffset);
      }

      tie(iFunc, !useL0, "l0", L0_bank);
      tie(iFunc, !useTimeOffset, "t0", T0_bank);

      //--------------------- Set up Fit Algorithm and
      // Execute-------------------
      boost::shared_ptr<Algorithm> fit_alg =
          createChildAlgorithm("Fit", .2, .9, true);

      if (!fit_alg)
        throw invalid_argument("Cannot find Fit algorithm");
      fit_alg->initialize();

      int Niterations = getProperty("NumIterations");
      std::string minimizerError = getProperty("MinimizerError");
      std::string minimizer = getProperty("Minimizer");
      fit_alg->setProperty("Function", iFunc);
      fit_alg->setProperty("MaxIterations", Niterations);
      fit_alg->setProperty("InputWorkspace", ws);
      fit_alg->setProperty("Output", "out");
      fit_alg->setProperty("CalcErrors", false);
      fit_alg->setPropertyValue("Minimizer", minimizer + ",AbsError=" +
                                                 minimizerError + ",RelError=" +
                                                 minimizerError);
      fit_alg->executeAsChildAlg();
      PARALLEL_CRITICAL(afterFit) {
        g_log.debug() << "Finished executing Fit algorithm\n";
        string OutputStatus = fit_alg->getProperty("OutputStatus");
        g_log.notice() << BankNameString << " Output Status=" << OutputStatus
                       << "\n";

        //--------------------- Get and Process Results -----------------------
        double chisq = fit_alg->getProperty("OutputChi2overDoF");
        chisqSum += chisq;

        if (chisq > 1) {
          g_log.warning() << "************* This is a large chi squared value "
                             "************\n";
          g_log.warning()
              << "    the indexing may have been using an incorrect\n";
          g_log.warning() << "    orientation matrix, instrument geometry or "
                             "goniometer info\n";
        }
        ITableWorkspace_sptr RRes = fit_alg->getProperty("OutputParameters");
        vector<double> params;
        vector<double> errs;
        vector<string> names;
        double sigma = sqrt(chisq);

        if (chisq < 0 || chisq != chisq)
          sigma = -1;
        string fieldBaseNames =
            ";l0;t0;detWidthScale;detHeightScale;Xoffset;Yoffset;"
            "Zoffset;Xrot;Yrot;Zrot;";
        if (getProperty("AllowSampleShift"))
          fieldBaseNames += "SampleX;SampleY;SampleZ;";
        for (size_t prm = 0; prm < RRes->rowCount(); ++prm) {
          string namee = RRes->getRef<string>("Name", prm);
          size_t dotPos = namee.find('_');
          if (dotPos >= namee.size())
            dotPos = 0;
          else
            dotPos++;
          string Field = namee.substr(dotPos);
          size_t FieldNum = fieldBaseNames.find(";" + Field + ";");
          if (FieldNum > fieldBaseNames.size())
            continue;
          if (dotPos != 0) {
            int col = atoi(namee.substr(1, dotPos).c_str());
            if (col < 0 || col >= NGroups)
              continue;
          }
          names.push_back(namee);
          params.push_back(RRes->getRef<double>("Value", prm));
          double err = RRes->getRef<double>("Error", prm);
          errs.push_back(sigma * err);
        }

        //------------------- Report chi^2 value --------------------
        int nVars = 8; // NGroups;

        if (!use_PanelWidth)
          nVars--;
        if (!use_PanelHeight)
          nVars--;
        if (!use_PanelPosition)
          nVars -= 3;
        if (!use_PanelOrientation)
          nVars -= 3;
        nVars *= NGroups;
        nVars += 2;

        if (!useL0)
          nVars--;
        if (!useTimeOffset)
          nVars--;

        // g_log.notice() << "      nVars=" <<nVars<< endl;
        int NDof = (static_cast<int>(ws->dataX(0).size()) - nVars);
        NDofSum = +NDof;

        map<string, double> result;

        for (size_t i = 0; i < min<size_t>(params.size(), names.size()); ++i) {
          result[names[i]] = params[i];
        }

        g_log.notice() << BankNameString << " ChiSqoverDoF =" << chisq
                       << " NDof =" << NDof << " l0 = " << result["l0"]
                       << " T0 = " << result["t0"]
                       << " peaks = " << endXp1 - startX << "\n";

        //--------------------- Create Result Table Workspace-------------------
        this->progress(.92, "Creating Results table");
        createResultWorkspace(nGroups, iGr + 1, names, params, errs);

        //---------------- Create new instrument with ------------------------
        //--------------new parameters to SAVE to files---------------------

        auto pmap = boost::make_shared<ParameterMap>();
        boost::shared_ptr<const ParameterMap> pmapOld =
            instrument->getParameterMap();
        boost::shared_ptr<const Instrument> NewInstrument =
            boost::make_shared<Instrument>(instrument->baseInstrument(), pmap);

        boost::shared_ptr<const RectangularDetector> bank_rect;
        double rotx, roty, rotz;

        rotx = result["f0_Xrot"];
        roty = result["f0_Yrot"];
        rotz = result["f0_Zrot"];

        Quat newRelRot = Quat(rotx, V3D(1, 0, 0)) * Quat(roty, V3D(0, 1, 0)) *
                         Quat(rotz, V3D(0, 0, 1)); //*RelRot;

        FixUpBankParameterMap((banksVec), NewInstrument,
                              V3D(result["f0_Xoffset"], result["f0_Yoffset"],
                                  result["f0_Zoffset"]),
                              newRelRot, result["f0_detWidthScale"],
                              result["f0_detHeightScale"], pmapOld,
                              getProperty("RotateCenters"));

        //} // For @ group

        V3D sampPos(
            NewInstrument->getSample()->getPos()); // should be (0,0,0)???
        if (getProperty("AllowSampleShift"))
          sampPos =
              V3D(result["SampleX"], result["SampleY"], result["SampleZ"]);

        FixUpSourceParameterMap(NewInstrument, result["l0"], sampPos, pmapOld);

        //---------------------- Save new instrument to DetCal-------------
        //-----------------------or xml(for LoadParameterFile) files-----------
        this->progress(.94, "Saving detcal file");
        saveIsawDetCal(NewInstrument, MyBankNames, result["t0"],
                       DetCalFileName + boost::lexical_cast<std::string>(iGr));

        this->progress(.96, "Saving xml param file");
        string XmlFileName = getProperty("XmlFilename");
        saveXmlFile(XmlFileName, Groups, NewInstrument);

        //--------------- Create Function argument for the
        // FunctionHandler------------

        size_t nData = ws->dataX(0).size();
        vector<double> out(nData);
        vector<double> xVals = ws->dataX(0);

        CreateFxnGetValues(ws, NGroups, names, params, BankNameString,
                           out.data(), xVals.data(), nData);
      }
      PARALLEL_END_INTERUPT_REGION
    }
    PARALLEL_CHECK_INTERUPT_REGION
    std::vector<double> l0vec, t0vec;
    std::string line, seven;
    for (int iGr = 0; iGr < nGroups; iGr++) {
      std::ifstream infile(DetCalFileName +
                           boost::lexical_cast<std::string>(iGr));
      while (std::getline(infile, line)) {
        if (iGr == 0) {
          if (line[0] == '#' || line[0] == '6')
            outfile << line << "\n";
        }
        if (line[0] == '7') {
          double L0bank, T0bank;
          std::stringstream(line) >> seven >> L0bank >> T0bank;
          l0vec.push_back(L0bank);
          t0vec.push_back(T0bank);
        } else if (line[0] == '5')
          detcal.push_back(line);
      }
      infile.close();
      if (Poco::File(DetCalFileName + boost::lexical_cast<std::string>(iGr))
              .exists())
        Poco::File(DetCalFileName + boost::lexical_cast<std::string>(iGr))
            .remove();
    }
    if (useL0) {
      std::vector<double> Zscore = getZscore(l0vec);
      std::vector<size_t> banned;
      for (size_t i = 0; i < l0vec.size(); ++i) {
        if (Zscore[i] > 0.5) {
          banned.push_back(i);
        }
      }
      // delete outliers
      for (std::vector<size_t>::const_reverse_iterator it = banned.rbegin();
           it != banned.rend(); ++it) {
        l0vec.erase(l0vec.begin() + (*it));
      }
    }
    if (useTimeOffset) {
      Statistics stats = getStatistics(l0vec);
      L0 = stats.mean * 0.01;
      std::vector<double> Zscore = getZscore(t0vec);
      std::vector<size_t> banned;
      for (size_t i = 0; i < t0vec.size(); ++i) {
        if (Zscore[i] > 0.5) {
          banned.push_back(i);
        }
      }
      // delete outliers
      for (std::vector<size_t>::const_reverse_iterator it = banned.rbegin();
           it != banned.rend(); ++it) {
        t0vec.erase(t0vec.begin() + (*it));
      }
    }
    Statistics stats = getStatistics(t0vec);
    T0 = stats.mean;
    useL0 = false;
    useTimeOffset = false;
  }
  L0 *= 100.;
  outfile << "7  " << std::setprecision(4) << std::fixed << L0;
  outfile << std::setw(13) << std::setprecision(3) << T0 << std::endl;
  outfile << "4 DETNUM  NROWS  NCOLS   WIDTH   HEIGHT   DEPTH   DETD   CenterX "
             "  CenterY   CenterZ    BaseX    BaseY    BaseZ      UpX      UpY "
             "     UpZ" << std::endl;
  for (vector<std::string>::const_iterator itdet = detcal.begin();
       itdet != detcal.end(); ++itdet)
    outfile << *itdet << "\n";
  outfile.close();

  setProperty("ColWorkspace", ColWksp);
  setProperty("RowWorkspace", RowWksp);
  setProperty("TofWorkspace", TofWksp);
  setProperty("ChiSqOverDOF", chisqSum);
  setProperty("DOF", NDofSum);

  set<string> bankNames;
  for (int i = 0; i < nPeaks; ++i) {
    IPeak &peak = peaksWs->getPeak(i);
    instrument = peak.getInstrument();
    LoadISawDetCal(instrument, bankNames, T0, L0, DetCalFileName, "bank");
    peak.setInstrument(instrument);
    peak.setDetectorID(peak.getDetectorID());
  }
  Kernel::Matrix<double> U(3, 3);
  g_log.notice() << "Lattice after optimization: "
                 << GoodEnd(peaksWs, tolerance, U) << "\n";

  // We must sort the peaks
  std::vector<std::pair<std::string, bool>> criteria;
  criteria.push_back(std::pair<std::string, bool>("BankName", true));
  criteria.push_back(std::pair<std::string, bool>("RunNumber", true));
  criteria.push_back(std::pair<std::string, bool>("h", true));
  criteria.push_back(std::pair<std::string, bool>("k", true));
  criteria.push_back(std::pair<std::string, bool>("l", true));
  peaksWs->sort(criteria);

  // create table of theoretical vs calculated
  Geometry::OrientedLattice lattice(a, b, c, alpha, beta, gamma, U);
  Kernel::Matrix<double> UB(3, 3);
  UB = lattice.getUB();
  int bankLast = -1;
  int iSpectrum = -1;
  int icount = 0;

  for (int j = 0; j < nPeaks; ++j) {
    const Geometry::IPeak &peak = peaksWs->getPeak(j);
    string bankName = peak.getBankName();
    size_t k = bankName.find_last_not_of("0123456789");
    int bank = 0;
    if (k < bankName.length())
      bank = boost::lexical_cast<int>(bankName.substr(k + 1));
    if (bank != bankLast) {
      iSpectrum++;
      ColWksp->getSpectrum(iSpectrum)->setSpectrumNo(specid_t(bank));
      RowWksp->getSpectrum(iSpectrum)->setSpectrumNo(specid_t(bank));
      TofWksp->getSpectrum(iSpectrum)->setSpectrumNo(specid_t(bank));
      bankLast = bank;
      icount = 0;
    }

    try {
      V3D q_lab = (peak.getGoniometerMatrix() * UB) * peak.getHKL() * M_2_PI;
      Peak theoretical(peak.getInstrument(), q_lab);
      ColWksp->dataX(iSpectrum)[icount] = peak.getCol();
      ColWksp->dataY(iSpectrum)[icount] = theoretical.getCol();
      RowWksp->dataX(iSpectrum)[icount] = peak.getRow();
      RowWksp->dataY(iSpectrum)[icount] = theoretical.getRow();
      TofWksp->dataX(iSpectrum)[icount] = peak.getTOF();
      TofWksp->dataY(iSpectrum)[icount] = theoretical.getTOF();
      icount++;
    } catch (...) {
      g_log.debug() << "Problem only in printing peaks" << std::endl;
    }
  }
}

/**
 *  This is part of the algorithm, LoadIsawDetCal, starting with an existing
 *instrument
 *  to be modified.  Only banks in AllBankName are affected.
 *
 *  @param instrument   The instrument to be modified
 *  @param AllBankName  The bank names in this instrument that will be modified
 *  @param T0           The time offset from the DetCal file
 *  @param L0           The length offset from the DetCal file
 *  @param filename       The DetCal file name
 *  @param bankPrefixName   The prefix to the bank names.
 */
void SCDCalibratePanels::LoadISawDetCal(
    boost::shared_ptr<const Instrument> &instrument, set<string> &AllBankName,
    double &T0, double &L0, string filename, string bankPrefixName) {

  V3D beamline, samplePos;
  double beamlineLen;
  instrument->getInstrumentParameters(L0, beamline, beamlineLen, samplePos);
  int count, id, nrows, ncols;
  double width, height, depth, detd, x, y, z, base_x, base_y, base_z, up_x,
      up_y, up_z;

  ifstream input(filename.c_str(), ios_base::in);
  string line;

  boost::shared_ptr<Mantid::Geometry::ParameterMap> pmap =
      instrument->getParameterMap();
  while (getline(input, line)) {
    if (line[0] == '7') {
      double mL1;
      stringstream(line) >> count >> mL1 >> T0;
      double scaleL0 = .01 * mL1 / beamlineLen;
      const IComponent_const_sptr source = instrument->getSource();
      V3D NewSourcePos =
          samplePos - beamline * scaleL0 * 2.0; // beamLine is 2*length.
      L0 = beamline.norm() * scaleL0 * 2.0;
      V3D RelSourcePos =
          source->getRelativePos() + NewSourcePos - source->getPos();
      pmap->addPositionCoordinate(source.get(), "x", RelSourcePos.X());
      pmap->addPositionCoordinate(source.get(), "y", RelSourcePos.Y());
      pmap->addPositionCoordinate(source.get(), "z", RelSourcePos.Z());
    }

    if (line[0] != '5')
      continue;
    stringstream(line) >> count >> id >> nrows >> ncols >> width >> height >>
        depth >> detd >> x >> y >> z >> base_x >> base_y >> base_z >> up_x >>
        up_y >> up_z;

    string bankName = bankPrefixName + boost::lexical_cast<string>(id);

    if (!AllBankName.empty() && AllBankName.find(bankName) == AllBankName.end())
      continue;
    boost::shared_ptr<const RectangularDetector> det =
        boost::dynamic_pointer_cast<const RectangularDetector>(
            instrument->getComponentByName(bankName, 3));
    if (!det)
      continue;

    // Adjust pmap to the new scaling
    double scalex = 1.0; // previous scale factor on this detector
    double scaley = 1.0;
    if (pmap->contains(det.get(), "scalex"))
      scalex = pmap->getDouble(det->getName(), "scalex")[0];
    if (pmap->contains(det.get(), "scaley"))
      scaley = pmap->getDouble(det->getName(), "scaley")[0];
    double ScaleX = scalex * 0.01 * width / det->xsize();
    double ScaleY = scaley * 0.01 * height / det->ysize();
    pmap->addDouble(det.get(), "scalex", ScaleX);
    pmap->addDouble(det.get(), "scaley", ScaleY);

    // Adjust pmap to the new center position. Note:in pmap the pos values
    //                                          are rel positions to parent
    x *= 0.01;
    y *= 0.01;
    z *= 0.01;
    V3D pos = det->getPos();
    V3D RelPos = V3D(x, y, z) - pos;
    if (pmap->contains(det.get(), "pos"))
      RelPos += pmap->getV3D(det->getName(), "pos")[0];
    pmap->addPositionCoordinate(det.get(), "x", RelPos.X());
    pmap->addPositionCoordinate(det.get(), "y", RelPos.Y());
    pmap->addPositionCoordinate(det.get(), "z", RelPos.Z());

    // Adjust pmap to the orientation of the panel
    V3D rX = V3D(base_x, base_y, base_z);
    rX.normalize();
    V3D rY = V3D(up_x, up_y, up_z);
    rY.normalize();
    // V3D rZ=rX.cross_prod(rY);

    // These are the original axes
    V3D oX = V3D(1., 0., 0.);
    V3D oY = V3D(0., 1., 0.);

    // Axis that rotates X
    V3D ax1 = oX.cross_prod(rX);
    // Rotation angle from oX to rX
    double angle1 = oX.angle(rX);
    angle1 *= 180.0 / M_PI;
    // Create the first quaternion
    Quat Q1(angle1, ax1);

    // Now we rotate the original Y using Q1
    V3D roY = oY;
    Q1.rotate(roY);
    // Find the axis that rotates oYr onto rY
    V3D ax2 = roY.cross_prod(rY);
    double angle2 = roY.angle(rY);
    angle2 *= 180.0 / M_PI;
    Quat Q2(angle2, ax2);

    // Final = those two rotations in succession; Q1 is done first.
    Quat Rot = Q2 * Q1;

    // Then find the corresponding relative position
    // boost::shared_ptr<const IComponent> comp =
    // instrument->getComponentByName(detname);
    boost::shared_ptr<const IComponent> parent = det->getParent();
    if (parent) {
      Quat rot0 = parent->getRelativeRot();
      rot0.inverse();
      Rot = Rot * rot0;
    }
    boost::shared_ptr<const IComponent> grandparent = parent->getParent();
    if (grandparent) // Why this is not correct but most Rectangular detectors
                     // have no grandparent.
    {
      Quat rot0 = grandparent->getRelativeRot();
      rot0.inverse();
      Rot = Rot * rot0;
    }

    // Set or overwrite "rot" instrument parameter.
    pmap->addQuat(det.get(), "rot", Rot);

  } // While reading thru file
}

void SCDCalibratePanels::createResultWorkspace(const int numGroups,
                                               const int colNum,
                                               const vector<string> &names,
                                               const vector<double> &params,
                                               const vector<double> &errs) {
  // make the table the correct size
  int nn(0);
  if (getProperty("AllowSampleShift"))
    nn = 3;
  if (!Result) {
    // create the results table
    Result =
        Mantid::API::WorkspaceFactory::Instance().createTable("TableWorkspace");

    // column for the field names
    Result->addColumn("str", "Field");
    // and one for each group
    for (int g = 0; g < numGroups; ++g) {
      string GroupName = string("Group") + boost::lexical_cast<string>(g);
      Result->addColumn("double", GroupName);
    }
    Result->setRowCount(2 * (10 + nn));
    Result->setComment(
        string("t0(microseconds),l0 & offsets(meters),rot(degrees"));
  }

  // determine the field names, the leading '_' is the break point
  vector<string> TableFieldNames;
  for (auto fieldName : names) {
    size_t dotPos = fieldName.find('_');
    if (dotPos < fieldName.size())
      fieldName = fieldName.substr(dotPos + 1);

    if (std::find(TableFieldNames.begin(), TableFieldNames.end(), fieldName) ==
        TableFieldNames.end())
      TableFieldNames.push_back(fieldName);
  }

  // create the row labels
  for (size_t p = 0; p < TableFieldNames.size(); p++) {
    Result->cell<string>(p, 0) = TableFieldNames[p];
    Result->cell<string>(TableFieldNames.size() + p, 0) =
        "Err_" + TableFieldNames[p];
  }

  // put in the data
  for (size_t p = 0; p < names.size(); ++p) {
    // get the column to update and the name of the field
    string fieldName = names[p];
    size_t dotPos = fieldName.find('_');
    // int colNum = 1;
    if (dotPos < fieldName.size()) {
      // the 1 is to skip the leading 'f'
      // colNum = atoi(fieldName.substr(1, dotPos).c_str()) + 1;
      // everything after is the field name
      fieldName = fieldName.substr(dotPos + 1);
    }

    // find the row
    int rowNum = 0;
    auto fieldIter =
        std::find(TableFieldNames.begin(), TableFieldNames.end(), fieldName);
    if (fieldIter != TableFieldNames.end()) {
      rowNum = static_cast<int>(fieldIter - TableFieldNames.begin());
    }

    // fill in the values
    Result->cell<double>(rowNum, colNum) = params[p];
    Result->cell<double>(rowNum + 10 + nn, colNum) = errs[p];
  }

  setProperty("ResultWorkspace", Result);
}

/**
 * Really this is the operator SaveIsawDetCal but only the results of the given
 * banks are saved.  L0 and T0 are also saved.
 *
 * @param instrument   -The instrument with the correct panel geometries
 *                         and initial path length
 * @param AllBankName  -the set of the NewInstrument names of the banks(panels)
 * @param T0           -The time offset from the DetCal file
 * @param filename     -The name of the DetCal file to save the results to
 */
void SCDCalibratePanels::saveIsawDetCal(
    boost::shared_ptr<const Instrument> &instrument, set<string> &AllBankName,
    double T0, string filename) {
  // having a filename triggers doing the work
  if (filename.empty())
    return;

  // g_log.notice() << "Saving DetCal file in " << filename << "\n";

  // create a workspace to pass to SaveIsawDetCal
  const size_t number_spectra = instrument->getNumberDetectors();
  DataObjects::Workspace2D_sptr wksp =
      boost::dynamic_pointer_cast<DataObjects::Workspace2D>(
          WorkspaceFactory::Instance().create("Workspace2D", number_spectra, 2,
                                              1));
  wksp->setInstrument(instrument);
  wksp->rebuildSpectraMapping(true /* include monitors */);

  // convert the bank names into a vector
  std::vector<string> banknames(AllBankName.begin(), AllBankName.end());

  // call SaveIsawDetCal
  API::IAlgorithm_sptr alg = createChildAlgorithm("SaveIsawDetCal");
  alg->setProperty("InputWorkspace", wksp);
  alg->setProperty("Filename", filename);
  alg->setProperty("TimeOffset", T0);
  alg->setProperty("BankNames", banknames);
  // alg->setProperty("AppendFile", true);
  alg->executeAsChildAlg();
}

void SCDCalibratePanels::init() {
  declareProperty(Kernel::make_unique<WorkspaceProperty<PeaksWorkspace>>(
                      "PeakWorkspace", "", Kernel::Direction::Input),
                  "Workspace of Indexed Peaks");

  vector<string> choices{"OnePanelPerGroup", "AllPanelsInOneGroup",
                         "SpecifyGroups"};
  declareProperty(string("PanelGroups"), string("OnePanelPerGroup"),
                  boost::make_shared<Kernel::StringListValidator>(choices),
                  "Select grouping of Panels");

  declareProperty("PanelNamePrefix", "bank",
                  "Prefix for the names of panels(followed by a number)");
  declareProperty("Grouping", "[ 1:20,22],[3,5,7]",
                  "A bracketed([]) list of groupings( comma or :(for range) "
                  "separated list of bank numbers");

  auto mustBePositive = boost::make_shared<BoundedValidator<double>>();
  mustBePositive->setLower(0.0);

  declareProperty("a", EMPTY_DBL(), mustBePositive,
                  "Lattice Parameter a (Leave empty to use lattice constants "
                  "in peaks workspace)");
  declareProperty("b", EMPTY_DBL(), mustBePositive,
                  "Lattice Parameter b (Leave empty to use lattice constants "
                  "in peaks workspace)");
  declareProperty("c", EMPTY_DBL(), mustBePositive,
                  "Lattice Parameter c (Leave empty to use lattice constants "
                  "in peaks workspace)");
  declareProperty("alpha", EMPTY_DBL(), mustBePositive,
                  "Lattice Parameter alpha in degrees (Leave empty to use "
                  "lattice constants in peaks workspace)");
  declareProperty("beta", EMPTY_DBL(), mustBePositive,
                  "Lattice Parameter beta in degrees (Leave empty to use "
                  "lattice constants in peaks workspace)");
  declareProperty("gamma", EMPTY_DBL(), mustBePositive,
                  "Lattice Parameter gamma in degrees (Leave empty to use "
                  "lattice constants in peaks workspace)");

  declareProperty("useL0", false, "Fit the L0(source to sample) distance");
  declareProperty("usetimeOffset", false, "Fit the time offset value");
  declareProperty("usePanelWidth", false, "Fit the Panel Width value");
  declareProperty("usePanelHeight", false, "Fit the Panel Height");
  declareProperty("usePanelPosition", true, "Fit the PanelPosition");
  declareProperty("usePanelOrientation", false, "Fit the PanelOrientation");
  declareProperty("RotateCenters", true,
                  "Rotate bank Centers with panel orientations");
  declareProperty("AllowSampleShift", false,
                  "Allow and fit for a sample that is off center");
  declareProperty("SampleXoffset", 0.0, "Specify Sample x offset");
  declareProperty("SampleYoffset", 0.0, "Specify Sample y offset");
  declareProperty("SampleZoffset", 0.0, "Specify Sample z offset");

  // ---------- preprocessing
  vector<string> preProcessOptions{"A)No PreProcessing",
                                   "B)Apply a ISAW.DetCal File",
                                   "C)Apply a LoadParameter.xml type file"};

  declareProperty(
      string("PreProcessInstrument"), string("A)No PreProcessing"),
      boost::make_shared<Kernel::StringListValidator>(preProcessOptions),
      "Select PreProcessing info");

  const vector<string> exts2{".DetCal", ".xml"};
  declareProperty(Kernel::make_unique<FileProperty>(
                      "PreProcFilename", "", FileProperty::OptionalLoad, exts2),
                  "Path to file with preprocessing information");

  declareProperty("InitialTimeOffset", 0.0,
                  "Initial time offset when using xml files");

  const string PREPROC("Preprocessing");
  setPropertyGroup("PreProcessInstrument", PREPROC);
  setPropertyGroup("PreProcFilename", PREPROC);
  setPropertyGroup("InitialTimeOffset", PREPROC);

  // ---------- outputs
  const std::vector<std::string> detcalExts{".DetCal", ".Det_Cal"};
  declareProperty(Kernel::make_unique<FileProperty>("DetCalFilename", "",
                                                    FileProperty::OptionalSave,
                                                    detcalExts),
                  "Path to an ISAW-style .detcal file to save.");

  declareProperty(
      Kernel::make_unique<FileProperty>("XmlFilename", "",
                                        FileProperty::OptionalSave, ".xml"),
      "Path to an Mantid .xml description(for LoadParameterFile) file to "
      "save.");

  declareProperty(
      Kernel::make_unique<WorkspaceProperty<ITableWorkspace>>(
          "ResultWorkspace", "ResultWorkspace", Kernel::Direction::Output),
      "Workspace of Results");

  declareProperty(
<<<<<<< HEAD
      new WorkspaceProperty<MatrixWorkspace>("ColWorkspace", "ColWorkspace",
                                             Kernel::Direction::Output),
      "Workspace comparing calculated and theoretical column of each peak.");

  declareProperty(
      new WorkspaceProperty<MatrixWorkspace>("RowWorkspace", "RowWorkspace",
                                             Kernel::Direction::Output),
      "Workspace comparing calculated and theoretical row of each peak.");

  declareProperty(
      new WorkspaceProperty<MatrixWorkspace>("TofWorkspace", "TofWorkspace",
                                             Kernel::Direction::Output),
      "Workspace comparing calculated and theoretical TOF of each peak.");
=======
      Kernel::make_unique<WorkspaceProperty<ITableWorkspace>>(
          "QErrorWorkspace", "QErrorWorkspace", Kernel::Direction::Output),
      "Workspace of Errors in Q");
>>>>>>> 2b910757

  const string OUTPUTS("Outputs");
  setPropertyGroup("DetCalFilename", OUTPUTS);
  setPropertyGroup("XmlFilename", OUTPUTS);
  setPropertyGroup("ResultWorkspace", OUTPUTS);
  setPropertyGroup("ColWorkspace", OUTPUTS);
  setPropertyGroup("RowWorkspace", OUTPUTS);
  setPropertyGroup("TofWorkspace", OUTPUTS);

  //------------------------------------ Tolerance
  // settings-------------------------
  declareProperty("tolerance", .12, mustBePositive,
                  "offset of hkl values from integer for GOOD Peaks");
  declareProperty("MinimizerError", 1.e-12, mustBePositive,
                  "error for minimizer");
  std::vector<std::string> minimizerOptions;
  minimizerOptions.push_back("Levenberg-Marquardt");
  minimizerOptions.push_back("Simplex");
  declareProperty(
      "Minimizer", "Levenberg-Marquardt",
      Kernel::IValidator_sptr(
          new Kernel::ListValidator<std::string>(minimizerOptions)),
      "If Levenberg-Marquardt does not find minimum, "
      "try Simplex which works better with a poor inital starting point.",
      Kernel::Direction::Input);
  declareProperty("NumIterations", 60, "Number of iterations");
  declareProperty(
      "MaxRotationChangeDegrees", 5.0,
      "Maximum Change in Rotations about x,y,or z in degrees(def=5)");
  declareProperty("MaxPositionChange_meters", .010,
                  "Maximum Change in Panel positions in meters(def=.01)");
  declareProperty("MaxSamplePositionChangeMeters", .005,
                  "Maximum Change in Sample position in meters(def=.005)");

  const string TOLERANCES("Tolerance settings");
  setPropertyGroup("tolerance", TOLERANCES);
  setPropertyGroup("MinimizerError", TOLERANCES);
  setPropertyGroup("Minimizer", TOLERANCES);
  setPropertyGroup("NumIterations", TOLERANCES);
  setPropertyGroup("MaxRotationChangeDegrees", TOLERANCES);
  setPropertyGroup("MaxPositionChange_meters", TOLERANCES);
  setPropertyGroup("MaxSamplePositionChangeMeters", TOLERANCES);

  declareProperty("ChiSqOverDOF", -1.0, "ChiSqOverDOF",
                  Kernel::Direction::Output);
  declareProperty("DOF", -1, "Degrees of Freedom", Kernel::Direction::Output);
  setPropertySettings("PanelNamePrefix",
                      Kernel::make_unique<EnabledWhenProperty>(
                          "PanelGroups", Kernel::IS_EQUAL_TO, "SpecifyGroups"));

  setPropertySettings("Grouping",
                      Kernel::make_unique<EnabledWhenProperty>(
                          "PanelGroups", Kernel::IS_EQUAL_TO, "SpecifyGroups"));

  setPropertySettings("PreProcFilename",
                      Kernel::make_unique<EnabledWhenProperty>(
                          "PreProcessInstrument", Kernel::IS_NOT_EQUAL_TO,
                          "A)No PreProcessing"));

  setPropertySettings("InitialTimeOffset",
                      Kernel::make_unique<EnabledWhenProperty>(
                          "PreProcessInstrument", Kernel::IS_EQUAL_TO,
                          "C)Apply a LoadParameter.xml type file"));

  setPropertySettings("MaxSamplePositionChangeMeters",
                      Kernel::make_unique<EnabledWhenProperty>(
                          "AllowSampleShift", Kernel::IS_EQUAL_TO, "1"));

  setPropertySettings("MaxRotationChangeDegrees",
                      Kernel::make_unique<EnabledWhenProperty>(
                          "usePanelOrientation", Kernel::IS_EQUAL_TO, "1"));
}

/**
 * Creates The SCDPanelErrors function with the optimum parameters to get the
 * resultant out,xvals to report results.
 * @param ws      The workspace sent to SCDPanelErrors
 * @param NGroups  The number if Groups
 * @param names     The parameter names
 * @param params    The parameter values
 * @param BankNameString   The /separated list of bank names. Groups separated
 * by !
 * @param out           The result of function1D. These are the differences in
 * the qx, qy,and qz values from the
 *                      theoretical qx,qy, and qz values
 * @param xVals        The xVals or indices of the peak in the PeakWorkspace
 * @param nData        The size of xVals and out
 */
void SCDCalibratePanels::CreateFxnGetValues(
    Workspace2D_sptr const ws, int const NGroups, vector<string> const names,
    vector<double> const params, string const BankNameString, double *out,
    const double *xVals, const size_t nData) const {
  boost::shared_ptr<IFunction1D> fit = boost::dynamic_pointer_cast<IFunction1D>(
      FunctionFactory::Instance().createFunction("SCDPanelErrors"));
  if (!fit)
    cout << "Could not create fit function" << endl;

  fit->setAttribute("a", IFunction::Attribute((double)getProperty("a")));
  fit->setAttribute("b", IFunction::Attribute((double)getProperty("b")));
  fit->setAttribute("c", IFunction::Attribute((double)getProperty("c")));
  fit->setAttribute("alpha",
                    IFunction::Attribute((double)getProperty("alpha")));
  fit->setAttribute("beta", IFunction::Attribute((double)getProperty("beta")));
  fit->setAttribute("gamma",
                    IFunction::Attribute((double)getProperty("gamma")));
  string PeakWSName = getPropertyValue("PeakWorkspace");
  if (PeakWSName.length() < 1)
    PeakWSName = "xxx";
  fit->setAttribute("PeakWorkspaceName", IFunction::Attribute(PeakWSName));
  fit->setAttribute("startX", IFunction::Attribute(-1));
  fit->setAttribute("endX", IFunction::Attribute(-1));
  fit->setAttribute("NGroups", IFunction::Attribute(NGroups));
  fit->setAttribute("BankNames", IFunction::Attribute(BankNameString));

  string fieldBase[8] = {"detWidthScale", "detHeightScale", "Xoffset",
                         "Yoffset",       "Zoffset",        "Xrot",
                         "Yrot",          "Zrot"};
  set<string> FieldB(fieldBase, fieldBase + 8);

  for (int g = 0; g < NGroups; ++g) {
    // Now add parameter values
    ostringstream prefixStrm(ostringstream::out);
    prefixStrm << "f" << g << "_";
    string prefix = prefixStrm.str();

    for (int nm = 0; nm < static_cast<int>(names.size()); ++nm) {
      if (names[nm].compare(0, prefix.length(), prefix) == 0) {
        string prm = names[nm].substr(prefix.length());
        if (FieldB.find(prm) != FieldB.end()) {
          fit->setParameter(names[nm], params[nm]);
        }
      } else if (names[nm] == "l0" || names[nm] == "t0")
        fit->setParameter(names[nm], params[nm]);
    }
  }

  fit->setWorkspace(ws);

  //------Call SCDPanelErrors to get the q errors ------------------
  fit->function1D(out, xVals, nData);
}

void SCDCalibratePanels::updateBankParams(
    boost::shared_ptr<const Geometry::IComponent> bank_const,
    boost::shared_ptr<Geometry::ParameterMap> pmap,
    boost::shared_ptr<const Geometry::ParameterMap> pmapSv) {
  vector<V3D> posv = pmapSv->getV3D(bank_const->getName(), "pos");

  if (!posv.empty()) {
    V3D pos = posv[0];
    pmap->addDouble(bank_const.get(), "x", pos.X());
    pmap->addDouble(bank_const.get(), "y", pos.Y());
    pmap->addDouble(bank_const.get(), "z", pos.Z());
    pmap->addV3D(bank_const.get(), "pos", pos);
  }

  boost::shared_ptr<Parameter> rot = pmapSv->get(bank_const.get(), ("rot"));
  if (rot) {
    pmap->addQuat(bank_const.get(), "rot", rot->value<Quat>());
  }

  vector<double> scalex = pmapSv->getDouble(bank_const->getName(), "scalex");
  vector<double> scaley = pmapSv->getDouble(bank_const->getName(), "scaley");
  if (!scalex.empty()) {
    pmap->addDouble(bank_const.get(), "scalex", scalex[0]);
  }
  if (!scaley.empty()) {
    pmap->addDouble(bank_const.get(), "scaley", scaley[0]);
  }

  boost::shared_ptr<const Geometry::IComponent> parent =
      bank_const->getParent();
  if (parent) {
    updateBankParams(parent, pmap, pmapSv);
  }
}

void SCDCalibratePanels::updateSourceParams(
    boost::shared_ptr<const Geometry::IComponent> bank_const,
    boost::shared_ptr<Geometry::ParameterMap> pmap,
    boost::shared_ptr<const Geometry::ParameterMap> pmapSv) {
  vector<V3D> posv = pmapSv->getV3D(bank_const->getName(), "pos");

  if (!posv.empty()) {
    V3D pos = posv[0];
    pmap->addDouble(bank_const.get(), "x", pos.X());
    pmap->addDouble(bank_const.get(), "y", pos.Y());
    pmap->addDouble(bank_const.get(), "z", pos.Z());
    pmap->addV3D(bank_const.get(), "pos", pos);
  }

  boost::shared_ptr<Parameter> rot = pmapSv->get(bank_const.get(), "rot");
  if (rot)
    pmap->addQuat(bank_const.get(), "rot", rot->value<Quat>());
}

void SCDCalibratePanels::FixUpSourceParameterMap(
    boost::shared_ptr<const Instrument> NewInstrument, double const L0,
    V3D const newSampPos, boost::shared_ptr<const ParameterMap> const pmapOld) {
  boost::shared_ptr<ParameterMap> pmap = NewInstrument->getParameterMap();
  IComponent_const_sptr source = NewInstrument->getSource();
  updateSourceParams(source, pmap, pmapOld);

  IComponent_const_sptr sample = NewInstrument->getSample();
  V3D SamplePos = sample->getPos();
  if (SamplePos != newSampPos) {
    V3D newSampRelPos = newSampPos - SamplePos;
    pmap->addPositionCoordinate(sample.get(), string("x"), newSampRelPos.X());
    pmap->addPositionCoordinate(sample.get(), string("y"), newSampRelPos.Y());
    pmap->addPositionCoordinate(sample.get(), string("z"), newSampRelPos.Z());
  }
  V3D sourceRelPos = source->getRelativePos();
  V3D sourcePos = source->getPos();
  V3D parentSourcePos = sourcePos - sourceRelPos;
  V3D source2sampleDir = SamplePos - source->getPos();

  double scalee = L0 / source2sampleDir.norm();
  V3D newsourcePos = sample->getPos() - source2sampleDir * scalee;
  V3D newsourceRelPos = newsourcePos - parentSourcePos;

  pmap->addPositionCoordinate(source.get(), string("x"), newsourceRelPos.X());
  pmap->addPositionCoordinate(source.get(), string("y"), newsourceRelPos.Y());
  pmap->addPositionCoordinate(source.get(), string("z"), newsourceRelPos.Z());
}

void SCDCalibratePanels::FixUpBankParameterMap(
    vector<string> const bankNames,
    boost::shared_ptr<const Instrument> NewInstrument, V3D const pos,
    Quat const rot, double const DetWScale, double const DetHtScale,
    boost::shared_ptr<const ParameterMap> const pmapOld, bool RotCenters) {
  boost::shared_ptr<ParameterMap> pmap = NewInstrument->getParameterMap();

  for (const auto &bankName : bankNames) {

    boost::shared_ptr<const IComponent> bank1 =
        NewInstrument->getComponentByName(bankName);
    boost::shared_ptr<const Geometry::RectangularDetector> bank =
        boost::dynamic_pointer_cast<const RectangularDetector>(
            bank1); // Component
    updateBankParams(bank, pmap, pmapOld);

    Quat RelRot = bank->getRelativeRot();
    Quat newRelRot = rot * RelRot;
    double rotx, roty, rotz;
    Quat2RotxRotyRotz(newRelRot, rotx, roty, rotz);

    pmap->addRotationParam(bank.get(), string("rotx"), rotx);
    pmap->addRotationParam(bank.get(), string("roty"), roty);
    pmap->addRotationParam(bank.get(), string("rotz"), rotz);
    pmap->addQuat(bank.get(), "rot",
                  newRelRot); // Should not have had to do this???
    //---------Rotate center of bank ----------------------
    V3D Center = bank->getPos();
    V3D Center_orig(Center);
    if (RotCenters)
      rot.rotate(Center);

    V3D pos1 = bank->getRelativePos();

    pmap->addPositionCoordinate(bank.get(), string("x"), pos.X() + pos1.X() +
                                                             Center.X() -
                                                             Center_orig.X());
    pmap->addPositionCoordinate(bank.get(), string("y"), pos.Y() + pos1.Y() +
                                                             Center.Y() -
                                                             Center_orig.Y());
    pmap->addPositionCoordinate(bank.get(), string("z"), pos.Z() + pos1.Z() +
                                                             Center.Z() -
                                                             Center_orig.Z());

    Quat2RotxRotyRotz(rot, rotx, roty, rotz);

    vector<double> oldScalex =
        pmap->getDouble(bank->getName(), string("scalex"));
    vector<double> oldScaley =
        pmap->getDouble(bank->getName(), string("scaley"));

    double scalex, scaley;
    if (!oldScalex.empty())
      scalex = oldScalex[0] * DetWScale;
    else
      scalex = DetWScale;

    if (!oldScaley.empty())
      scaley = oldScaley[0] * DetHtScale;
    else
      scaley = DetHtScale;

    pmap->addDouble(bank.get(), string("scalex"), scalex);
    pmap->addDouble(bank.get(), string("scaley"), scaley);
    // cout<<"Thru param fix for "<<bankName<<". pos="<<bank->getPos()<<endl;
  } // For @ bank
}

void writeXmlParameter(ofstream &ostream, const string &name,
                       const double value) {
  ostream << "  <parameter name =\"" << name << "\"><value val=\"" << value
          << "\" /> </parameter>" << endl;
}

void SCDCalibratePanels::saveXmlFile(
    string const FileName, vector<vector<string>> const Groups,
    Instrument_const_sptr const instrument) const {
  if (FileName.empty())
    return;

  g_log.notice() << "Saving parameter file as " << FileName << "\n";

  // create the file and add the header
  ofstream oss3(FileName.c_str());
  oss3 << "<?xml version=\"1.0\" encoding=\"UTF-8\" ?>" << endl;
  oss3 << " <parameter-file instrument=\"" << instrument->getName()
       << "\" valid-from=\"" << instrument->getValidFromDate().toISO8601String()
       << "\">" << endl;
  ParameterMap_sptr pmap = instrument->getParameterMap();

  // write out the detector banks
  for (const auto &Group : Groups) {
    for (auto it1 = Group.begin(); it1 != Group.end(); ++it1) {
      string bankName = (*it1);

      oss3 << "<component-link name=\"" << bankName << "\">" << endl;

      boost::shared_ptr<const IComponent> bank =
          instrument->getComponentByName(bankName);

      Quat RelRot = bank->getRelativeRot();

      double rotx, roty, rotz;

      SCDCalibratePanels::Quat2RotxRotyRotz(RelRot, rotx, roty, rotz);
      writeXmlParameter(oss3, "rotx", rotx);
      writeXmlParameter(oss3, "roty", roty);
      writeXmlParameter(oss3, "rotz", rotz);

      V3D pos1 = bank->getRelativePos();
      writeXmlParameter(oss3, "x", pos1.X());
      writeXmlParameter(oss3, "y", pos1.Y());
      writeXmlParameter(oss3, "z", pos1.Z());

      vector<double> oldScalex =
          pmap->getDouble(bank->getName(), string("scalex"));
      vector<double> oldScaley =
          pmap->getDouble(bank->getName(), string("scaley"));

      double scalex, scaley;
      if (!oldScalex.empty())
        scalex = oldScalex[0];
      else
        scalex = 1.;

      if (!oldScaley.empty())
        scaley = oldScaley[0];
      else
        scaley = 1.;

      oss3 << "  <parameter name =\"scalex\"><value val=\"" << scalex
           << "\" /> </parameter>" << endl;
      oss3 << "  <parameter name =\"scaley\"><value val=\"" << scaley
           << "\" /> </parameter>" << endl;
      oss3 << "</component-link>" << endl;
    } // for each bank in the group
  }   // for each group

  // write out the source
  IComponent_const_sptr source = instrument->getSource();

  oss3 << "<component-link name=\"" << source->getName() << "\">" << endl;
  IComponent_const_sptr sample = instrument->getSample();
  V3D sourceRelPos = source->getRelativePos();

  writeXmlParameter(oss3, "x", sourceRelPos.X());
  writeXmlParameter(oss3, "y", sourceRelPos.Y());
  writeXmlParameter(oss3, "z", sourceRelPos.Z());
  oss3 << "</component-link>" << endl;
  oss3 << "</parameter-file>" << endl;

  // flush and close the file
  oss3.flush();
  oss3.close();
}

} // namespace Crystal
} // namespace Mantid<|MERGE_RESOLUTION|>--- conflicted
+++ resolved
@@ -1129,9 +1129,9 @@
       bank = boost::lexical_cast<int>(bankName.substr(k + 1));
     if (bank != bankLast) {
       iSpectrum++;
-      ColWksp->getSpectrum(iSpectrum)->setSpectrumNo(specid_t(bank));
-      RowWksp->getSpectrum(iSpectrum)->setSpectrumNo(specid_t(bank));
-      TofWksp->getSpectrum(iSpectrum)->setSpectrumNo(specid_t(bank));
+      ColWksp->getSpectrum(iSpectrum)->setSpectrumNo(specnum_t(bank));
+      RowWksp->getSpectrum(iSpectrum)->setSpectrumNo(specnum_t(bank));
+      TofWksp->getSpectrum(iSpectrum)->setSpectrumNo(specnum_t(bank));
       bankLast = bank;
       icount = 0;
     }
@@ -1502,25 +1502,19 @@
       "Workspace of Results");
 
   declareProperty(
-<<<<<<< HEAD
-      new WorkspaceProperty<MatrixWorkspace>("ColWorkspace", "ColWorkspace",
+      make_unique<WorkspaceProperty<MatrixWorkspace>>("ColWorkspace", "ColWorkspace",
                                              Kernel::Direction::Output),
       "Workspace comparing calculated and theoretical column of each peak.");
 
   declareProperty(
-      new WorkspaceProperty<MatrixWorkspace>("RowWorkspace", "RowWorkspace",
+      make_unique<WorkspaceProperty<MatrixWorkspace>>("RowWorkspace", "RowWorkspace",
                                              Kernel::Direction::Output),
       "Workspace comparing calculated and theoretical row of each peak.");
 
   declareProperty(
-      new WorkspaceProperty<MatrixWorkspace>("TofWorkspace", "TofWorkspace",
+      make_unique<WorkspaceProperty<MatrixWorkspace>>("TofWorkspace", "TofWorkspace",
                                              Kernel::Direction::Output),
       "Workspace comparing calculated and theoretical TOF of each peak.");
-=======
-      Kernel::make_unique<WorkspaceProperty<ITableWorkspace>>(
-          "QErrorWorkspace", "QErrorWorkspace", Kernel::Direction::Output),
-      "Workspace of Errors in Q");
->>>>>>> 2b910757
 
   const string OUTPUTS("Outputs");
   setPropertyGroup("DetCalFilename", OUTPUTS);

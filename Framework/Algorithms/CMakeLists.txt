set ( SRC_FILES
	src/AbsorptionCorrection.cpp
	src/AddLogDerivative.cpp
	src/AddNote.cpp
	src/AddPeak.cpp
	src/AddSampleLog.cpp
	src/AddTimeSeriesLog.cpp
	src/AlignDetectors.cpp
	src/AlphaCalc.cpp
	src/AnnularRingAbsorption.cpp
	src/AnyShapeAbsorption.cpp
	src/AppendSpectra.cpp
	src/ApplyCalibration.cpp
	src/ApplyDeadTimeCorr.cpp
	src/ApplyDetailedBalance.cpp
	src/ApplyTransmissionCorrection.cpp
	src/AsymmetryCalc.cpp
	src/AverageLogData.cpp
	src/BinaryOperateMasks.cpp
	src/BinaryOperation.cpp
	src/CalMuonDeadTime.cpp
	src/CalMuonDetectorPhases.cpp
	src/CalculateCountRate.cpp
	src/CalculateDIFC.cpp
	src/CalculateEfficiency.cpp
	src/CalculateFlatBackground.cpp
	src/CalculateMuonAsymmetry.cpp
	src/CalculateResolution.cpp
	src/CalculateSlits.cpp
	src/CalculateTransmission.cpp
	src/CalculateTransmissionBeamSpreader.cpp
	src/CalculateZscore.cpp
	src/ChangeBinOffset.cpp
	src/ChangeLogTime.cpp
	src/ChangePulsetime.cpp
	src/ChangeTimeZero.cpp
	src/CheckWorkspacesMatch.cpp
	src/ChopData.cpp
	src/ClearCache.cpp
	src/ClearInstrumentParameters.cpp
	src/ClearMaskFlag.cpp
	src/CloneWorkspace.cpp
	src/Comment.cpp
	src/CommutativeBinaryOperation.cpp
	src/CompareWorkspaces.cpp
	src/ConjoinWorkspaces.cpp
	src/ConvertAxesToRealSpace.cpp
	src/ConvertAxisByFormula.cpp
	src/ConvertDiffCal.cpp
	src/ConvertEmptyToTof.cpp
	src/ConvertFromDistribution.cpp
	src/ConvertSpectrumAxis.cpp
	src/ConvertSpectrumAxis2.cpp
	src/ConvertTableToMatrixWorkspace.cpp
	src/ConvertToConstantL2.cpp
	src/ConvertToDistribution.cpp
	src/ConvertToEventWorkspace.cpp
	src/ConvertToHistogram.cpp
	src/ConvertToMatrixWorkspace.cpp
	src/ConvertToPointData.cpp
	src/ConvertUnits.cpp
	src/ConvertUnitsUsingDetectorTable.cpp
	src/CopyDetectorMapping.cpp
	src/CopyInstrumentParameters.cpp
	src/CopyLogs.cpp
	src/CopySample.cpp
	src/CorelliCrossCorrelate.cpp
	src/CorrectKiKf.cpp
	src/CorrectTOFAxis.cpp
	src/CorrectToFile.cpp
	src/CreateCalFileByNames.cpp
	src/CreateDummyCalFile.cpp
	src/CreateEPP.cpp
	src/CreateFlatEventWorkspace.cpp
	src/CreateGroupingWorkspace.cpp
	src/CreateLogPropertyTable.cpp
	src/CreateLogTimeCorrection.cpp
	src/CreatePSDBleedMask.cpp
	src/CreatePeaksWorkspace.cpp
	src/CreateSampleWorkspace.cpp
	src/CreateSingleValuedWorkspace.cpp
	src/CreateTransmissionWorkspace.cpp
	src/CreateTransmissionWorkspace2.cpp
	src/CreateTransmissionWorkspaceAuto.cpp
	src/CreateTransmissionWorkspaceAuto2.cpp
	src/CreateUserDefinedBackground.cpp
	src/CreateWorkspace.cpp
	src/CropToComponent.cpp
	src/CropWorkspace.cpp
	src/CrossCorrelate.cpp
	src/CuboidGaugeVolumeAbsorption.cpp
	src/CylinderAbsorption.cpp
	src/DeleteLog.cpp
	src/DeleteWorkspace.cpp
	src/DeleteWorkspaces.cpp
	src/DetectorDiagnostic.cpp
	src/DetectorEfficiencyCor.cpp
	src/DetectorEfficiencyCorUser.cpp
	src/DetectorEfficiencyVariation.cpp
	src/DiffractionEventCalibrateDetectors.cpp
	src/DiffractionFocussing.cpp
	src/DiffractionFocussing2.cpp
	src/Divide.cpp
	src/EQSANSResolution.cpp
	src/EQSANSTofStructure.cpp
	src/EditInstrumentGeometry.cpp
	src/ElasticWindow.cpp
	src/EstimateMuonAsymmetryFromCounts.cpp
	src/EstimateResolutionDiffraction.cpp
	src/EventWorkspaceAccess.cpp
	src/Exponential.cpp
	src/ExponentialCorrection.cpp
	src/ExportTimeSeriesLog.cpp
	src/ExtractFFTSpectrum.cpp
	src/ExtractMask.cpp
	src/ExtractMaskToTable.cpp
	src/ExtractSingleSpectrum.cpp
	src/ExtractSpectra.cpp
	src/ExtractUnmaskedSpectra.cpp
	src/FFT.cpp
	src/FFTDerivative.cpp
	src/FFTSmooth.cpp
	src/FFTSmooth2.cpp
	src/FilterBadPulses.cpp
	src/FilterByLogValue.cpp
	src/FilterByTime.cpp
	src/FilterByTime2.cpp
	src/FilterByXValue.cpp
	src/FilterEvents.cpp
	src/FindCenterOfMassPosition.cpp
	src/FindCenterOfMassPosition2.cpp
	src/FindDeadDetectors.cpp
	src/FindDetectorsOutsideLimits.cpp
	src/FindEPP.cpp
	src/FindPeakBackground.cpp
	src/FindPeaks.cpp
	src/FitPeak.cpp
	src/FixGSASInstrumentFile.cpp
	src/FlatPlateAbsorption.cpp
	src/GeneralisedSecondDifference.cpp
	src/GenerateEventsFilter.cpp
	src/GenerateIPythonNotebook.cpp
	src/GeneratePeaks.cpp
	src/GeneratePythonScript.cpp
	src/GetAllEi.cpp
	src/GetDetOffsetsMultiPeaks.cpp
	src/GetDetectorOffsets.cpp
	src/GetEi.cpp
	src/GetEi2.cpp
	src/GetEiMonDet2.cpp
	src/GetTimeSeriesLogInformation.cpp
	src/GravitySANSHelper.cpp
	src/GroupWorkspaces.cpp
	src/HRPDSlabCanAbsorption.cpp
	src/He3TubeEfficiency.cpp
	src/IQTransform.cpp
	src/IdentifyNoisyDetectors.cpp
	src/IntegrateByComponent.cpp
	src/Integration.cpp
	src/InterpolatingRebin.cpp
	src/InterpolationOption.cpp
	src/InvertMask.cpp
	src/LineProfile.cpp
	src/Logarithm.cpp
	src/LorentzCorrection.cpp
	src/MagFormFactorCorrection.cpp
	src/MaskBins.cpp
	src/MaskBinsFromTable.cpp
	src/MaskDetectorsIf.cpp
	src/MatrixWorkspaceAccess.cpp
	src/Max.cpp
	src/MaxEnt.cpp
	src/MaxEnt/MaxentCalculator.cpp
	src/MaxEnt/MaxentEntropyNegativeValues.cpp
	src/MaxEnt/MaxentEntropyPositiveValues.cpp
	src/MaxEnt/MaxentSpaceComplex.cpp
	src/MaxEnt/MaxentSpaceReal.cpp
	src/MaxEnt/MaxentTransformFourier.cpp
	src/MaxMin.cpp
	src/MedianDetectorTest.cpp
	src/MergeRuns.cpp
	src/MergeRuns/SampleLogsBehaviour.cpp
	src/Min.cpp
	src/Minus.cpp
	src/ModeratorTzero.cpp
	src/ModeratorTzeroLinear.cpp
	src/MonitorEfficiencyCorUser.cpp
	src/MonteCarloAbsorption.cpp
	src/MultipleScatteringCylinderAbsorption.cpp
	src/Multiply.cpp
	src/MultiplyRange.cpp
	src/MuonAsymmetryHelper.cpp
	src/MuonGroupDetectors.cpp
	src/NormaliseByCurrent.cpp
	src/NormaliseByDetector.cpp
	src/NormaliseToMonitor.cpp
	src/NormaliseToUnity.cpp
	src/OneMinusExponentialCor.cpp
	src/PDCalibration.cpp
	src/PDDetermineCharacterizations.cpp
	src/PDFFourierTransform.cpp
	src/Pause.cpp
	src/PerformIndexOperations.cpp
	src/PhaseQuadMuon.cpp
	src/PlotAsymmetryByLogValue.cpp
	src/Plus.cpp
	src/PointByPointVCorrection.cpp
	src/PoissonErrors.cpp
	src/PolarizationCorrection.cpp
	src/PolynomialCorrection.cpp
	src/Power.cpp
	src/PowerLawCorrection.cpp
	src/Q1D2.cpp
	src/Q1DWeighted.cpp
	src/Qhelper.cpp
	src/Qxy.cpp
	src/RRFMuon.cpp
	src/RadiusSum.cpp
	src/RayTracerTester.cpp
	src/ReadGroupsFromFile.cpp
	src/RealFFT.cpp
	src/Rebin.cpp
	src/Rebin2D.cpp
	src/RebinByPulseTimes.cpp
	src/RebinByTimeAtSample.cpp
	src/RebinByTimeBase.cpp
	src/RebinToWorkspace.cpp
	src/Rebunch.cpp
	src/RecordPythonScript.cpp
	src/ReflectometryReductionOne.cpp
	src/ReflectometryReductionOne2.cpp
	src/ReflectometryReductionOneAuto.cpp
	src/ReflectometryReductionOneAuto2.cpp
	src/ReflectometryWorkflowBase.cpp
	src/ReflectometryWorkflowBase2.cpp
	src/Regroup.cpp
	src/RemoveBackground.cpp
	src/RemoveBins.cpp
	src/RemoveExpDecay.cpp
	src/RemoveLowResTOF.cpp
	src/RemoveMaskedSpectra.cpp
	src/RemovePromptPulse.cpp
	src/RemoveWorkspaceHistory.cpp
	src/RenameWorkspace.cpp
	src/RenameWorkspaces.cpp
	src/ReplaceSpecialValues.cpp
	src/ResampleX.cpp
	src/ResetNegatives.cpp
	src/ResizeRectangularDetector.cpp
	src/RingProfile.cpp
	src/SANSCollimationLengthEstimator.cpp
	src/SampleCorrections/MCAbsorptionStrategy.cpp
	src/SampleCorrections/MCInteractionVolume.cpp
	src/SampleCorrections/MayersSampleCorrection.cpp
	src/SampleCorrections/MayersSampleCorrectionStrategy.cpp
	src/SampleCorrections/RectangularBeamProfile.cpp
	src/SassenaFFT.cpp
	src/Scale.cpp
	src/ScaleX.cpp
	src/Segfault.cpp
	src/SetInstrumentParameter.cpp
	src/SetUncertainties.cpp
	src/ShiftLogTime.cpp
	src/SignalOverError.cpp
	src/SmoothData.cpp
	src/SmoothNeighbours.cpp
	src/SofQCommon.cpp
	src/SofQW.cpp
	src/SofQWCentre.cpp
	src/SofQWNormalisedPolygon.cpp
	src/SofQWPolygon.cpp
	src/SolidAngle.cpp
	src/SortEvents.cpp
	src/SpatialGrouping.cpp
	src/SpectrumAlgorithm.cpp
	src/SpecularReflectionAlgorithm.cpp
	src/SpecularReflectionCalculateTheta.cpp
	src/SpecularReflectionPositionCorrect.cpp
	src/SpecularReflectionPositionCorrect2.cpp
	src/SphericalAbsorption.cpp
	src/Stitch1D.cpp
	src/Stitch1DMany.cpp
	src/StripPeaks.cpp
	src/StripVanadiumPeaks.cpp
	src/StripVanadiumPeaks2.cpp
	src/SumEventsByLogValue.cpp
	src/SumNeighbours.cpp
	src/SumRowColumn.cpp
	src/SumSpectra.cpp
	src/TOFSANSResolution.cpp
	src/TOFSANSResolutionByPixel.cpp
	src/TOFSANSResolutionByPixelCalculator.cpp
	src/TimeAtSampleStrategyDirect.cpp
	src/TimeAtSampleStrategyElastic.cpp
	src/TimeAtSampleStrategyIndirect.cpp
	src/Transpose.cpp
	src/UnGroupWorkspace.cpp
	src/UnaryOperation.cpp
	src/UnwrapMonitor.cpp
	src/UnwrapMonitorsInTOF.cpp
	src/UnwrapSNS.cpp
	src/UpdateScriptRepository.cpp
	src/VesuvioL1ThetaResolution.cpp
	src/WeightedMean.cpp
	src/WeightedMeanOfWorkspace.cpp
	src/WeightingStrategy.cpp
	src/WienerSmooth.cpp
	src/WorkflowAlgorithmRunner.cpp
	src/WorkspaceJoiners.cpp
	src/XDataConverter.cpp
)

<<<<<<< HEAD
set ( INC_FILES	
=======
# C as they originally come from a different project (tomopy)
set ( C_SRC_FILES
	src/Tomography/tomopy/fbp.c
	src/Tomography/tomopy/utils.c
)

set ( INC_FILES
>>>>>>> 2a8de7a4
	inc/MantidAlgorithms/AbsorptionCorrection.h
	inc/MantidAlgorithms/AddLogDerivative.h
	inc/MantidAlgorithms/AddNote.h
	inc/MantidAlgorithms/AddPeak.h
	inc/MantidAlgorithms/AddSampleLog.h
	inc/MantidAlgorithms/AddTimeSeriesLog.h
	inc/MantidAlgorithms/AlignDetectors.h
	inc/MantidAlgorithms/AlphaCalc.h
	inc/MantidAlgorithms/AnnularRingAbsorption.h
	inc/MantidAlgorithms/AnyShapeAbsorption.h
	inc/MantidAlgorithms/AppendSpectra.h
	inc/MantidAlgorithms/ApplyCalibration.h
	inc/MantidAlgorithms/ApplyDeadTimeCorr.h
	inc/MantidAlgorithms/ApplyDetailedBalance.h
	inc/MantidAlgorithms/ApplyTransmissionCorrection.h
	inc/MantidAlgorithms/AsymmetryCalc.h
	inc/MantidAlgorithms/AverageLogData.h
	inc/MantidAlgorithms/BinaryOperateMasks.h
	inc/MantidAlgorithms/BinaryOperation.h
	inc/MantidAlgorithms/BoostOptionalToAlgorithmProperty.h
	inc/MantidAlgorithms/CalMuonDeadTime.h
	inc/MantidAlgorithms/CalMuonDetectorPhases.h
	inc/MantidAlgorithms/CalculateCountRate.h
	inc/MantidAlgorithms/CalculateDIFC.h
	inc/MantidAlgorithms/CalculateEfficiency.h
	inc/MantidAlgorithms/CalculateFlatBackground.h
	inc/MantidAlgorithms/CalculateMuonAsymmetry.h
	inc/MantidAlgorithms/CalculateResolution.h
	inc/MantidAlgorithms/CalculateSlits.h
	inc/MantidAlgorithms/CalculateTransmission.h
	inc/MantidAlgorithms/CalculateTransmissionBeamSpreader.h
	inc/MantidAlgorithms/CalculateZscore.h
	inc/MantidAlgorithms/ChangeBinOffset.h
	inc/MantidAlgorithms/ChangeLogTime.h
	inc/MantidAlgorithms/ChangePulsetime.h
	inc/MantidAlgorithms/ChangeTimeZero.h
	inc/MantidAlgorithms/CheckWorkspacesMatch.h
	inc/MantidAlgorithms/ChopData.h
	inc/MantidAlgorithms/ClearCache.h
	inc/MantidAlgorithms/ClearInstrumentParameters.h
	inc/MantidAlgorithms/ClearMaskFlag.h
	inc/MantidAlgorithms/CloneWorkspace.h
	inc/MantidAlgorithms/Comment.h
	inc/MantidAlgorithms/CommutativeBinaryOperation.h
	inc/MantidAlgorithms/CompareWorkspaces.h
	inc/MantidAlgorithms/ConjoinWorkspaces.h
	inc/MantidAlgorithms/ConvertAxesToRealSpace.h
	inc/MantidAlgorithms/ConvertAxisByFormula.h
	inc/MantidAlgorithms/ConvertDiffCal.h
	inc/MantidAlgorithms/ConvertEmptyToTof.h
	inc/MantidAlgorithms/ConvertFromDistribution.h
	inc/MantidAlgorithms/ConvertSpectrumAxis.h
	inc/MantidAlgorithms/ConvertSpectrumAxis2.h
	inc/MantidAlgorithms/ConvertTableToMatrixWorkspace.h
	inc/MantidAlgorithms/ConvertToConstantL2.h
	inc/MantidAlgorithms/ConvertToDistribution.h
	inc/MantidAlgorithms/ConvertToEventWorkspace.h
	inc/MantidAlgorithms/ConvertToHistogram.h
	inc/MantidAlgorithms/ConvertToMatrixWorkspace.h
	inc/MantidAlgorithms/ConvertToPointData.h
	inc/MantidAlgorithms/ConvertUnits.h
	inc/MantidAlgorithms/ConvertUnitsUsingDetectorTable.h
	inc/MantidAlgorithms/CopyDetectorMapping.h
	inc/MantidAlgorithms/CopyInstrumentParameters.h
	inc/MantidAlgorithms/CopyLogs.h
	inc/MantidAlgorithms/CopySample.h
	inc/MantidAlgorithms/CorelliCrossCorrelate.h
	inc/MantidAlgorithms/CorrectKiKf.h
	inc/MantidAlgorithms/CorrectTOFAxis.h
	inc/MantidAlgorithms/CorrectToFile.h
	inc/MantidAlgorithms/CreateCalFileByNames.h
	inc/MantidAlgorithms/CreateDummyCalFile.h
	inc/MantidAlgorithms/CreateEPP.h
	inc/MantidAlgorithms/CreateFlatEventWorkspace.h
	inc/MantidAlgorithms/CreateGroupingWorkspace.h
	inc/MantidAlgorithms/CreateLogPropertyTable.h
	inc/MantidAlgorithms/CreateLogTimeCorrection.h
	inc/MantidAlgorithms/CreatePSDBleedMask.h
	inc/MantidAlgorithms/CreatePeaksWorkspace.h
	inc/MantidAlgorithms/CreateSampleWorkspace.h
	inc/MantidAlgorithms/CreateSingleValuedWorkspace.h
	inc/MantidAlgorithms/CreateTransmissionWorkspace.h
	inc/MantidAlgorithms/CreateTransmissionWorkspace2.h
	inc/MantidAlgorithms/CreateTransmissionWorkspaceAuto.h
	inc/MantidAlgorithms/CreateTransmissionWorkspaceAuto2.h
	inc/MantidAlgorithms/CreateUserDefinedBackground.h
	inc/MantidAlgorithms/CreateWorkspace.h
	inc/MantidAlgorithms/CropToComponent.h
	inc/MantidAlgorithms/CropWorkspace.h
	inc/MantidAlgorithms/CrossCorrelate.h
	inc/MantidAlgorithms/CuboidGaugeVolumeAbsorption.h
	inc/MantidAlgorithms/CylinderAbsorption.h
	inc/MantidAlgorithms/DeleteLog.h
	inc/MantidAlgorithms/DeleteWorkspace.h
	inc/MantidAlgorithms/DeleteWorkspaces.h
	inc/MantidAlgorithms/DetectorDiagnostic.h
	inc/MantidAlgorithms/DetectorEfficiencyCor.h
	inc/MantidAlgorithms/DetectorEfficiencyCorUser.h
	inc/MantidAlgorithms/DetectorEfficiencyVariation.h
	inc/MantidAlgorithms/DiffractionEventCalibrateDetectors.h
	inc/MantidAlgorithms/DiffractionFocussing.h
	inc/MantidAlgorithms/DiffractionFocussing2.h
	inc/MantidAlgorithms/Divide.h
	inc/MantidAlgorithms/EQSANSResolution.h
	inc/MantidAlgorithms/EQSANSTofStructure.h
	inc/MantidAlgorithms/EditInstrumentGeometry.h
	inc/MantidAlgorithms/ElasticWindow.h
	inc/MantidAlgorithms/EstimateMuonAsymmetryFromCounts.h
	inc/MantidAlgorithms/EstimateResolutionDiffraction.h
	inc/MantidAlgorithms/EventWorkspaceAccess.h
	inc/MantidAlgorithms/Exponential.h
	inc/MantidAlgorithms/ExponentialCorrection.h
	inc/MantidAlgorithms/ExportTimeSeriesLog.h
	inc/MantidAlgorithms/ExtractFFTSpectrum.h
	inc/MantidAlgorithms/ExtractMask.h
	inc/MantidAlgorithms/ExtractMaskToTable.h
	inc/MantidAlgorithms/ExtractSingleSpectrum.h
	inc/MantidAlgorithms/ExtractSpectra.h
	inc/MantidAlgorithms/ExtractUnmaskedSpectra.h
	inc/MantidAlgorithms/FFT.h
	inc/MantidAlgorithms/FFTDerivative.h
	inc/MantidAlgorithms/FFTSmooth.h
	inc/MantidAlgorithms/FFTSmooth2.h
	inc/MantidAlgorithms/FilterBadPulses.h
	inc/MantidAlgorithms/FilterByLogValue.h
	inc/MantidAlgorithms/FilterByTime.h
	inc/MantidAlgorithms/FilterByTime2.h
	inc/MantidAlgorithms/FilterByXValue.h
	inc/MantidAlgorithms/FilterEvents.h
	inc/MantidAlgorithms/FindCenterOfMassPosition.h
	inc/MantidAlgorithms/FindCenterOfMassPosition2.h
	inc/MantidAlgorithms/FindDeadDetectors.h
	inc/MantidAlgorithms/FindDetectorsOutsideLimits.h
	inc/MantidAlgorithms/FindEPP.h
	inc/MantidAlgorithms/FindPeakBackground.h
	inc/MantidAlgorithms/FindPeaks.h
	inc/MantidAlgorithms/FitPeak.h
	inc/MantidAlgorithms/FixGSASInstrumentFile.h
	inc/MantidAlgorithms/FlatPlateAbsorption.h
	inc/MantidAlgorithms/GSLFunctions.h
	inc/MantidAlgorithms/GeneralisedSecondDifference.h
	inc/MantidAlgorithms/GenerateEventsFilter.h
	inc/MantidAlgorithms/GenerateIPythonNotebook.h
	inc/MantidAlgorithms/GeneratePeaks.h
	inc/MantidAlgorithms/GeneratePythonScript.h
	inc/MantidAlgorithms/GetAllEi.h
	inc/MantidAlgorithms/GetDetOffsetsMultiPeaks.h
	inc/MantidAlgorithms/GetDetectorOffsets.h
	inc/MantidAlgorithms/GetEi.h
	inc/MantidAlgorithms/GetEi2.h
	inc/MantidAlgorithms/GetEiMonDet2.h
	inc/MantidAlgorithms/GetTimeSeriesLogInformation.h
	inc/MantidAlgorithms/GravitySANSHelper.h
	inc/MantidAlgorithms/GroupWorkspaces.h
	inc/MantidAlgorithms/HRPDSlabCanAbsorption.h
	inc/MantidAlgorithms/He3TubeEfficiency.h
	inc/MantidAlgorithms/IQTransform.h
	inc/MantidAlgorithms/IdentifyNoisyDetectors.h
	inc/MantidAlgorithms/IntegrateByComponent.h
	inc/MantidAlgorithms/Integration.h
	inc/MantidAlgorithms/InterpolatingRebin.h
	inc/MantidAlgorithms/InterpolationOption.h
	inc/MantidAlgorithms/InvertMask.h
	inc/MantidAlgorithms/LineProfile.h
	inc/MantidAlgorithms/Logarithm.h
	inc/MantidAlgorithms/LorentzCorrection.h
	inc/MantidAlgorithms/MagFormFactorCorrection.h
	inc/MantidAlgorithms/MaskBins.h
	inc/MantidAlgorithms/MaskBinsFromTable.h
	inc/MantidAlgorithms/MaskDetectorsIf.h
	inc/MantidAlgorithms/MatrixWorkspaceAccess.h
	inc/MantidAlgorithms/Max.h
	inc/MantidAlgorithms/MaxEnt.h
	inc/MantidAlgorithms/MaxEnt/MaxentCalculator.h
	inc/MantidAlgorithms/MaxEnt/MaxentEntropy.h
	inc/MantidAlgorithms/MaxEnt/MaxentEntropyNegativeValues.h
	inc/MantidAlgorithms/MaxEnt/MaxentEntropyPositiveValues.h
	inc/MantidAlgorithms/MaxEnt/MaxentSpace.h
	inc/MantidAlgorithms/MaxEnt/MaxentSpaceComplex.h
	inc/MantidAlgorithms/MaxEnt/MaxentSpaceReal.h
	inc/MantidAlgorithms/MaxEnt/MaxentTransform.h
	inc/MantidAlgorithms/MaxEnt/MaxentTransformFourier.h
	inc/MantidAlgorithms/MaxMin.h
	inc/MantidAlgorithms/MedianDetectorTest.h
	inc/MantidAlgorithms/MergeRuns.h
	inc/MantidAlgorithms/MergeRuns/SampleLogsBehaviour.h
	inc/MantidAlgorithms/Min.h
	inc/MantidAlgorithms/Minus.h
	inc/MantidAlgorithms/ModeratorTzero.h
	inc/MantidAlgorithms/ModeratorTzeroLinear.h
	inc/MantidAlgorithms/MonitorEfficiencyCorUser.h
	inc/MantidAlgorithms/MonteCarloAbsorption.h
	inc/MantidAlgorithms/MultipleScatteringCylinderAbsorption.h
	inc/MantidAlgorithms/Multiply.h
	inc/MantidAlgorithms/MultiplyRange.h
	inc/MantidAlgorithms/MuonAsymmetryHelper.h
	inc/MantidAlgorithms/MuonGroupDetectors.h
	inc/MantidAlgorithms/NormaliseByCurrent.h
	inc/MantidAlgorithms/NormaliseByDetector.h
	inc/MantidAlgorithms/NormaliseToMonitor.h
	inc/MantidAlgorithms/NormaliseToUnity.h
	inc/MantidAlgorithms/OneMinusExponentialCor.h
	inc/MantidAlgorithms/PDCalibration.h
	inc/MantidAlgorithms/PDDetermineCharacterizations.h
	inc/MantidAlgorithms/PDFFourierTransform.h
	inc/MantidAlgorithms/Pause.h
	inc/MantidAlgorithms/PerformIndexOperations.h
	inc/MantidAlgorithms/PhaseQuadMuon.h
	inc/MantidAlgorithms/PlotAsymmetryByLogValue.h
	inc/MantidAlgorithms/Plus.h
	inc/MantidAlgorithms/PointByPointVCorrection.h
	inc/MantidAlgorithms/PoissonErrors.h
	inc/MantidAlgorithms/PolarizationCorrection.h
	inc/MantidAlgorithms/PolynomialCorrection.h
	inc/MantidAlgorithms/Power.h
	inc/MantidAlgorithms/PowerLawCorrection.h
	inc/MantidAlgorithms/Q1D2.h
	inc/MantidAlgorithms/Q1DWeighted.h
	inc/MantidAlgorithms/Qhelper.h
	inc/MantidAlgorithms/Qxy.h
	inc/MantidAlgorithms/RRFMuon.h
	inc/MantidAlgorithms/RadiusSum.h
	inc/MantidAlgorithms/RayTracerTester.h
	inc/MantidAlgorithms/ReadGroupsFromFile.h
	inc/MantidAlgorithms/RealFFT.h
	inc/MantidAlgorithms/Rebin.h
	inc/MantidAlgorithms/Rebin2D.h
	inc/MantidAlgorithms/RebinByPulseTimes.h
	inc/MantidAlgorithms/RebinByTimeAtSample.h
	inc/MantidAlgorithms/RebinByTimeBase.h
	inc/MantidAlgorithms/RebinToWorkspace.h
	inc/MantidAlgorithms/Rebunch.h
	inc/MantidAlgorithms/RecordPythonScript.h
	inc/MantidAlgorithms/ReflectometryReductionOne.h
	inc/MantidAlgorithms/ReflectometryReductionOne2.h
	inc/MantidAlgorithms/ReflectometryReductionOneAuto.h
	inc/MantidAlgorithms/ReflectometryReductionOneAuto2.h
	inc/MantidAlgorithms/ReflectometryWorkflowBase.h
	inc/MantidAlgorithms/ReflectometryWorkflowBase2.h
	inc/MantidAlgorithms/Regroup.h
	inc/MantidAlgorithms/RemoveBackground.h
	inc/MantidAlgorithms/RemoveBins.h
	inc/MantidAlgorithms/RemoveExpDecay.h
	inc/MantidAlgorithms/RemoveLowResTOF.h
	inc/MantidAlgorithms/RemoveMaskedSpectra.h
	inc/MantidAlgorithms/RemovePromptPulse.h
	inc/MantidAlgorithms/RemoveWorkspaceHistory.h
	inc/MantidAlgorithms/RenameWorkspace.h
	inc/MantidAlgorithms/RenameWorkspaces.h
	inc/MantidAlgorithms/ReplaceSpecialValues.h
	inc/MantidAlgorithms/ResampleX.h
	inc/MantidAlgorithms/ResetNegatives.h
	inc/MantidAlgorithms/ResizeRectangularDetector.h
	inc/MantidAlgorithms/RingProfile.h
	inc/MantidAlgorithms/SANSCollimationLengthEstimator.h
	inc/MantidAlgorithms/SampleCorrections/IBeamProfile.h
	inc/MantidAlgorithms/SampleCorrections/MCAbsorptionStrategy.h
	inc/MantidAlgorithms/SampleCorrections/MCInteractionVolume.h
	inc/MantidAlgorithms/SampleCorrections/MayersSampleCorrection.h
	inc/MantidAlgorithms/SampleCorrections/MayersSampleCorrectionStrategy.h
	inc/MantidAlgorithms/SampleCorrections/RectangularBeamProfile.h
	inc/MantidAlgorithms/SassenaFFT.h
	inc/MantidAlgorithms/Scale.h
	inc/MantidAlgorithms/ScaleX.h
	inc/MantidAlgorithms/Segfault.h
	inc/MantidAlgorithms/SetInstrumentParameter.h
	inc/MantidAlgorithms/SetUncertainties.h
	inc/MantidAlgorithms/ShiftLogTime.h
	inc/MantidAlgorithms/SignalOverError.h
	inc/MantidAlgorithms/SmoothData.h
	inc/MantidAlgorithms/SmoothNeighbours.h
	inc/MantidAlgorithms/SofQCommon.h
	inc/MantidAlgorithms/SofQW.h
	inc/MantidAlgorithms/SofQWCentre.h
	inc/MantidAlgorithms/SofQWNormalisedPolygon.h
	inc/MantidAlgorithms/SofQWPolygon.h
	inc/MantidAlgorithms/SolidAngle.h
	inc/MantidAlgorithms/SortEvents.h
	inc/MantidAlgorithms/SpatialGrouping.h
	inc/MantidAlgorithms/SpectrumAlgorithm.h
	inc/MantidAlgorithms/SpecularReflectionAlgorithm.h
	inc/MantidAlgorithms/SpecularReflectionCalculateTheta.h
	inc/MantidAlgorithms/SpecularReflectionPositionCorrect.h
	inc/MantidAlgorithms/SpecularReflectionPositionCorrect2.h
	inc/MantidAlgorithms/SphericalAbsorption.h
	inc/MantidAlgorithms/Stitch1D.h
	inc/MantidAlgorithms/Stitch1DMany.h
	inc/MantidAlgorithms/StripPeaks.h
	inc/MantidAlgorithms/StripVanadiumPeaks.h
	inc/MantidAlgorithms/StripVanadiumPeaks2.h
	inc/MantidAlgorithms/SumEventsByLogValue.h
	inc/MantidAlgorithms/SumNeighbours.h
	inc/MantidAlgorithms/SumRowColumn.h
	inc/MantidAlgorithms/SumSpectra.h
	inc/MantidAlgorithms/TOFSANSResolution.h
	inc/MantidAlgorithms/TOFSANSResolutionByPixel.h
	inc/MantidAlgorithms/TOFSANSResolutionByPixelCalculator.h
	inc/MantidAlgorithms/TimeAtSampleStrategy.h
	inc/MantidAlgorithms/TimeAtSampleStrategyDirect.h
	inc/MantidAlgorithms/TimeAtSampleStrategyElastic.h
	inc/MantidAlgorithms/TimeAtSampleStrategyIndirect.h
	inc/MantidAlgorithms/Transpose.h
	inc/MantidAlgorithms/UnGroupWorkspace.h
	inc/MantidAlgorithms/UnaryOperation.h
	inc/MantidAlgorithms/UnwrapMonitor.h
	inc/MantidAlgorithms/UnwrapMonitorsInTOF.h
	inc/MantidAlgorithms/UnwrapSNS.h
	inc/MantidAlgorithms/UpdateScriptRepository.h
	inc/MantidAlgorithms/VesuvioL1ThetaResolution.h
	inc/MantidAlgorithms/WeightedMean.h
	inc/MantidAlgorithms/WeightedMeanOfWorkspace.h
	inc/MantidAlgorithms/WeightingStrategy.h
	inc/MantidAlgorithms/WienerSmooth.h
	inc/MantidAlgorithms/WorkflowAlgorithmRunner.h
	inc/MantidAlgorithms/WorkspaceJoiners.h
	inc/MantidAlgorithms/XDataConverter.h
)

set(SRC_UNITY_IGNORE_FILES src/AlignDetectors.cpp
    src/FFTSmooth.cpp
    src/FFTSmooth2.cpp
    src/FilterBadPulses.cpp
    src/SetUncertainties.cpp
    )

if(UNITY_BUILD)
  include(UnityBuild)
  enable_unity_build(Algorithms SRC_FILES C_SRC_FILES SRC_UNITY_IGNORE_FILES 10)
endif(UNITY_BUILD)

set ( TEST_FILES
	AddLogDerivativeTest.h
	AddNoteTest.h
	AddPeakTest.h
	AddSampleLogTest.h
	AddTimeSeriesLogTest.h
	AlignDetectorsTest.h
	AlphaCalcTest.h
	AnnularRingAbsorptionTest.h
	AnyShapeAbsorptionTest.h
	AppendSpectraTest.h
	ApplyCalibrationTest.h
	ApplyDeadTimeCorrTest.h
	ApplyDetailedBalanceTest.h
	ApplyTransmissionCorrectionTest.h
	AsymmetryCalcTest.h
	AverageLogDataTest.h
	BinaryOperateMasksTest.h
	BinaryOperationTest.h
	CalMuonDeadTimeTest.h
	CalMuonDetectorPhasesTest.h
	CalculateCountRateTest.h
	CalculateDIFCTest.h
	CalculateEfficiencyTest.h
	CalculateFlatBackgroundTest.h
	CalculateMuonAsymmetryTest.h
	CalculateResolutionTest.h
	CalculateSlitsTest.h
	CalculateTransmissionBeamSpreaderTest.h
	CalculateTransmissionTest.h
	CalculateZscoreTest.h
	ChainedOperatorTest.h
	ChangeBinOffsetTest.h
	ChangeLogTimeTest.h
	ChangePulsetimeTest.h
	ChangeTimeZeroTest.h
	CheckWorkspacesMatchTest.h
	ChopDataTest.h
	ClearCacheTest.h
	ClearInstrumentParametersTest.h
	ClearMaskFlagTest.h
	CloneWorkspaceTest.h
	CommentTest.h
	CommutativeBinaryOperationTest.h
	CompareWorkspacesTest.h
	ConjoinWorkspacesTest.h
	ConvertAxesToRealSpaceTest.h
	ConvertAxisByFormulaTest.h
	ConvertDiffCalTest.h
	ConvertEmptyToTofTest.h
	ConvertFromDistributionTest.h
	ConvertSpectrumAxis2Test.h
	ConvertSpectrumAxisTest.h
	ConvertTableToMatrixWorkspaceTest.h
	ConvertToConstantL2Test.h
	ConvertToDistributionTest.h
	ConvertToEventWorkspaceTest.h
	ConvertToHistogramTest.h
	ConvertToMatrixWorkspaceTest.h
	ConvertToPointDataTest.h
	ConvertUnitsTest.h
	ConvertUnitsUsingDetectorTableTest.h
	CopyDetectorMappingTest.h
	CopyInstrumentParametersTest.h
	CopyLogsTest.h
	CopySampleTest.h
	CorelliCrossCorrelateTest.h
	CorrectKiKfTest.h
	CorrectTOFAxisTest.h
	CorrectToFileTest.h
	CreateCalFileByNamesTest.h
	CreateDummyCalFileTest.h
	CreateEPPTest.h
	CreateFlatEventWorkspaceTest.h
	CreateGroupingWorkspaceTest.h
	CreateLogPropertyTableTest.h
	CreateLogTimeCorrectionTest.h
	CreatePSDBleedMaskTest.h
	CreatePeaksWorkspaceTest.h
	CreateSampleWorkspaceTest.h
	CreateSingleValuedWorkspaceTest.h
	CreateTransmissionWorkspace2Test.h
	CreateTransmissionWorkspaceAuto2Test.h
	CreateTransmissionWorkspaceAutoTest.h
	CreateTransmissionWorkspaceTest.h
	CreateUserDefinedBackgroundTest.h
	CreateWorkspaceTest.h
	CropToComponentTest.h
	CropWorkspaceTest.h
	CrossCorrelateTest.h
	CuboidGaugeVolumeAbsorptionTest.h
	CylinderAbsorptionTest.h
	DeleteLogTest.h
	DeleteWorkspaceTest.h
	DeleteWorkspacesTest.h
	DetectorEfficiencyCorTest.h
	DetectorEfficiencyCorUserTest.h
	DetectorEfficiencyVariationTest.h
	DiffractionEventCalibrateDetectorsTest.h
	DiffractionFocussing2Test.h
	DiffractionFocussingTest.h
	DivideTest.h
	EditInstrumentGeometryTest.h
	ElasticWindowTest.h
	EstimateMuonAsymmetryFromCountsTest.h
	EstimateResolutionDiffractionTest.h
	ExponentialCorrectionTest.h
	ExponentialTest.h
	ExportTimeSeriesLogTest.h
	ExtractFFTSpectrumTest.h
	ExtractMaskTest.h
	ExtractMaskToTableTest.h
	ExtractSingleSpectrumTest.h
	ExtractSpectraTest.h
	ExtractUnmaskedSpectraTest.h
	FFTDerivativeTest.h
	FFTSmooth2Test.h
	FFTTest.h
	FilterBadPulsesTest.h
	FilterByLogValueTest.h
	FilterByTime2Test.h
	FilterByTimeTest.h
	FilterByXValueTest.h
	FilterEventsTest.h
	FindCenterOfMassPosition2Test.h
	FindCenterOfMassPositionTest.h
	FindDeadDetectorsTest.h
	FindDetectorsOutsideLimitsTest.h
	FindEPPTest.h
	FindPeakBackgroundTest.h
	FindPeaksTest.h
	FitPeakTest.h
	FixGSASInstrumentFileTest.h
	FlatPlateAbsorptionTest.h
	GeneralisedSecondDifferenceTest.h
	GenerateEventsFilterTest.h
	GenerateIPythonNotebookTest.h
	GeneratePeaksTest.h
	GeneratePythonScriptTest.h
	GetAllEiTest.h
	GetDetOffsetsMultiPeaksTest.h
	GetDetectorOffsetsTest.h
	GetEiMonDet2Test.h
	GetEiTest.h
	GetEiV1Test.h
	GetTimeSeriesLogInformationTest.h
	GroupWorkspacesTest.h
	HRPDSlabCanAbsorptionTest.h
	He3TubeEfficiencyTest.h
	IQTransformTest.h
	IdentifyNoisyDetectorsTest.h
	IntegrateByComponentTest.h
	IntegrationTest.h
	InterpolatingRebinTest.h
	InterpolationOptionTest.h
	InvertMaskTest.h
	LineProfileTest.h
	LogarithmTest.h
	LorentzCorrectionTest.h
	MCAbsorptionStrategyTest.h
	MCInteractionVolumeTest.h
	MagFormFactorCorrectionTest.h
	MaskBinsFromTableTest.h
	MaskBinsTest.h
	MaskDetectorsIfTest.h
	MaxEnt/MaxentCalculatorTest.h
	MaxEnt/MaxentEntropyNegativeValuesTest.h
	MaxEnt/MaxentEntropyPositiveValuesTest.h
	MaxEnt/MaxentSpaceComplexTest.h
	MaxEnt/MaxentSpaceRealTest.h
	MaxEnt/MaxentTransformFourierTest.h
	MaxEntTest.h
	MaxMinTest.h
	MayersSampleCorrectionStrategyTest.h
	MayersSampleCorrectionTest.h
	MedianDetectorTestTest.h
	MergeRunsTest.h
	MinusTest.h
	ModeratorTzeroLinearTest.h
	ModeratorTzeroTest.h
	MonitorEfficiencyCorUserTest.h
	MonteCarloAbsorptionTest.h
	MultipleScatteringCylinderAbsorptionTest.h
	MultiplyRangeTest.h
	MultiplyTest.h
	MuonGroupDetectorsTest.h
	NormaliseByCurrentTest.h
	NormaliseByDetectorTest.h
	NormaliseToMonitorTest.h
	OneMinusExponentialCorTest.h
	PDCalibrationTest.h
	PDDetermineCharacterizationsTest.h
	PDFFourierTransformTest.h
	PauseTest.h
	PerformIndexOperationsTest.h
	PhaseQuadMuonTest.h
	PlotAsymmetryByLogValueTest.h
	PlusTest.h
	PointByPointVCorrectionTest.h
	PoissonErrorsTest.h
	PolarizationCorrectionTest.h
	PolynomialCorrectionTest.h
	PowerLawCorrectionTest.h
	PowerTest.h
	Q1D2Test.h
	Q1DWeightedTest.h
	QxyTest.h
	RRFMuonTest.h
	RadiusSumTest.h
	RayTracerTesterTest.h
	ReadGroupsFromFileTest.h
	RealFFTTest.h
	Rebin2DTest.h
	RebinByPulseTimesTest.h
	RebinByTimeAtSampleTest.h
	RebinTest.h
	RebinToWorkspaceTest.h
	RebunchTest.h
	RectangularBeamProfileTest.h
	ReflectometryReductionOne2Test.h
	ReflectometryReductionOneAuto2Test.h
	ReflectometryReductionOneAutoTest.h
	ReflectometryReductionOneTest.h
	RegroupTest.h
	RemoveBackgroundTest.h
	RemoveBinsTest.h
	RemoveExpDecayTest.h
	RemoveLowResTOFTest.h
	RemoveMaskedSpectraTest.h
	RemovePromptPulseTest.h
	RemoveWorkspaceHistoryTest.h
	RenameWorkspaceTest.h
	RenameWorkspacesTest.h
	ReplaceSpecialValuesTest.h
	ResampleXTest.h
	ResetNegativesTest.h
	ResizeRectangularDetectorTest.h
	RingProfileTest.h
	SANSCollimationLengthEstimatorTest.h
	SassenaFFTTest.h
	ScaleTest.h
	ScaleXTest.h
	SetInstrumentParameterTest.h
	SetUncertaintiesTest.h
	ShiftLogTimeTest.h
	SignalOverErrorTest.h
	SmoothDataTest.h
	SmoothNeighboursTest.h
	SofQWCentreTest.h
	SofQWNormalisedPolygonTest.h
	SofQWPolygonTest.h
	SofQWTest.h
	SolidAngleTest.h
	SortEventsTest.h
	SpatialGroupingTest.h
	SpecularReflectionCalculateThetaTest.h
	SpecularReflectionPositionCorrect2Test.h
	SpecularReflectionPositionCorrectTest.h
	SphericalAbsorptionTest.h
	Stitch1DManyTest.h
	Stitch1DTest.h
	StripPeaksTest.h
	StripVanadiumPeaks2Test.h
	StripVanadiumPeaksTest.h
	SumEventsByLogValueTest.h
	SumNeighboursTest.h
	SumRowColumnTest.h
	SumSpectraTest.h
	TOFSANSResolutionByPixelCalculatorTest.h
	TOFSANSResolutionByPixelTest.h
	TimeAtSampleStrategyDirectTest.h
	TimeAtSampleStrategyElasticTest.h
	TimeAtSampleStrategyIndirectTest.h
	TransposeTest.h
	UnGroupWorkspaceTest.h
	UnaryOperationTest.h
	UnwrapMonitorTest.h
	UnwrapMonitorsInTOFTest.h
	UnwrapSNSTest.h
	VesuvioL1ThetaResolutionTest.h
	WeightedMeanOfWorkspaceTest.h
	WeightedMeanTest.h
	WeightingStrategyTest.h
	WienerSmoothTest.h
	WorkflowAlgorithmRunnerTest.h
	WorkspaceCreationHelperTest.h
	WorkspaceGroupTest.h
)

set ( TEST_PY_FILES NormaliseToUnityTest.py )

if (COVERALLS)
    foreach( loop_var ${SRC_FILES} ${C_SRC_FILES} ${INC_FILES})
      set_property(GLOBAL APPEND PROPERTY COVERAGE_SRCS "${CMAKE_CURRENT_SOURCE_DIR}/${loop_var}")
    endforeach(loop_var)
endif()

# Add a precompiled header where they are supported
enable_precompiled_headers ( inc/MantidAlgorithms/PrecompiledHeader.h SRC_FILES )
# Add the target for this directory
add_library ( Algorithms ${SRC_FILES} ${C_SRC_FILES} ${INC_FILES})
# Set the name of the generated library
set_target_properties ( Algorithms PROPERTIES OUTPUT_NAME MantidAlgorithms
						           COMPILE_DEFINITIONS "IN_MANTID_ALGORITHMS" )

if (OSX_VERSION VERSION_GREATER 10.8)
  set_target_properties ( Algorithms PROPERTIES INSTALL_RPATH "@loader_path/../Contents/MacOS")
endif ()

# Add to the 'Framework' group in VS
set_property ( TARGET Algorithms PROPERTY FOLDER "MantidFramework" )

include_directories ( inc )

target_link_libraries ( Algorithms LINK_PRIVATE ${TCMALLOC_LIBRARIES_LINKTIME} ${MANTIDLIBS} ${GSL_LIBRARIES} )

# Add the unit tests directory
add_subdirectory ( test )

###########################################################################
# Installation settings
###########################################################################

install ( TARGETS Algorithms ${SYSTEM_PACKAGE_TARGET} DESTINATION ${PLUGINS_DIR} )<|MERGE_RESOLUTION|>--- conflicted
+++ resolved
@@ -310,17 +310,7 @@
 	src/XDataConverter.cpp
 )
 
-<<<<<<< HEAD
-set ( INC_FILES	
-=======
-# C as they originally come from a different project (tomopy)
-set ( C_SRC_FILES
-	src/Tomography/tomopy/fbp.c
-	src/Tomography/tomopy/utils.c
-)
-
 set ( INC_FILES
->>>>>>> 2a8de7a4
 	inc/MantidAlgorithms/AbsorptionCorrection.h
 	inc/MantidAlgorithms/AddLogDerivative.h
 	inc/MantidAlgorithms/AddNote.h

--- conflicted
+++ resolved
@@ -255,7 +255,6 @@
     TS_ASSERT_DELTA(data->readY(1)[37], 0.8074, 0.0001);
   }
 
-<<<<<<< HEAD
   void test_density_factor() {
     // Real signal: cos(w * x)
 
@@ -295,6 +294,7 @@
     TS_ASSERT_DELTA(image->readY(1)[78], 0.2293, 0.0001);
     TS_ASSERT_DELTA(image->readY(1)[79], 0.8566, 0.0001);
   }
+
   void test_output_label() {
     // Test the output label
 
@@ -364,12 +364,13 @@
     image = alg->getProperty("ReconstructedImage");
     TS_ASSERT_EQUALS(image->getAxis(0)->unit()->caption(), "d-Spacing");
     TS_ASSERT_EQUALS(image->getAxis(0)->unit()->label().ascii(), "Angstrom");
-=======
+  }
+
   /**
- * Test that the algorithm can handle a WorkspaceGroup as input without
- * crashing
- * We have to use the ADS to test WorkspaceGroups
- */
+   * Test that the algorithm can handle a WorkspaceGroup as input without
+   * crashing
+   * We have to use the ADS to test WorkspaceGroups
+   */
   void testValidateInputsWithWSGroup() {
     auto ws1 = boost::static_pointer_cast<Workspace>(
         WorkspaceCreationHelper::Create2DWorkspace(5, 10));
@@ -392,7 +393,6 @@
     alg.setPropertyValue("EvolAngle", "evolAngle");
     TS_ASSERT_THROWS_NOTHING(alg.wrapValidateInputs());
     AnalysisDataService::Instance().clear();
->>>>>>> 7577cf38
   }
 
   MatrixWorkspace_sptr createWorkspaceReal(size_t maxt, double phase) {

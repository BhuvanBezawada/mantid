#ifndef CALMUONDETECTORPHASESTEST_H_
#define CALMUONDETECTORPHASESTEST_H_

#include <cxxtest/TestSuite.h>

#include "MantidAlgorithms/CalMuonDetectorPhases.h"
#include "MantidAPI/FrameworkManager.h"
#include "MantidAPI/AlgorithmManager.h"
#include "MantidAPI/Axis.h"
#include "MantidAPI/ITableWorkspace.h"
#include "MantidAPI/MatrixWorkspace.h"
#include "MantidAPI/Workspace.h"
<<<<<<< HEAD
=======
#include "MantidGeometry/Instrument.h"
>>>>>>> bc1a348c
#include "MantidKernel/cow_ptr.h"
#include "MantidKernel/PhysicalConstants.h"

using namespace Mantid::API;
using Mantid::MantidVec;

const std::string outputName = "MuonRemoveExpDecay_Output";

/**
 * This is a test class that exists to test the method validateInputs()
 */
class TestCalMuonDetectorPhases
    : public Mantid::Algorithms::CalMuonDetectorPhases {
public:
  std::map<std::string, std::string> wrapValidateInputs() {
    return this->validateInputs();
  }
};

class CalMuonDetectorPhasesTest : public CxxTest::TestSuite {
public:
  // This pair of boilerplate methods prevent the suite being created statically
  // This means the constructor isn't called when running other tests
  static CalMuonDetectorPhasesTest *createSuite() {
    return new CalMuonDetectorPhasesTest();
  }
  static void destroySuite(CalMuonDetectorPhasesTest *suite) { delete suite; }

  CalMuonDetectorPhasesTest() { FrameworkManager::Instance(); }

  void testInit() {
    IAlgorithm_sptr alg =
        AlgorithmManager::Instance().create("CalMuonDetectorPhases");
    alg->initialize();
    TS_ASSERT(alg->isInitialized())
  }

  void testExecute() {
    auto ws = createWorkspace(4, 100, "Microseconds");
    runExecutionTest(ws);
  }

  void testBadWorkspaceUnits() {

    auto ws = createWorkspace(2, 4, "Wavelength");
    auto calc = AlgorithmManager::Instance().create("CalMuonDetectorPhases");
    calc->initialize();
    calc->setChild(true);
    calc->setProperty("InputWorkspace", ws);
    calc->setPropertyValue("Frequency", "25");
    calc->setPropertyValue("DataFitted", "fit");
    calc->setPropertyValue("DetectorTable", "tab");
    calc->setProperty("ForwardSpectra", std::vector<int>{1});
    calc->setProperty("BackwardSpectra", std::vector<int>{2});

    TS_ASSERT_THROWS(calc->execute(), std::runtime_error);
    TS_ASSERT(!calc->isExecuted());
  }

  void testNoFrequencySupplied() {

    auto ws = createWorkspace(2, 4, "Microseconds");
    auto calc = AlgorithmManager::Instance().create("CalMuonDetectorPhases");
    calc->initialize();
    calc->setChild(true);
    calc->setProperty("InputWorkspace", ws);
    calc->setPropertyValue("DataFitted", "fit");
    calc->setPropertyValue("DetectorTable", "tab");
    calc->setProperty("ForwardSpectra", std::vector<int>{1});
    calc->setProperty("BackwardSpectra", std::vector<int>{2});

    TS_ASSERT_THROWS(calc->execute(), std::runtime_error);
    TS_ASSERT(!calc->isExecuted());
  }

  /**
   * Test that the algorithm can handle a WorkspaceGroup as input without
   * crashing
   * We have to use the ADS to test WorkspaceGroups
   */
  void testValidateInputsWithWSGroup() {
    auto ws1 = boost::static_pointer_cast<Workspace>(
        createWorkspace(2, 4, "Microseconds"));
    auto ws2 = boost::static_pointer_cast<Workspace>(
        createWorkspace(2, 4, "Microseconds"));
    AnalysisDataService::Instance().add("workspace1", ws1);
    AnalysisDataService::Instance().add("workspace2", ws2);
    auto group = boost::make_shared<WorkspaceGroup>();
    AnalysisDataService::Instance().add("group", group);
    group->add("workspace1");
    group->add("workspace2");
    TestCalMuonDetectorPhases calc;
    calc.initialize();
    calc.setChild(true);
    TS_ASSERT_THROWS_NOTHING(calc.setPropertyValue("InputWorkspace", "group"));
    calc.setPropertyValue("DataFitted", "fit");
    calc.setPropertyValue("DetectorTable", "tab");
    calc.setProperty("ForwardSpectra", std::vector<int>{1});
    calc.setProperty("BackwardSpectra", std::vector<int>{2});
    TS_ASSERT_THROWS_NOTHING(calc.wrapValidateInputs());
    AnalysisDataService::Instance().clear();
  }

<<<<<<< HEAD
=======
  void testWithMUSRWorkspaceLongitudinal() {
    auto ws = createWorkspace(4, 100, "Microseconds", "MUSR", "Longitudinal");
    runExecutionTest(ws);
  }

  void testWithMUSRWorkspaceTransverse() {
    auto ws = createWorkspace(4, 100, "Microseconds", "MUSR", "Transverse");
    runExecutionTest(ws);
  }

private:
>>>>>>> bc1a348c
  MatrixWorkspace_sptr createWorkspace(size_t nspec, size_t maxt,
                                       const std::string &units) {

    // Create a fake muon dataset
    double a = 0.1; // Amplitude of the oscillations
    double w = 25.; // Frequency of the oscillations
    double tau = Mantid::PhysicalConstants::MuonLifetime *
                 1e6; // Muon life time in microseconds

    MantidVec X;
    MantidVec Y;
    MantidVec E;
    for (size_t s = 0; s < nspec; s++) {
      for (size_t t = 0; t < maxt; t++) {
        double x = static_cast<double>(t) / static_cast<double>(maxt);
        double e = exp(-x / tau);
        X.push_back(x);
        Y.push_back(a * sin(w * x +
                            static_cast<double>(s) * M_PI /
                                static_cast<double>(nspec)) *
                        e +
                    e);
        E.push_back(0.005);
      }
    }

    auto createWS = AlgorithmManager::Instance().create("CreateWorkspace");
    createWS->initialize();
    createWS->setChild(true);
    createWS->setProperty("UnitX", units);
    createWS->setProperty("DataX", X);
    createWS->setProperty("DataY", Y);
    createWS->setProperty("DataE", E);
    createWS->setProperty("NSpec", static_cast<int>(nspec));
    createWS->setPropertyValue("OutputWorkspace", "ws");
    createWS->execute();
    MatrixWorkspace_sptr ws = createWS->getProperty("OutputWorkspace");

    return ws;
  }

  /// overload that adds instrument and main field direction log to workspace
  MatrixWorkspace_sptr createWorkspace(size_t nspec, size_t maxt,
                                       const std::string &units,
                                       const std::string &instrumentName,
                                       const std::string &mainFieldDirection) {
    auto ws = createWorkspace(nspec, maxt, units);
    auto instrument =
        boost::make_shared<Mantid::Geometry::Instrument>(instrumentName);
    ws->setInstrument(instrument);
    ws->mutableRun().addProperty("main_field_direction", mainFieldDirection);
    return ws;
  }

  /// Runs test of execution on the given workspace
  void runExecutionTest(const MatrixWorkspace_sptr workspace) {
    auto calc = AlgorithmManager::Instance().create("CalMuonDetectorPhases");
    calc->initialize();
    calc->setChild(true);
    calc->setProperty("InputWorkspace", workspace);
    calc->setPropertyValue("Frequency", "25");
    calc->setPropertyValue("DataFitted", "fit");
    calc->setPropertyValue("DetectorTable", "tab");
    calc->setProperty("ForwardSpectra", std::vector<int>{1, 2});
    calc->setProperty("BackwardSpectra", std::vector<int>{3, 4});

    TS_ASSERT_THROWS_NOTHING(calc->execute());

    ITableWorkspace_sptr tab = calc->getProperty("DetectorTable");

    // Check the table workspace
    TS_ASSERT_EQUALS(tab->rowCount(), 4);
    TS_ASSERT_EQUALS(tab->columnCount(), 3);
    // Test asymmetries
    TS_ASSERT_DELTA(tab->Double(0, 1), 0.099, 0.001);
    TS_ASSERT_DELTA(tab->Double(1, 1), 0.100, 0.001);
    TS_ASSERT_DELTA(tab->Double(2, 1), 0.100, 0.001);
    TS_ASSERT_DELTA(tab->Double(3, 1), 0.100, 0.001);
    // Test phases
    TS_ASSERT_DELTA(tab->Double(0, 2), 6.278, 0.001);
    TS_ASSERT_DELTA(tab->Double(1, 2), 0.781, 0.001);
    TS_ASSERT_DELTA(tab->Double(2, 2), 1.566, 0.001);
    TS_ASSERT_DELTA(tab->Double(3, 2), 2.350, 0.001);
  }
};

#endif /*CALMUONDETECTORPHASESTEST_H_*/<|MERGE_RESOLUTION|>--- conflicted
+++ resolved
@@ -10,10 +10,7 @@
 #include "MantidAPI/ITableWorkspace.h"
 #include "MantidAPI/MatrixWorkspace.h"
 #include "MantidAPI/Workspace.h"
-<<<<<<< HEAD
-=======
 #include "MantidGeometry/Instrument.h"
->>>>>>> bc1a348c
 #include "MantidKernel/cow_ptr.h"
 #include "MantidKernel/PhysicalConstants.h"
 
@@ -117,8 +114,6 @@
     AnalysisDataService::Instance().clear();
   }
 
-<<<<<<< HEAD
-=======
   void testWithMUSRWorkspaceLongitudinal() {
     auto ws = createWorkspace(4, 100, "Microseconds", "MUSR", "Longitudinal");
     runExecutionTest(ws);
@@ -130,7 +125,6 @@
   }
 
 private:
->>>>>>> bc1a348c
   MatrixWorkspace_sptr createWorkspace(size_t nspec, size_t maxt,
                                        const std::string &units) {
 

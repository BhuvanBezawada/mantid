#ifndef SOFQWTEST_H_
#define SOFQWTEST_H_

#include <iostream>
#include <cxxtest/TestSuite.h>
#include "MantidAlgorithms/SofQW.h"
#include "MantidAPI/Axis.h"
#include "MantidAPI/MatrixWorkspace.h"
#include "MantidDataHandling/LoadNexusProcessed.h"

#include <boost/make_shared.hpp>

using namespace Mantid::API;

class SofQWTest : public CxxTest::TestSuite {
public:
  template <typename SQWType>
  static Mantid::API::MatrixWorkspace_sptr
  runSQW(const std::string &method = "", bool insertNans = false) {
    Mantid::DataHandling::LoadNexusProcessed loader;
    loader.initialize();
    loader.setChild(true);
    loader.setProperty("Filename", "IRS26173_ipg.nxs");
    loader.setPropertyValue("OutputWorkspace", "__unused");
    loader.execute();

    Mantid::API::Workspace_sptr loadedWS =
        loader.getProperty("OutputWorkspace");
    auto inWS =
        boost::dynamic_pointer_cast<Mantid::API::MatrixWorkspace>(loadedWS);
    WorkspaceHelpers::makeDistribution(inWS);

    SQWType sqw;
    sqw.initialize();
    // Cannot be marked as child or history is not recorded
    TS_ASSERT_THROWS_NOTHING(sqw.setProperty("InputWorkspace", inWS));
    std::ostringstream wsname;
    wsname << "_tmp_" << loadedWS;
    TS_ASSERT_THROWS_NOTHING(
        sqw.setPropertyValue("OutputWorkspace", wsname.str()));
    TS_ASSERT_THROWS_NOTHING(
        sqw.setPropertyValue("QAxisBinning", "0.5,0.25,2"));
    TS_ASSERT_THROWS_NOTHING(sqw.setPropertyValue("EMode", "Indirect"));
    TS_ASSERT_THROWS_NOTHING(sqw.setPropertyValue("EFixed", "1.84"));
    if (!method.empty())
      sqw.setPropertyValue("Method", method);
    TS_ASSERT_THROWS_NOTHING(sqw.execute());
    TS_ASSERT(sqw.isExecuted());

    auto &dataStore = Mantid::API::AnalysisDataService::Instance();
    auto result =
        dataStore.retrieveWS<Mantid::API::MatrixWorkspace>(wsname.str());
    dataStore.remove(wsname.str());

    // Enables several NaNs to be inserted into the workspace 
    if (insertNans) {
      result->mutableX(5)[8] = NAN;
      result->mutableX(3)[2] = NAN;
      result->mutableY(5)[8] = NAN;
      result->mutableY(3)[2] = NAN;
      result->mutableE(5)[8] = NAN;
      result->mutableE(3)[2] = NAN;
    }

    return result;
  }

  void testName() {
    Mantid::Algorithms::SofQW sqw;
    TS_ASSERT_EQUALS(sqw.name(), "SofQW");
  }

  void testVersion() {
    Mantid::Algorithms::SofQW sqw;
    TS_ASSERT_EQUALS(sqw.version(), 1);
  }

  void testInit() {
    Mantid::Algorithms::SofQW sqw;
    TS_ASSERT_THROWS_NOTHING(sqw.initialize());
    TS_ASSERT(sqw.isInitialized());
  }

  void testExecWithDefaultMethodUsesSofQWCentre() {
    auto result = SofQWTest::runSQW<Mantid::Algorithms::SofQW>();

    TS_ASSERT(isAlgorithmInHistory(*result, "SofQWCentre"));

    TS_ASSERT_EQUALS(result->getAxis(0)->length(), 1904);
    TS_ASSERT_EQUALS(result->getAxis(0)->unit()->unitID(), "DeltaE");
    TS_ASSERT_DELTA((*(result->getAxis(0)))(0), -0.5590, 0.0001);
    TS_ASSERT_DELTA((*(result->getAxis(0)))(999), -0.0971, 0.0001);
    TS_ASSERT_DELTA((*(result->getAxis(0)))(1900), 0.5728, 0.0001);

    TS_ASSERT_EQUALS(result->getAxis(1)->length(), 7);
    TS_ASSERT_EQUALS(result->getAxis(1)->unit()->unitID(), "MomentumTransfer");
    TS_ASSERT_EQUALS((*(result->getAxis(1)))(0), 0.5);
    TS_ASSERT_EQUALS((*(result->getAxis(1)))(3), 1.25);
    TS_ASSERT_EQUALS((*(result->getAxis(1)))(6), 2.0);

    const double delta(1e-08);
    TS_ASSERT_DELTA(result->readY(0)[1160], 54.85624399, delta);
    TS_ASSERT_DELTA(result->readE(0)[1160], 0.34252858, delta);
    TS_ASSERT_DELTA(result->readY(1)[1145], 22.72491806, delta);
    TS_ASSERT_DELTA(result->readE(1)[1145], 0.19867742, delta);
    TS_ASSERT_DELTA(result->readY(2)[1200], 6.76047436, delta);
    TS_ASSERT_DELTA(result->readE(2)[1200], 0.10863549, delta);
    TS_ASSERT_DELTA(result->readY(3)[99], 0.16439574, delta);
    TS_ASSERT_DELTA(result->readE(3)[99], 0.03414360, delta);
    TS_ASSERT_DELTA(result->readY(4)[1654], 0.069311442, delta);
    TS_ASSERT_DELTA(result->readE(4)[1654], 0.007573484, delta);
    TS_ASSERT_DELTA(result->readY(5)[1025], 0.226287179, delta);
    TS_ASSERT_DELTA(result->readE(5)[1025], 0.02148236, delta);
  }

  void testExecUsingDifferentMethodChoosesDifferentAlgorithm() {
    auto result = SofQWTest::runSQW<Mantid::Algorithms::SofQW>("Polygon");

    TS_ASSERT(isAlgorithmInHistory(*result, "SofQWPolygon"));
    // results are checked in the dedicated algorithm test
  }

  void testExecNansReplaced() {
<<<<<<< HEAD
	  auto result = SofQWTest::runSQW<Mantid::Algorithms::SofQW>("", true);
	  bool nanFound = false;

	  for (int i = 0; i < result->getNumberHistograms(); i++) {
	    if (nanFound = isNanInHistogram(*result, i)) {
		    break; // NaN found in workspace, no need to keep searching
	    }
	  }

	  TS_ASSERT(!nanFound);
=======
	auto result = SofQWTest::runSQW<Mantid::Algorithms::SofQW>();
	bool nanFound = false;

	for (int i = 0; i < result->getNumberHistograms(); i++) {
	  if (nanFound = isNanInHistogram(*result, i)) { 
		  break; // NaN found in workspace, no need to keep searching
	  }
	}

	TS_ASSERT(!nanFound);
>>>>>>> 7db95dc2
  }

private:
  bool isAlgorithmInHistory(const Mantid::API::MatrixWorkspace &result,
                            const std::string &name) {
    // Loaded nexus file has 13 other entries
    const auto &wsHistory = result.getHistory();
    const auto &lastAlg = wsHistory.getAlgorithmHistory(wsHistory.size() - 1);
    const auto child = lastAlg->getChildAlgorithmHistory(0);
    return (child->name() == name);
  }

  bool isNanInHistogram(const Mantid::API::MatrixWorkspace &result,
<<<<<<< HEAD
						            const size_t index) {
	  bool nanFound = false;
	  for (int i = 0; i < result.blocksize(); i++) {
	    if (isnan(result.x(index)[i]) ||
		      isnan(result.y(index)[i]) ||
		      isnan(result.e(index)[i])) {
			  nanFound = true;
			  break; // NaN found in histogram, no need to keep searching
	    }
	  }

	  return nanFound;
=======
						const size_t index) {
	bool nanFound = false;
	for (int i = 0; i < result.blocksize(); i++) {
	  if (isnan(result.x(index)[i]) ||
		  isnan(result.y(index)[i]) ||
		  isnan(result.e(index)[i])) {
			nanFound = true;
			break; // NaN found in histogram, no need to keep searching
	  }
	}

	return nanFound;
>>>>>>> 7db95dc2
  }
};

#endif /*SOFQWTEST_H_*/<|MERGE_RESOLUTION|>--- conflicted
+++ resolved
@@ -121,7 +121,6 @@
   }
 
   void testExecNansReplaced() {
-<<<<<<< HEAD
 	  auto result = SofQWTest::runSQW<Mantid::Algorithms::SofQW>("", true);
 	  bool nanFound = false;
 
@@ -132,18 +131,6 @@
 	  }
 
 	  TS_ASSERT(!nanFound);
-=======
-	auto result = SofQWTest::runSQW<Mantid::Algorithms::SofQW>();
-	bool nanFound = false;
-
-	for (int i = 0; i < result->getNumberHistograms(); i++) {
-	  if (nanFound = isNanInHistogram(*result, i)) { 
-		  break; // NaN found in workspace, no need to keep searching
-	  }
-	}
-
-	TS_ASSERT(!nanFound);
->>>>>>> 7db95dc2
   }
 
 private:
@@ -157,7 +144,6 @@
   }
 
   bool isNanInHistogram(const Mantid::API::MatrixWorkspace &result,
-<<<<<<< HEAD
 						            const size_t index) {
 	  bool nanFound = false;
 	  for (int i = 0; i < result.blocksize(); i++) {
@@ -170,20 +156,6 @@
 	  }
 
 	  return nanFound;
-=======
-						const size_t index) {
-	bool nanFound = false;
-	for (int i = 0; i < result.blocksize(); i++) {
-	  if (isnan(result.x(index)[i]) ||
-		  isnan(result.y(index)[i]) ||
-		  isnan(result.e(index)[i])) {
-			nanFound = true;
-			break; // NaN found in histogram, no need to keep searching
-	  }
-	}
-
-	return nanFound;
->>>>>>> 7db95dc2
   }
 };
 

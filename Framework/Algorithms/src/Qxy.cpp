--- conflicted
+++ resolved
@@ -122,23 +122,12 @@
 
   const auto &spectrumInfo = inputWorkspace->spectrumInfo();
 
-<<<<<<< HEAD
-  for (int64_t i = 0; i < int64_t(numSpec); ++i) {
-    // Get the pixel relating to this spectrum
-    IDetector_const_sptr det;
-    try {
-      det = inputWorkspace->getDetector(i);
-    } catch (Exception::NotFoundError &) {
-=======
   // the samplePos is often not (0, 0, 0) because the instruments components are
   // moved to account for the beam centre
   const V3D samplePos = spectrumInfo.samplePosition();
 
-  //  PARALLEL_FOR2(inputWorkspace,outputWorkspace)
   for (int64_t i = 0; i < int64_t(numSpec); ++i) {
-    //    PARALLEL_START_INTERUPT_REGION
     if (!spectrumInfo.hasDetectors(i)) {
->>>>>>> 37190b3e
       g_log.warning() << "Workspace index " << i
                       << " has no detector assigned to it - discarding\n";
       continue;

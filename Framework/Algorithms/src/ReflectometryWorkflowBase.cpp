#include "MantidAlgorithms/ReflectometryWorkflowBase.h"
#include "MantidAlgorithms/BoostOptionalToAlgorithmProperty.h"
#include "MantidAPI/WorkspaceUnitValidator.h"
#include "MantidAPI/WorkspaceFactory.h"
#include "MantidKernel/ArrayProperty.h"
#include "MantidKernel/BoundedValidator.h"
#include "MantidKernel/CompositeValidator.h"
#include "MantidKernel/MandatoryValidator.h"
#include "MantidKernel/RebinParamsValidator.h"

using namespace Mantid::API;
using namespace Mantid::Kernel;

namespace Mantid {
namespace Algorithms {
namespace {

/**
*  Helper method used with the stl to determine whether values are negative
* @param value : Value to check
* @return : True if negative.
*/
bool checkNotPositive(const int value) { return value < 0; }
}

//----------------------------------------------------------------------------------------------

/**
 * Init index properties.
 */
void ReflectometryWorkflowBase::initIndexInputs() {
  declareProperty(make_unique<PropertyWithValue<int>>(
                      "I0MonitorIndex", Mantid::EMPTY_INT(), Direction::Input),
                  "I0 monitor workspace index");

  declareProperty(Kernel::make_unique<PropertyWithValue<std::string>>(
                      "ProcessingInstructions", "",
                      boost::make_shared<MandatoryValidator<std::string>>(),
                      Direction::Input),
                  "Grouping pattern on workspace indexes to yield only "
                  "the detectors of interest. See GroupDetectors for details.");
}

/**
 * Init common wavelength inputs.
 */
void ReflectometryWorkflowBase::initWavelengthInputs() {
  declareProperty(make_unique<PropertyWithValue<double>>(
                      "WavelengthMin", Mantid::EMPTY_DBL(),
                      boost::make_shared<MandatoryValidator<double>>(),
                      Direction::Input),
                  "Wavelength minimum in angstroms");

  declareProperty(make_unique<PropertyWithValue<double>>(
                      "WavelengthMax", Mantid::EMPTY_DBL(),
                      boost::make_shared<MandatoryValidator<double>>(),
                      Direction::Input),
                  "Wavelength maximum in angstroms");

  declareProperty(make_unique<PropertyWithValue<double>>(
                      "MonitorBackgroundWavelengthMin", Mantid::EMPTY_DBL(),
                      Direction::Input),
                  "Wavelength minimum for monitor background in angstroms.");

  declareProperty(make_unique<PropertyWithValue<double>>(
                      "MonitorBackgroundWavelengthMax", Mantid::EMPTY_DBL(),
                      Direction::Input),
                  "Wavelength maximum for monitor background in angstroms.");

  declareProperty(make_unique<PropertyWithValue<double>>(
                      "MonitorIntegrationWavelengthMin", Mantid::EMPTY_DBL(),
                      Direction::Input),
                  "Wavelength minimum for integration in angstroms.");
  declareProperty(make_unique<PropertyWithValue<double>>(
                      "MonitorIntegrationWavelengthMax", Mantid::EMPTY_DBL(),
                      Direction::Input),
                  "Wavelength maximum for integration in angstroms.");
}

/**
 * Init stitching inputs
 */
void ReflectometryWorkflowBase::initStitchingInputs() {
  declareProperty(
      make_unique<ArrayProperty<double>>(
          "Params", boost::make_shared<RebinParamsValidator>(true)),
      "A comma separated list of first bin boundary, width, last bin boundary. "
      "These parameters are used for stitching together transmission runs. "
      "Values are in wavelength (angstroms). This input is only needed if a "
      "SecondTransmission run is provided.");

  declareProperty(make_unique<PropertyWithValue<double>>(
                      "StartOverlap", Mantid::EMPTY_DBL(), Direction::Input),
                  "Start wavelength for stitching transmission runs together");

  declareProperty(
      make_unique<PropertyWithValue<double>>("EndOverlap", Mantid::EMPTY_DBL(),
                                             Direction::Input),
      "End wavelength (angstroms) for stitching transmission runs together");
}

/**
 * Determine if the property value is the same as the default value.
 * This can be used to determine if the property has not been set.
 * @param propertyName : Name of property to query
 * @return: True only if the property has its default value.
 */
bool ReflectometryWorkflowBase::isPropertyDefault(
    const std::string &propertyName) const {
  Property *property = this->getProperty(propertyName);
  return property->isDefault();
}

/**
 * @return The processing instructions.
 */
const std::string ReflectometryWorkflowBase::getWorkspaceIndexList() const {
  const std::string instructions = getProperty("ProcessingInstructions");
  return instructions;
}

/**
* Fetch min, max inputs as a vector (int) if they are non-default and set them
* to the optionalUpperLower object.
* Performs checks to verify that invalid indexes have not been passed in.
* @param propertyName : Property name to fetch
* @param isPointDetector : Flag indicates that the execution is in point
* detector mode.
* @param optionalUpperLower : Object to set min and max on.
*/
void ReflectometryWorkflowBase::fetchOptionalLowerUpperPropertyValue(
    const std::string &propertyName, bool isPointDetector,
    OptionalWorkspaceIndexes &optionalUpperLower) const {
  if (!isPropertyDefault(propertyName)) {
    // Validation of property inputs.
    if (isPointDetector) {
      throw std::invalid_argument(
          "Cannot have a region of interest property in point detector mode.");
    }
    std::vector<int> temp = this->getProperty(propertyName);
    if (temp.size() != 2) {
      const std::string message =
          propertyName + " requires a lower and upper boundary";
      throw std::invalid_argument(message);
    }
    if (temp[0] > temp[1]) {
      throw std::invalid_argument("Min must be <= Max index");
    }
    if (std::find_if(temp.begin(), temp.end(), checkNotPositive) !=
        temp.end()) {
      const std::string message = propertyName + " contains negative indexes";
      throw std::invalid_argument(message);
    }
    // Assignment
    optionalUpperLower = temp;
  }
}

/**
 * Get min max pairs as a tuple.
 * @param minProperty : Property name for the min property
 * @param maxProperty : Property name for the max property
 * @return A tuple consisting of min, max
 */
ReflectometryWorkflowBase::MinMax
ReflectometryWorkflowBase::getMinMax(const std::string &minProperty,
                                     const std::string &maxProperty) const {
  const double min = getProperty(minProperty);
  const double max = getProperty(maxProperty);
  if (min > max) {
    throw std::invalid_argument(
        "Cannot have any WavelengthMin > WavelengthMax");
  }
  return MinMax(min, max);
}
/**
 * Get min max pairs of Optional Properties
 * @param alg : A Pointer to the algorithm to which the properties belong
 * @param minProperty : Property name for the min property
 * @param maxProperty : Property name for the max property
 * @param inst : Pointer to the instrument associated with the workspace (for
 * optional defaults)
 * @param minIdfName : name of the min property component in the instrument
 * defintion (for optional defaults)
 * @param maxIdfName : name of the max property component in the instrument
 * defintion (for optional defaults)
 * @return An initliazed/uninitialized boost::optional of type MinMax.
 */
ReflectometryWorkflowBase::OptionalMinMax
ReflectometryWorkflowBase::getOptionalMinMax(
    Mantid::API::Algorithm *const alg, const std::string &minProperty,
    const std::string &maxProperty,
    Mantid::Geometry::Instrument_const_sptr inst, std::string minIdfName,
    std::string maxIdfName) const {
  const auto min = checkForOptionalInstrumentDefault<double>(alg, minProperty,
                                                             inst, minIdfName);
  const auto max = checkForOptionalInstrumentDefault<double>(alg, maxProperty,
                                                             inst, maxIdfName);
  if (min.is_initialized() && max.is_initialized()) {
    MinMax result = getMinMax(minProperty, maxProperty);
    return OptionalMinMax(result);
  } else {
    return OptionalMinMax();
  }
}

/**
 * Check the first transmission run units.
 *
 * @return True only if the units of the first transmission run are in
 *wavelength.
 *
 */
bool ReflectometryWorkflowBase::validateFirstTransmissionInputs() const {
  WorkspaceUnitValidator tofValidator("TOF");
  WorkspaceUnitValidator wavelengthValidator("Wavelength");
  MatrixWorkspace_sptr firstTransmissionRun =
      this->getProperty("FirstTransmissionRun");
  if (!tofValidator.isValid(firstTransmissionRun).empty() &&
      !wavelengthValidator.isValid(firstTransmissionRun).empty()) {
    throw std::invalid_argument(
        "FirstTransmissionRun must be either in TOF or Wavelength");
  }

  const auto message = wavelengthValidator.isValid(firstTransmissionRun);
  const bool bInWavelength = message.empty();
  return bInWavelength;
}

/**
 * Validate the transmission workspace inputs when a second transmission run is
 * provided.
 * Throws if any of the property values do not make sense.
 * @param firstTransmissionInWavelength: Indicates that the first transmission
 * run is in units of wavlength.
 */
void ReflectometryWorkflowBase::validateSecondTransmissionInputs(
    const bool firstTransmissionInWavelength) const {
  // Verify that all the required inputs for the second transmission run are now
  // given.

  // Check if the first transmission run has been set
  bool ftrDefault = isPropertyDefault("FirstTransmissionRun");
  MatrixWorkspace_sptr ws = this->getProperty("FirstTransmissionRun");
  if (ws)
    ftrDefault = false;

  if (ftrDefault) {
    if (firstTransmissionInWavelength) {
      this->g_log.warning(
          "The first transmission run is in wavelength so is assumed to be "
          "correctly stitched in wavelength. "
          "The second transmission run and associated inputs will be ignored."
          "Run CreateTransmissionWorkspace to create a transmission workspace "
          "from TOF runs.");
    } else {
      throw std::invalid_argument("A SecondTransmissionRun is only valid if a "
                                  "FirstTransmissionRun is provided.");
    }
  } else {

    if (!isPropertyDefault("StartOverlap") &&
        !isPropertyDefault("EndOverlap")) {
      const double startOverlap = this->getProperty("StartOverlap");
      const double endOverlap = this->getProperty("EndOverlap");
      if (startOverlap >= endOverlap) {
        throw std::invalid_argument("EndOverlap must be > StartOverlap");
      }
    }

    if (!isPropertyDefault("SecondTransmissionRun")) {
      MatrixWorkspace_sptr trans1 = this->getProperty("FirstTransmissionRun");
      MatrixWorkspace_sptr trans2 = this->getProperty("SecondTransmissionRun");

      auto firstMap = trans1->getSpectrumToWorkspaceIndexMap();
      auto secondMap = trans2->getSpectrumToWorkspaceIndexMap();
      if (firstMap != secondMap) {
        throw std::invalid_argument("Spectrum maps differ between the "
                                    "transmission runs. They must be the "
                                    "same.");
      }
    }
  }
}

/**
 * Get the transmission run information.
 *
 * Transmission runs are optional, but you cannot have the second without the
 *first. Also, stitching
 * parameters are required if the second is present. This getter fetches and
 *assigns to the optional reference arguments
 *
 * @param firstTransmissionRun
 * @param secondTransmissionRun
 * @param stitchingStart
 * @param stitchingDelta
 * @param stitchingEnd
 * @param stitchingStartOverlap
 * @param stitchingEndOverlap
 */
void ReflectometryWorkflowBase::getTransmissionRunInfo(
    OptionalMatrixWorkspace_sptr &firstTransmissionRun,
    OptionalMatrixWorkspace_sptr &secondTransmissionRun,
    OptionalDouble &stitchingStart, OptionalDouble &stitchingDelta,
    OptionalDouble &stitchingEnd, OptionalDouble &stitchingStartOverlap,
    OptionalDouble &stitchingEndOverlap) const {
  bool bFirstTransInWavelength = false;
  MatrixWorkspace_sptr trans1 = this->getProperty("FirstTransmissionRun");
  if (trans1) {
    bFirstTransInWavelength = validateFirstTransmissionInputs();

    firstTransmissionRun = trans1;
  }

  MatrixWorkspace_sptr trans2 = this->getProperty("SecondTransmissionRun");
  if (trans2) {
    // Check that the property values provided make sense together.
    validateSecondTransmissionInputs(bFirstTransInWavelength);

    // Set the values.
    { secondTransmissionRun = trans2; }
    {
      if (!this->isPropertyDefault("Params")) {
        std::vector<double> params = getProperty("Params");
        if (params.size() == 1) {
          stitchingDelta = params[0];
        } else {
          stitchingStart = params[0];
          stitchingDelta = params[1];
          stitchingEnd = params[2];
        }
      }
    }
    {
      if (!this->isPropertyDefault("StartOverlap")) {
        double temp = this->getProperty("StartOverlap");
        stitchingStartOverlap = temp;
      }
      if (!this->isPropertyDefault("EndOverlap")) {
        double temp = this->getProperty("EndOverlap");
        stitchingEndOverlap = temp;
      }
    }
  }
}

/**
 * Crops input workspace to the monitorIndex and applying flat background
 * correction as part of the process.
 * @param inputWS : Input workspace
 * @param monitorIndex : Monitor index to crop to
 * @param backgroundMinMax : Min and Max Lambda range for Flat background
 * correction.
 */
MatrixWorkspace_sptr ReflectometryWorkflowBase::toLamMonitor(
    const MatrixWorkspace_sptr &inputWS, const OptionalInteger monitorIndex,
    const OptionalMinMax &backgroundMinMax) {

  MatrixWorkspace_sptr monitorWS = inputWS;

  auto cropWorkspaceAlg = this->createChildAlgorithm("CropWorkspace");
  cropWorkspaceAlg->initialize();
  cropWorkspaceAlg->setProperty("InputWorkspace", monitorWS);
  cropWorkspaceAlg->setProperty("StartWorkspaceIndex", monitorIndex.get());
  cropWorkspaceAlg->setProperty("EndWorkspaceIndex", monitorIndex.get());
  cropWorkspaceAlg->execute();
  monitorWS = cropWorkspaceAlg->getProperty("OutputWorkspace");

  // If min&max are both 0, we won't do the flat background normalization.
  if (backgroundMinMax.get().get<0>() == 0 &&
      backgroundMinMax.get().get<1>() == 0)
    return monitorWS;

  // Flat background correction
  auto correctMonitorsAlg =
      this->createChildAlgorithm("CalculateFlatBackground");
  correctMonitorsAlg->initialize();
  correctMonitorsAlg->setProperty("InputWorkspace", monitorWS);
  correctMonitorsAlg->setProperty("StartX", backgroundMinMax.get().get<0>());
  correctMonitorsAlg->setProperty("EndX", backgroundMinMax.get().get<1>());
  correctMonitorsAlg->setProperty("SkipMonitors", false);
  correctMonitorsAlg->execute();
  monitorWS = correctMonitorsAlg->getProperty("OutputWorkspace");

  return monitorWS;
}

/**
 * Convert input workspace to a detector workspace.
 * @param processingCommands : Commands to apply to crop and add spectra of the
 * detector workspace.
 * @param inputWS : TOF wavelength to convert.
 * @param wavelengthMinMax : Wavelength minmax to keep. Crop out the rest.
<<<<<<< HEAD
 * @param wavelengthStep : Wavelength step for rebinning
 */
MatrixWorkspace_sptr ReflectometryWorkflowBase::toLamDetector(
    const std::string &processingCommands, const MatrixWorkspace_sptr &inputWS,
    const MinMax &wavelengthMinMax, const double &wavelengthStep) {
=======
 * @return Detector workspace in wavelength
 */
MatrixWorkspace_sptr
ReflectometryWorkflowBase::toLamDetector(const std::string &processingCommands,
                                         const MatrixWorkspace_sptr &toConvert,
                                         const MinMax &wavelengthMinMax) {

  auto convertUnitsAlg = this->createChildAlgorithm("ConvertUnits");
  convertUnitsAlg->initialize();
  convertUnitsAlg->setProperty("InputWorkspace", toConvert);
  convertUnitsAlg->setProperty("Target", "Wavelength");
  convertUnitsAlg->setProperty("AlignBins", true);
  convertUnitsAlg->execute();
  MatrixWorkspace_sptr detectorWS =
      convertUnitsAlg->getProperty("OutputWorkspace");
>>>>>>> d004e3ae

  // Process the input workspace according to the processingCommands to get a
  // detector workspace

  MatrixWorkspace_sptr detectorWS = inputWS;

  auto performIndexAlg = this->createChildAlgorithm("GroupDetectors");
  performIndexAlg->initialize();
  performIndexAlg->setProperty("GroupingPattern", processingCommands);
  performIndexAlg->setProperty("InputWorkspace", detectorWS);
  performIndexAlg->execute();
  detectorWS = performIndexAlg->getProperty("OutputWorkspace");

  // Crop out the lambda x-ranges now that the workspace is in wavelength.
  auto cropWorkspaceAlg = this->createChildAlgorithm("CropWorkspace");
  cropWorkspaceAlg->initialize();
  cropWorkspaceAlg->setProperty("InputWorkspace", detectorWS);
  cropWorkspaceAlg->setProperty("XMin", wavelengthMinMax.get<0>());
  cropWorkspaceAlg->setProperty("XMax", wavelengthMinMax.get<1>());
  cropWorkspaceAlg->execute();
  detectorWS = cropWorkspaceAlg->getProperty("OutputWorkspace");

  return detectorWS;
}

MatrixWorkspace_sptr
ReflectometryWorkflowBase::makeUnityWorkspace(const std::vector<double> &x) {
  auto createWorkspaceAlg = this->createChildAlgorithm("CreateWorkspace");
  createWorkspaceAlg->initialize();
  createWorkspaceAlg->setProperty("DataX", x);
  createWorkspaceAlg->setProperty("DataY",
                                  std::vector<double>(x.size() - 1, 1.0));
  createWorkspaceAlg->setProperty("NSpec", 1);
  createWorkspaceAlg->setProperty("DataE",
                                  std::vector<double>(x.size() - 1, 0.0));
  createWorkspaceAlg->setProperty("UnitX", "Wavelength");
  createWorkspaceAlg->execute();
  MatrixWorkspace_sptr unityWorkspace =
      createWorkspaceAlg->getProperty("OutputWorkspace");
  return unityWorkspace;
}

/**
 * Splits an input workspace into its constituent detector and monitor
 * workspace components.
 * @param toConvert: TOF workspace to convert
 * @param processingCommands : Detector index ranges
 * @param monitorIndex : Monitor index
 * @param wavelengthMinMax : Wavelength min max for detector workspace
 * @param backgroundMinMax : Wavelength min max for flat background correction
 * of monitor workspace
 * @return Tuple of detector and monitor workspaces
 */
ReflectometryWorkflowBase::DetectorMonitorWorkspacePair
ReflectometryWorkflowBase::toLam(const MatrixWorkspace_sptr inputWS,
                                 const std::string &processingCommands,
                                 const OptionalInteger monitorIndex,
                                 const MinMax &wavelengthMinMax,
                                 const OptionalMinMax &backgroundMinMax) {
  // Detector Workspace Processing
<<<<<<< HEAD
  MatrixWorkspace_sptr detectorWS = toLamDetector(
      processingCommands, inputWS, wavelengthMinMax, wavelengthStep);
=======
  MatrixWorkspace_sptr detectorWS =
      toLamDetector(processingCommands, toConvert, wavelengthMinMax);
>>>>>>> d004e3ae

  MatrixWorkspace_sptr monitorWS;
  if (monitorIndex.is_initialized() && backgroundMinMax.is_initialized()) {
    // Monitor Workspace Processing
    monitorWS = toLamMonitor(inputWS, monitorIndex, backgroundMinMax);
  } else {
    // We don't have a monitor index, so we divide through by unity.
    monitorWS = makeUnityWorkspace(detectorWS->readX(0));
  }

  // Rebin the Monitor Workspace to match the Detector Workspace.
  auto rebinToWorkspaceAlg = this->createChildAlgorithm("RebinToWorkspace");
  rebinToWorkspaceAlg->initialize();
  rebinToWorkspaceAlg->setProperty("WorkspaceToRebin", monitorWS);
  rebinToWorkspaceAlg->setProperty("WorkspaceToMatch", detectorWS);
  rebinToWorkspaceAlg->execute();
  monitorWS = rebinToWorkspaceAlg->getProperty("OutputWorkspace");

  return DetectorMonitorWorkspacePair(detectorWS, monitorWS);
}

} // namespace Algorithms
} // namespace Mantid<|MERGE_RESOLUTION|>--- conflicted
+++ resolved
@@ -352,6 +352,7 @@
  * @param monitorIndex : Monitor index to crop to
  * @param backgroundMinMax : Min and Max Lambda range for Flat background
  * correction.
+ * @return Monitor workspace in wavelength
  */
 MatrixWorkspace_sptr ReflectometryWorkflowBase::toLamMonitor(
     const MatrixWorkspace_sptr &inputWS, const OptionalInteger monitorIndex,
@@ -392,29 +393,21 @@
  * detector workspace.
  * @param inputWS : TOF wavelength to convert.
  * @param wavelengthMinMax : Wavelength minmax to keep. Crop out the rest.
-<<<<<<< HEAD
- * @param wavelengthStep : Wavelength step for rebinning
- */
-MatrixWorkspace_sptr ReflectometryWorkflowBase::toLamDetector(
-    const std::string &processingCommands, const MatrixWorkspace_sptr &inputWS,
-    const MinMax &wavelengthMinMax, const double &wavelengthStep) {
-=======
  * @return Detector workspace in wavelength
  */
 MatrixWorkspace_sptr
 ReflectometryWorkflowBase::toLamDetector(const std::string &processingCommands,
-                                         const MatrixWorkspace_sptr &toConvert,
+                                         const MatrixWorkspace_sptr &inputWS,
                                          const MinMax &wavelengthMinMax) {
 
   auto convertUnitsAlg = this->createChildAlgorithm("ConvertUnits");
   convertUnitsAlg->initialize();
-  convertUnitsAlg->setProperty("InputWorkspace", toConvert);
+  convertUnitsAlg->setProperty("InputWorkspace", inputWS);
   convertUnitsAlg->setProperty("Target", "Wavelength");
   convertUnitsAlg->setProperty("AlignBins", true);
   convertUnitsAlg->execute();
   MatrixWorkspace_sptr detectorWS =
       convertUnitsAlg->getProperty("OutputWorkspace");
->>>>>>> d004e3ae
 
   // Process the input workspace according to the processingCommands to get a
   // detector workspace
@@ -475,13 +468,8 @@
                                  const MinMax &wavelengthMinMax,
                                  const OptionalMinMax &backgroundMinMax) {
   // Detector Workspace Processing
-<<<<<<< HEAD
-  MatrixWorkspace_sptr detectorWS = toLamDetector(
-      processingCommands, inputWS, wavelengthMinMax, wavelengthStep);
-=======
   MatrixWorkspace_sptr detectorWS =
-      toLamDetector(processingCommands, toConvert, wavelengthMinMax);
->>>>>>> d004e3ae
+      toLamDetector(processingCommands, inputWS, wavelengthMinMax);
 
   MatrixWorkspace_sptr monitorWS;
   if (monitorIndex.is_initialized() && backgroundMinMax.is_initialized()) {

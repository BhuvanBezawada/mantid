#include "MantidAlgorithms/PDCalibration.h"
#include "MantidAPI/FileProperty.h"
#include "MantidAPI/FuncMinimizerFactory.h"
#include "MantidAPI/IEventList.h"
#include "MantidAPI/MatrixWorkspace.h"
#include "MantidAPI/Run.h"
#include "MantidAPI/TableRow.h"
#include "MantidAPI/WorkspaceGroup.h"
#include "MantidDataObjects/EventWorkspace.h"
#include "MantidDataObjects/MaskWorkspace.h"
#include "MantidDataObjects/SpecialWorkspace2D.h"
#include "MantidDataObjects/TableWorkspace.h"
#include "MantidGeometry/IDetector.h"
#include "MantidGeometry/Instrument.h"
#include "MantidGeometry/Instrument/DetectorInfo.h"
#include "MantidKernel/ArrayBoundedValidator.h"
#include "MantidKernel/ArrayProperty.h"
#include "MantidKernel/BoundedValidator.h"
#include "MantidKernel/CompositeValidator.h"
#include "MantidKernel/Diffraction.h"
#include "MantidKernel/ListValidator.h"
#include "MantidKernel/MandatoryValidator.h"
#include "MantidKernel/RebinParamsValidator.h"
#include "MantidKernel/make_unique.h"
#include "MantidAPI/WorkspaceFactory.h"

#include <algorithm>
#include <cassert>
#include <gsl/gsl_multifit_nlin.h>
#include <gsl/gsl_multimin.h>
#include <limits>
#include <numeric>

namespace Mantid {
namespace Algorithms {

using Mantid::API::FileProperty;
using Mantid::API::MatrixWorkspace;
using Mantid::API::MatrixWorkspace_sptr;
using Mantid::API::WorkspaceProperty;
using Mantid::DataObjects::EventWorkspace;
using Mantid::DataObjects::MaskWorkspace_sptr;
using Mantid::Kernel::ArrayProperty;
using Mantid::Kernel::ArrayBoundedValidator;
using Mantid::Kernel::BoundedValidator;
using Mantid::Kernel::CompositeValidator;
using Mantid::Kernel::Direction;
using Mantid::Kernel::MandatoryValidator;
using Mantid::Kernel::RebinParamsValidator;
using Mantid::Kernel::StringListValidator;
using Mantid::Geometry::Instrument_const_sptr;
using std::vector;

// Register the algorithm into the AlgorithmFactory
DECLARE_ALGORITHM(PDCalibration)

namespace { // anonymous
const auto isNonZero = [](const double value) { return value != 0.; };
}

/// private inner class
class PDCalibration::FittedPeaks {
public:
  FittedPeaks(API::MatrixWorkspace_const_sptr wksp,
              const std::size_t wkspIndex) {
    this->wkspIndex = wkspIndex;

    // convert workspace index into detector id
    const auto &spectrum = wksp->getSpectrum(wkspIndex);
    const auto &detIds = spectrum.getDetectorIDs();
    if (detIds.size() != 1) {
      throw std::runtime_error("Summed pixels is not currently supported");
    }
    this->detid = *(detIds.begin());

    const auto &X = spectrum.x();
    const auto &Y = spectrum.y();
    tofMin = X.front();
    tofMax = X.back();

    // determine tof min supported by the workspace
    size_t minIndex = 0; // want to store value
    for (; minIndex < Y.size(); ++minIndex) {
      if (isNonZero(Y[minIndex])) {
        tofMin = X[minIndex];
        break;
      }
    }

    // determin tof max supported by the workspace
    size_t maxIndex = Y.size() - 1;
    for (; maxIndex > minIndex; --maxIndex) {
      if (isNonZero(Y[maxIndex])) {
        tofMax = X[maxIndex];
        break;
      }
    }
  }

  void setPositions(const std::vector<double> &peaksInD,
                    const std::vector<double> &peaksInDWindows,
                    std::function<double(double)> toTof) {

    const std::size_t numOrig = peaksInD.size();
    for (std::size_t i = 0; i < numOrig; ++i) {
      const double centre = toTof(peaksInD[i]);
      if (centre < tofMax && centre > tofMin) {
        inDPos.push_back(peaksInD[i]);
        inTofPos.push_back(peaksInD[i]);
        inTofWindows.push_back(peaksInDWindows[2 * i]);
        inTofWindows.push_back(peaksInDWindows[2 * i + 1]);
      }
    }
    std::transform(inTofPos.begin(), inTofPos.end(), inTofPos.begin(), toTof);
    std::transform(inTofWindows.begin(), inTofWindows.end(),
                   inTofWindows.begin(), toTof);
  }

  // (NEW) Pete: I don't need to get rid of peaks out of TOF range because
  // FitPeaks checks whether a given peak is in range or not.  I'd rather
  // to have some peaks out of range than a ragged workspace
  void calculatePositionWindowInTOF(const std::vector<double> &peaksInD,
                                    const std::vector<double> &peaksInDWindows,
                                    std::function<double(double)> toTof) {
    const std::size_t numOrig = peaksInD.size();
    for (std::size_t i = 0; i < numOrig; ++i) {
      // const double centre = toTof(peaksInD[i]);
      inDPos.push_back(peaksInD[i]);
      inTofPos.push_back(peaksInD[i]);
      inTofWindows.push_back(peaksInDWindows[2 * i]);
      inTofWindows.push_back(peaksInDWindows[2 * i + 1]);
    }
    std::transform(inTofPos.begin(), inTofPos.end(), inTofPos.begin(), toTof);
    std::transform(inTofWindows.begin(), inTofWindows.end(),
                   inTofWindows.begin(), toTof);
  }

  std::size_t wkspIndex;
  detid_t detid;
  double tofMin;
  double tofMax;
  std::vector<double> inTofPos;
  std::vector<double> inTofWindows;
  std::vector<double> inDPos;
};

//----------------------------------------------------------------------------------------------
/** Constructor
 */
PDCalibration::PDCalibration() {}

//----------------------------------------------------------------------------------------------
/** Destructor
 */
PDCalibration::~PDCalibration() {}

//----------------------------------------------------------------------------------------------

/// Algorithms name for identification. @see Algorithm::name
const std::string PDCalibration::name() const { return "PDCalibration"; }

/// Algorithm's version for identification. @see Algorithm::version
int PDCalibration::version() const { return 1; }

/// Algorithm's category for identification. @see Algorithm::category
const std::string PDCalibration::category() const {
  return "Diffraction\\Calibration";
}

/// Algorithm's summary for use in the GUI and help. @see Algorithm::summary
const std::string PDCalibration::summary() const {
  return "Calibrate the detector pixels and create a calibration table";
}

//----------------------------------------------------------------------------------------------
/** Initialize the algorithm's properties.
 */
void PDCalibration::init() {
  declareProperty(Kernel::make_unique<WorkspaceProperty<MatrixWorkspace>>(
                      "InputWorkspace", "", Direction::InOut),
<<<<<<< HEAD
                  "Input signal workspace.\nIf the workspace does not exist it "
                  "will read it from the SignalFile into this workspace.");
=======
                  "Input signal workspace");
>>>>>>> 83792e13

  declareProperty(Kernel::make_unique<ArrayProperty<double>>(
                      "TofBinning", boost::make_shared<RebinParamsValidator>()),
                  "Min, Step, and Max of time-of-flight bins. "
                  "Logarithmic binning is used if Step is negative.");

  const std::vector<std::string> exts2{".h5", ".cal"};
  declareProperty(
      Kernel::make_unique<FileProperty>("PreviousCalibrationFile", "",
                                        FileProperty::OptionalLoad, exts2),
      "Previous calibration file");
  declareProperty(
      Kernel::make_unique<WorkspaceProperty<API::ITableWorkspace>>(
          "PreviousCalibrationTable", "", Direction::Input,
          API::PropertyMode::Optional),
      "Previous calibration table. This overrides results from previous file.");

  // properties about peak positions to fit
  std::vector<std::string> peaktypes{"BackToBackExponential", "Gaussian",
                                     "Lorentzian", "PseudoVoigt"};
  declareProperty("PeakFunction", "Gaussian",
                  boost::make_shared<StringListValidator>(peaktypes));
  vector<std::string> bkgdtypes{"Flat", "Linear", "Quadratic"};
  declareProperty("BackgroundType", "Linear",
                  boost::make_shared<StringListValidator>(bkgdtypes),
                  "Type of Background.");

  auto peaksValidator = boost::make_shared<CompositeValidator>();
  auto mustBePosArr =
      boost::make_shared<Kernel::ArrayBoundedValidator<double>>();
  mustBePosArr->setLower(0.0);
  peaksValidator->add(mustBePosArr);
  peaksValidator->add(
      boost::make_shared<MandatoryValidator<std::vector<double>>>());
  declareProperty(Kernel::make_unique<ArrayProperty<double>>("PeakPositions",
                                                             peaksValidator),
                  "Comma delimited d-space positions of reference peaks.");

  auto mustBePositive = boost::make_shared<BoundedValidator<double>>();
  mustBePositive->setLower(0.0);
  declareProperty(
      "PeakWindow", 0.1, mustBePositive,
      "The maximum window (in d space) around peak to look for peak.");
  std::vector<std::string> modes{"DIFC", "DIFC+TZERO", "DIFC+TZERO+DIFA"};

  auto min = boost::make_shared<BoundedValidator<double>>();
  min->setLower(1e-3);
  declareProperty("PeakWidthPercent", EMPTY_DBL(), min,
                  "The estimated peak width as a "
                  "percentage of the d-spacing "
<<<<<<< HEAD
                  "of the center of the peak.");

  declareProperty(
      Kernel::make_unique<ArrayProperty<double>>("PositionTolerance"),
      "List of tolerance on fitted peak positions against given peak positions."
      "If there is only one value given, then ");
=======
                  "of the center of the peak. This is the same as the width in "
                  "time-of-flight.");
>>>>>>> 83792e13

  declareProperty("MinimumPeakHeight", 2.,
                  "Minimum peak height such that all the fitted peaks with "
                  "height under this value will be excluded.");

  declareProperty(
      "MaxChiSq", 100.,
      "Maximum chisq value for individual peak fit allowed. (Default: 100)");

  declareProperty(
<<<<<<< HEAD
      "ConstrainPeakPositions", true,
=======
      "ConstrainPeakPositions", false,
>>>>>>> 83792e13
      "If true peak position will be constrained by estimated positions "
      "(highest Y value position) and "
      "the peak width either estimted by observation or calculate.");

  declareProperty("CalibrationParameters", "DIFC",
                  boost::make_shared<StringListValidator>(modes),
                  "Select calibration parameters to fit.");

  declareProperty(
      Kernel::make_unique<ArrayProperty<double>>("TZEROrange"),
      "Range for allowable TZERO from calibration (default is all)");
  declareProperty(Kernel::make_unique<ArrayProperty<double>>("DIFArange"),
                  "Range for allowable DIFA from calibration (default is all)");

  declareProperty(Kernel::make_unique<WorkspaceProperty<API::ITableWorkspace>>(
                      "OutputCalibrationTable", "", Direction::Output),
                  "An output workspace containing the Calibration Table");

  declareProperty(Kernel::make_unique<WorkspaceProperty<API::WorkspaceGroup>>(
                      "DiagnosticWorkspaces", "", Direction::Output),
                  "Workspaces to promote understanding of calibration results");

  // make group for Input properties
  std::string inputGroup("Input Options");
  setPropertyGroup("InputWorkspace", inputGroup);
  setPropertyGroup("TofBinning", inputGroup);
  setPropertyGroup("PreviousCalibrationFile", inputGroup);
  setPropertyGroup("PreviousCalibrationTable", inputGroup);

  std::string funcgroup("Function Types");
  setPropertyGroup("PeakFunction", funcgroup);
  setPropertyGroup("BackgroundType", funcgroup);

  // make group for FitPeaks properties
  std::string fitPeaksGroup("Peak Fitting");
  setPropertyGroup("PeakPositions", fitPeaksGroup);
  setPropertyGroup("PeakWindow", fitPeaksGroup);
  setPropertyGroup("PeakWidthPercent", fitPeaksGroup);
<<<<<<< HEAD
  setPropertyGroup("PositionTolerance", fitPeaksGroup);
=======
>>>>>>> 83792e13
  setPropertyGroup("MinimumPeakHeight", fitPeaksGroup);
  setPropertyGroup("MaxChiSq", fitPeaksGroup);
  setPropertyGroup("ConstrainPeakPositions", fitPeaksGroup);

  // make group for type of calibration
  std::string calGroup("Calibration Type");
  setPropertyGroup("CalibrationParameters", calGroup);
  setPropertyGroup("TZEROrange", calGroup);
  setPropertyGroup("DIFArange", calGroup);
}

std::map<std::string, std::string> PDCalibration::validateInputs() {
  std::map<std::string, std::string> messages;

  vector<double> tzeroRange = getProperty("TZEROrange");
  if (!tzeroRange.empty()) {
    if (tzeroRange.size() != 2) {
      messages["TZEROrange"] = "Require two values [min,max]";
    } else if (tzeroRange[0] >= tzeroRange[1]) {
      messages["TZEROrange"] = "min must be less than max";
    }
  }

  vector<double> difaRange = getProperty("DIFArange");
  if (!difaRange.empty()) {
    if (difaRange.size() != 2) {
      messages["DIFArange"] = "Require two values [min,max]";
    } else if (difaRange[0] >= difaRange[1]) {
      messages["DIFArange"] = "min must be less than max";
    }
  }

  return messages;
}

namespace {

bool hasDasIDs(API::ITableWorkspace_const_sptr table) {
  const auto columnNames = table->getColumnNames();
  return (std::find(columnNames.begin(), columnNames.end(),
                    std::string("dasid")) != columnNames.end());
}

/// @return Conversion factor or 1. if it is unknown
double getWidthToFWHM(const std::string &peakshape) {
  if (peakshape == "Gaussian") {
    return 2 * std::sqrt(2. * std::log(2.));
  } else if (peakshape == "Lorentzian") {
    return 2.;
  } else if (peakshape == "BackToBackExponential") {
    return 1.; // TODO the conversion isn't document in the function
  } else {
    return 1.;
  }
}

} //  end of anonymous namespace

//----------------------------------------------------------------------------------------------
/** Execute the algorithm.
 */
void PDCalibration::exec() {
  vector<double> tofBinningParams = getProperty("TofBinning");
  m_tofMin = tofBinningParams.front();
  m_tofMax = tofBinningParams.back();

  vector<double> tzeroRange = getProperty("TZEROrange");
  if (tzeroRange.size() == 2) {
    m_tzeroMin = tzeroRange[0];
    m_tzeroMax = tzeroRange[1];

    std::stringstream msg;
    msg << "Using tzero range of " << m_tzeroMin << " <= "
        << "TZERO <= " << m_tzeroMax;
    g_log.information(msg.str());
  } else {
    g_log.information("Using all TZERO values");

    m_tzeroMin = std::numeric_limits<double>::lowest();
    m_tzeroMax = std::numeric_limits<double>::max();
  }

  vector<double> difaRange = getProperty("DIFArange");
  if (difaRange.size() == 2) {
    m_difaMin = difaRange[0];
    m_difaMax = difaRange[1];

    std::stringstream msg;
    msg << "Using difa range of " << m_difaMin << " <= "
        << "DIFA <= " << m_difaMax;
    g_log.information(msg.str());
  } else {
    g_log.information("Using all DIFA values");

    m_difaMin = std::numeric_limits<double>::lowest();
    m_difaMax = std::numeric_limits<double>::max();
  }

  m_peaksInDspacing = getProperty("PeakPositions");
  // Sort peak positions, requried for correct peak window calculations
  std::sort(m_peaksInDspacing.begin(), m_peaksInDspacing.end());

  const double peakWindowMaxInDSpacing = getProperty("PeakWindow");
  const double minPeakHeight = getProperty("MinimumPeakHeight");
  const double maxChiSquared = getProperty("MaxChiSq");

  const std::string calParams = getPropertyValue("CalibrationParameters");
  if (calParams == std::string("DIFC"))
    m_numberMaxParams = 1;
  else if (calParams == std::string("DIFC+TZERO"))
    m_numberMaxParams = 2;
  else if (calParams == std::string("DIFC+TZERO+DIFA"))
    m_numberMaxParams = 3;
  else
    throw std::runtime_error(
        "Encountered impossible CalibrationParameters value");

  m_uncalibratedWS = loadAndBin();
  setProperty("InputWorkspace", m_uncalibratedWS);

  auto uncalibratedEWS =
      boost::dynamic_pointer_cast<EventWorkspace>(m_uncalibratedWS);
  bool isEvent = bool(uncalibratedEWS);

  // Load Previous Calibration or create calibration table from signal file
  if ((!static_cast<std::string>(getProperty("PreviousCalibrationFile"))
            .empty()) ||
      (!getPropertyValue("PreviousCalibrationTable")
            .empty())) { //"PreviousCalibrationTable"
    createCalTableFromExisting();
  } else {
    createCalTableNew();
  }
  createInformationWorkspaces();

  std::string maskWSName = getPropertyValue("OutputCalibrationTable");
  maskWSName += "_mask";
  declareProperty(Kernel::make_unique<WorkspaceProperty<>>(
                      "MaskWorkspace", maskWSName, Direction::Output),
                  "An output workspace containing the mask");

  MaskWorkspace_sptr maskWS = boost::make_shared<DataObjects::MaskWorkspace>(
      m_uncalibratedWS->getInstrument());
  for (size_t i = 0; i < maskWS->getNumberHistograms(); ++i) // REMOVE
    maskWS->setMaskedIndex(i, true); // mask everything to start
  setProperty("MaskWorkspace", maskWS);

  const std::string peakFunction = getProperty("PeakFunction");
  const double WIDTH_TO_FWHM = getWidthToFWHM(peakFunction);
  if (WIDTH_TO_FWHM == 1.) {
    g_log.notice() << "Unknown conversion for \"" << peakFunction
                   << "\", found peak widths and resolution should not be "
                      "directly compared to delta-d/d";
  }
  int NUMHIST = static_cast<int>(m_uncalibratedWS->getNumberHistograms());

  // create TOF peak centers workspace
  auto matrix_pair = createTOFPeakCenterFitWindowWorkspaces(
      m_uncalibratedWS, peakWindowMaxInDSpacing);
  API::MatrixWorkspace_sptr tof_peak_center_ws = matrix_pair.first;
  API::MatrixWorkspace_sptr tof_peak_window_ws = matrix_pair.second;
  //  API::MatrixWorkspace_sptr peak_window_ws =
  //      createTOFPeakFitWindowWorkspace(m_uncalibratedWS, windowsInDSpacing);

  double peak_width_percent = getProperty("PeakWidthPercent");

  const std::string diagnostic_prefix =
      getPropertyValue("DiagnosticWorkspaces");

  auto algFitPeaks = createChildAlgorithm("FitPeaks", .2, .7);
  algFitPeaks->setLoggingOffset(3);

  algFitPeaks->setProperty("InputWorkspace", m_uncalibratedWS);
  // theoretical peak center
  algFitPeaks->setProperty("PeakCentersWorkspace", tof_peak_center_ws);

  // peak and background functions
  algFitPeaks->setProperty<std::string>("PeakFunction", peakFunction);
  algFitPeaks->setProperty<std::string>("BackgroundType",
                                        getProperty("BackgroundType"));
  // peak range setup
  algFitPeaks->setProperty("FitPeakWindowWorkspace", tof_peak_window_ws);
  algFitPeaks->setProperty("PeakWidthPercent", peak_width_percent);
  algFitPeaks->setProperty("MinimumPeakHeight", minPeakHeight);
  // some fitting strategy
  algFitPeaks->setProperty("FitFromRight", true);
  algFitPeaks->setProperty("HighBackground", false);
<<<<<<< HEAD
  algFitPeaks->setProperty("ConstrainPeakPositions",
                           false); // TODO Pete: need to test this option
=======
  bool constrainPeakPosition = getProperty("ConstrainPeakPositions");
  algFitPeaks->setProperty(
      "ConstrainPeakPositions",
      constrainPeakPosition); // TODO Pete: need to test this option
>>>>>>> 83792e13
  //  optimization setup // TODO : need to test LM or LM-MD
  algFitPeaks->setProperty("Minimizer", "Levenberg-Marquardt");
  algFitPeaks->setProperty("CostFunction", "Least squares");

<<<<<<< HEAD
=======
  // FitPeaks will abstract the peak parameters if you ask
  algFitPeaks->setProperty("RawPeakParameters", false);

>>>>>>> 83792e13
  // Analysis output
  algFitPeaks->setPropertyValue("OutputPeakParametersWorkspace",
                                diagnostic_prefix + "_fitparam");
  algFitPeaks->setPropertyValue("FittedPeaksWorkspace",
                                diagnostic_prefix + "_fitted");

  // run and get the result
  algFitPeaks->executeAsChildAlg();
  g_log.information("finished `FitPeaks");

  // get the fit result
  API::ITableWorkspace_sptr fittedTable =
      algFitPeaks->getProperty("OutputPeakParametersWorkspace");
  API::MatrixWorkspace_sptr calculatedWS =
      algFitPeaks->getProperty("FittedPeaksWorkspace");

  // check : for Pete
  if (!fittedTable)
    throw std::runtime_error(
        "FitPeaks does not have output OutputPeakParametersWorkspace.");
  if (fittedTable->rowCount() != NUMHIST * m_peaksInDspacing.size())
    throw std::runtime_error(
        "The number of rows in OutputPeakParametersWorkspace is not correct!");

  // END-OF (FitPeaks)
  std::string backgroundType = getProperty("BackgroundType");

  API::Progress prog(this, 0.7, 1.0, NUMHIST);

  const auto windowsInDSpacing =
      dSpacingWindows(m_peaksInDspacing, peakWindowMaxInDSpacing);

  // cppcheck-suppress syntaxError
  PRAGMA_OMP(parallel for schedule(dynamic, 1) )
  for (int wkspIndex = 0; wkspIndex < NUMHIST; ++wkspIndex) {
    PARALLEL_START_INTERUPT_REGION
    if (isEvent && uncalibratedEWS->getSpectrum(wkspIndex).empty()) {
      prog.report();
      continue;
    }

    // object to hold the information about the peak positions, detid, and wksp
    // index
    PDCalibration::FittedPeaks peaks(m_uncalibratedWS, wkspIndex);
    auto toTof = getDSpacingToTof(peaks.detid);
    peaks.setPositions(m_peaksInDspacing, windowsInDSpacing, toTof);

    // includes peaks that aren't used in the fit
    const size_t numPeaks = m_peaksInDspacing.size();
    std::vector<double> tof_vec_full(numPeaks, std::nan(""));
    std::vector<double> d_vec;
    std::vector<double> tof_vec;
    std::vector<double> width_vec_full(numPeaks, std::nan(""));
    std::vector<double> height_vec_full(numPeaks, std::nan(""));
    std::vector<double> height2; // the square of the peak height
    // for (size_t i = 0; i < fittedTable->rowCount(); ++i) {
    const size_t rowNumInFitTableOffset = wkspIndex * numPeaks;
    for (size_t peakIndex = 0; peakIndex < numPeaks; ++peakIndex) {
      size_t rowIndexInFitTable = rowNumInFitTableOffset + peakIndex;

      // check indices in PeaksTable
      if (fittedTable->getRef<int>("wsindex", rowIndexInFitTable) != wkspIndex)
        throw std::runtime_error("workspace index mismatch!");
      if (fittedTable->getRef<int>("peakindex", rowIndexInFitTable) !=
          static_cast<int>(peakIndex))
        throw std::runtime_error(
            "peak index mismatch but workspace index matched");

<<<<<<< HEAD
      // TODO FIXME Pete: the following only works Gaussian because in FitPeaks,
      // the exact parameter name is used
      const double centre =
          fittedTable->getRef<double>("PeakCentre", rowIndexInFitTable);
      const double width =
          fittedTable->getRef<double>("Sigma", rowIndexInFitTable);
      const double height =
          fittedTable->getRef<double>("Height", rowIndexInFitTable);
=======
      // get the effective peak parameters
      const double centre =
          fittedTable->getRef<double>("centre", rowIndexInFitTable);
      const double width =
          fittedTable->getRef<double>("width", rowIndexInFitTable);
      const double height =
          fittedTable->getRef<double>("height", rowIndexInFitTable);
>>>>>>> 83792e13
      const double chi2 =
          fittedTable->getRef<double>("chi2", rowIndexInFitTable);

      // check chi-square
      if (chi2 > maxChiSquared || chi2 < 0.) {
        continue;
      }

      // rule out of peak with wrong position
      if (peaks.inTofWindows[2 * peakIndex] >= centre ||
          peaks.inTofWindows[2 * peakIndex + 1] <= centre) {
        continue;
      }

      // check height: make sure 0 is smaller than 0
      if (height < minPeakHeight + 1.E-15) {
        continue;
      }

      // background value
      double back_intercept =
          fittedTable->getRef<double>("A0", rowIndexInFitTable);
      double back_slope = 0.;
      double back_quad = 0.;
      switch (backgroundType[0]) {
      case 'Q': // Quadratic
        back_quad = fittedTable->getRef<double>(
            "A2", rowIndexInFitTable); // fall through
      case 'L':                        // Linear
        back_slope = fittedTable->getRef<double>("A1", rowIndexInFitTable);
      }
      double background =
          back_intercept + back_slope * centre + back_quad * centre * centre;

      // ban peaks that are not outside of error bars for the background
      if (height < 0.5 * std::sqrt(height + background)) {
        continue;
      }
      d_vec.push_back(m_peaksInDspacing[peakIndex]);
      tof_vec.push_back(centre);
      height2.push_back(height * height);
      tof_vec_full[peakIndex] = centre;
      width_vec_full[peakIndex] = width;
      height_vec_full[peakIndex] = height;
    }

    maskWS->setMasked(peaks.detid, d_vec.size() < 2);
    if (d_vec.size() < 2) { // not enough peaks were found
      continue;
    } else {
      double difc = 0., t0 = 0., difa = 0.;
      fitDIFCtZeroDIFA_LM(d_vec, tof_vec, height2, difc, t0, difa);

      const auto rowIndexOutputPeaks = m_detidToRow[peaks.detid];
      double chisq = 0.;
      auto converter =
          Kernel::Diffraction::getTofToDConversionFunc(difc, difa, t0);
      for (std::size_t i = 0; i < numPeaks; ++i) {
        if (std::isnan(tof_vec_full[i]))
          continue;
        const double dspacing = converter(tof_vec_full[i]);
        const double temp = m_peaksInDspacing[i] - dspacing;
        chisq += (temp * temp);
        m_peakPositionTable->cell<double>(rowIndexOutputPeaks, i + 1) =
            dspacing;
        m_peakWidthTable->cell<double>(rowIndexOutputPeaks, i + 1) =
            WIDTH_TO_FWHM * converter(width_vec_full[i]);
        m_peakHeightTable->cell<double>(rowIndexOutputPeaks, i + 1) =
            height_vec_full[i];
      }
      m_peakPositionTable->cell<double>(rowIndexOutputPeaks,
                                        m_peaksInDspacing.size() + 1) = chisq;
      m_peakPositionTable->cell<double>(rowIndexOutputPeaks,
                                        m_peaksInDspacing.size() + 2) =
          chisq / static_cast<double>(numPeaks - 1);

      setCalibrationValues(peaks.detid, difc, difa, t0);
    }
    prog.report();

    PARALLEL_END_INTERUPT_REGION
  }
  PARALLEL_CHECK_INTERUPT_REGION

  // sort the calibration workspaces
  m_calibrationTable = sortTableWorkspace(m_calibrationTable);
  setProperty("OutputCalibrationTable", m_calibrationTable);

  // fix-up the diagnostic workspaces
  m_calibrationTable = sortTableWorkspace(m_peakPositionTable);
  m_calibrationTable = sortTableWorkspace(m_peakWidthTable);
  m_calibrationTable = sortTableWorkspace(m_peakHeightTable);

  // a derived table from the position and width
  auto resolutionWksp = calculateResolutionTable();

  // set the diagnostic workspaces out
  auto diagnosticGroup = boost::make_shared<API::WorkspaceGroup>();
  // add workspaces calculated by FitPeaks
  API::AnalysisDataService::Instance().addOrReplace(
      diagnostic_prefix + "_fitparam", fittedTable);
  diagnosticGroup->addWorkspace(fittedTable);
  API::AnalysisDataService::Instance().addOrReplace(
      diagnostic_prefix + "_fitted", calculatedWS);
  diagnosticGroup->addWorkspace(calculatedWS);

  // add workspaces calculated by PDCalibration
  API::AnalysisDataService::Instance().addOrReplace(
      diagnostic_prefix + "_dspacing", m_peakPositionTable);
  diagnosticGroup->addWorkspace(m_peakPositionTable);
  API::AnalysisDataService::Instance().addOrReplace(
      diagnostic_prefix + "_width", m_peakWidthTable);
  diagnosticGroup->addWorkspace(m_peakWidthTable);
  API::AnalysisDataService::Instance().addOrReplace(
      diagnostic_prefix + "_height", m_peakHeightTable);
  diagnosticGroup->addWorkspace(m_peakHeightTable);
  API::AnalysisDataService::Instance().addOrReplace(
      diagnostic_prefix + "_resolution", resolutionWksp);
  diagnosticGroup->addWorkspace(resolutionWksp);
  setProperty("DiagnosticWorkspaces", diagnosticGroup);
}

namespace { // anonymous namespace
            /**
             * Helper function for calculating costs in gsl.
             * @param v vector of parameters that are being modified by gsl (difc, tzero,
             * difa)
             * @param params The parameters being used for the fit
             * @return Sum of the errors
             */
double gsl_costFunction(const gsl_vector *v, void *peaks) {
  // this array is [numPeaks, numParams, vector<tof>, vector<dspace>,
  // vector<height^2>]
  // index as      [0,        1,         2,         , 2+n           , 2+2n]
  const std::vector<double> *peakVec =
      reinterpret_cast<std::vector<double> *>(peaks);
  // number of peaks being fit
  const size_t numPeaks = static_cast<size_t>(peakVec->at(0));
  // number of parameters
  const size_t numParams = static_cast<size_t>(peakVec->at(1));

  // isn't strictly necessary, but makes reading the code much easier
  const std::vector<double> tofObs(peakVec->begin() + 2,
                                   peakVec->begin() + 2 + numPeaks);
  const std::vector<double> dspace(peakVec->begin() + (2 + numPeaks),
                                   peakVec->begin() + (2 + 2 * numPeaks));
  const std::vector<double> height2(peakVec->begin() + (2 + 2 * numPeaks),
                                    peakVec->begin() + (2 + 3 * numPeaks));

  // create the function to convert tof to dspacing
  double difc = gsl_vector_get(v, 0);
  double tzero = 0.;
  double difa = 0.;
  if (numParams > 1) {
    tzero = gsl_vector_get(v, 1);
    if (numParams > 2)
      difa = gsl_vector_get(v, 2);
  }
  auto converter =
      Kernel::Diffraction::getDToTofConversionFunc(difc, difa, tzero);

  // calculate the sum of the residuals from observed peaks
  double errsum = 0.0;
  for (size_t i = 0; i < numPeaks; ++i) {
    const double tofCalib = converter(dspace[i]);
    const double errsum_i = std::fabs(tofObs[i] - tofCalib) * height2[i];
    errsum += errsum_i;
  }

  return errsum;
}

// returns the errsum, the conversion parameters are done by in/out parameters
// to the function
// if the fit fails it returns 0.
double fitDIFCtZeroDIFA(std::vector<double> &peaks, double &difc, double &t0,
                        double &difa) {
  const size_t numParams = static_cast<size_t>(peaks[1]);

  // initial starting point as [DIFC, 0, 0]
  gsl_vector *fitParams = gsl_vector_alloc(numParams);
  gsl_vector_set_all(fitParams, 0.0); // set all parameters to zero
  gsl_vector_set(fitParams, 0, difc);
  if (numParams > 1) {
    gsl_vector_set(fitParams, 1, t0);
    if (numParams > 2) {
      gsl_vector_set(fitParams, 2, difa);
    }
  }

  // Set initial step sizes
  gsl_vector *stepSizes = gsl_vector_alloc(numParams);
  gsl_vector_set_all(stepSizes, 0.1);
  gsl_vector_set(stepSizes, 0, 0.01);

  // Initialize method and iterate
  gsl_multimin_function minex_func;
  minex_func.n = numParams;
  minex_func.f = &gsl_costFunction;
  minex_func.params = &peaks;

  // Set up GSL minimzer - simplex is overkill
  const gsl_multimin_fminimizer_type *minimizerType =
      gsl_multimin_fminimizer_nmsimplex;
  gsl_multimin_fminimizer *minimizer =
      gsl_multimin_fminimizer_alloc(minimizerType, numParams);
  gsl_multimin_fminimizer_set(minimizer, &minex_func, fitParams, stepSizes);

  // Finally do the fitting
  size_t iter = 0; // number of iterations
  const size_t MAX_ITER = 75 * numParams;
  int status = 0;
  double size;
  do {
    iter++;
    status = gsl_multimin_fminimizer_iterate(minimizer);
    if (status)
      break;

    size = gsl_multimin_fminimizer_size(minimizer);
    status = gsl_multimin_test_size(size, 1e-4);

  } while (status == GSL_CONTINUE && iter < MAX_ITER);

  // only update calibration values on successful fit
  double errsum = 0.; // return 0. if fit didn't work
  std::string status_msg = gsl_strerror(status);
  if (status_msg == "success") {
    difc = gsl_vector_get(minimizer->x, 0);
    if (numParams > 1) {
      t0 = gsl_vector_get(minimizer->x, 1);
      if (numParams > 2) {
        difa = gsl_vector_get(minimizer->x, 2);
      }
    }
    // return from gsl_costFunction can be accessed as fval
    errsum = minimizer->fval;
  }

  // free memory
  gsl_vector_free(fitParams);
  gsl_vector_free(stepSizes);
  gsl_multimin_fminimizer_free(minimizer);

  return errsum;
}

} // end of anonymous namespace

void PDCalibration::fitDIFCtZeroDIFA_LM(const std::vector<double> &d,
                                        const std::vector<double> &tof,
                                        const std::vector<double> &height2,
                                        double &difc, double &t0,
                                        double &difa) {
  const size_t numPeaks = d.size();
  if (numPeaks <= 1) {
    return; // don't do anything
  }
  // number of fit parameters 1=[DIFC], 2=[DIFC,TZERO], 3=[DIFC,TZERO,DIFA]
  // set the maximum number of parameters that will be used
  // statistics doesn't support having too few peaks
  size_t maxParams = std::min<size_t>(numPeaks - 1, m_numberMaxParams);

  // this must have the same layout as the unpacking in gsl_costFunction above
  std::vector<double> peaks(numPeaks * 3 + 2, 0.);
  peaks[0] = static_cast<double>(d.size());
  peaks[1] = 1.; // number of parameters to fit
  for (size_t i = 0; i < numPeaks; ++i) {
    peaks[i + 2] = tof[i];
    peaks[i + 2 + numPeaks] = d[i];
    peaks[i + 2 + 2 * numPeaks] = height2[i];
  }

  // calculate a starting DIFC
  double difc_start = difc;
  if (difc_start == 0.) {
    const double d_sum = std::accumulate(d.begin(), d.end(), 0.);
    const double tof_sum = std::accumulate(tof.begin(), tof.end(), 0.);
    difc_start = tof_sum / d_sum; // number of peaks falls out of division
  }

  // save the best values so far
  double best_errsum = std::numeric_limits<double>::max();
  double best_difc = 0.;
  double best_t0 = 0.;
  double best_difa = 0.;

  // loop over possible number of parameters
  for (size_t numParams = 1; numParams <= maxParams; ++numParams) {
    peaks[1] = static_cast<double>(numParams);
    double difc_local = difc_start;
    double t0_local = 0.;
    double difa_local = 0.;
    double errsum = fitDIFCtZeroDIFA(peaks, difc_local, t0_local, difa_local);
    if (errsum > 0.) {
      // normalize by degrees of freedom
      errsum = errsum / static_cast<double>(numPeaks - numParams);
      // save the best and forget the rest
      if (errsum < best_errsum) {
        if (difa_local > m_difaMax || difa_local < m_difaMin)
          continue; // unphysical fit
        if (t0_local > m_tzeroMax || t0_local < m_tzeroMin)
          continue; // unphysical fit
        best_errsum = errsum;
        best_difc = difc_local;
        best_t0 = t0_local;
        best_difa = difa_local;
      }
    }
  }

  // check that something actually fit and set to the best result
  if (best_difc > 0. && best_errsum < std::numeric_limits<double>::max()) {
    difc = best_difc;
    t0 = best_t0;
    difa = best_difa;
  }
}

vector<double>
PDCalibration::dSpacingWindows(const std::vector<double> &centres,
                               const double widthMax) {
  if (widthMax <= 0. || isEmpty(widthMax)) {
    return vector<double>(); // option is turned off
  }

  const std::size_t numPeaks = centres.size();

  // assumes distance between peaks can be used for window sizes
  assert(numPeaks >= 2);

  vector<double> windows(2 * numPeaks);
  double widthLeft;
  double widthRight;
  for (std::size_t i = 0; i < centres.size(); ++i) {
    // calculate left
    if (i == 0)
      widthLeft = .5 * (centres[1] - centres[0]);
    else
      widthLeft = .5 * (centres[i] - centres[i - 1]);
    widthLeft = std::min(widthLeft, widthMax);

    // calculate right
    if (i + 1 == numPeaks)
      widthRight = .5 * (centres[numPeaks - 1] - centres[numPeaks - 2]);
    else
      widthRight = .5 * (centres[i + 1] - centres[i]);
    widthRight = std::min(widthRight, widthMax);

    // set the windows
    windows[2 * i] = centres[i] - widthLeft;
    windows[2 * i + 1] = centres[i] + widthRight;
  }
  return windows;
}

std::function<double(double)>
PDCalibration::getDSpacingToTof(const detid_t detid) {
  auto rowNum = m_detidToRow[detid];

  // to start this is the old calibration values
  const double difa = m_calibrationTable->getRef<double>("difa", rowNum);
  const double difc = m_calibrationTable->getRef<double>("difc", rowNum);
  const double tzero = m_calibrationTable->getRef<double>("tzero", rowNum);

  return Kernel::Diffraction::getDToTofConversionFunc(difc, difa, tzero);
}

void PDCalibration::setCalibrationValues(const detid_t detid, const double difc,
                                         const double difa,
                                         const double tzero) {
  auto rowNum = m_detidToRow[detid];

  // detid is already there
  m_calibrationTable->cell<double>(rowNum, 1) = difc;
  m_calibrationTable->cell<double>(rowNum, 2) = difa;
  m_calibrationTable->cell<double>(rowNum, 3) = tzero;

  size_t hasDasIdsOffset = 0; // because it adds a column
  if (m_hasDasIds)
    hasDasIdsOffset++;

  const auto tofMinMax = getTOFminmax(difc, difa, tzero);
  m_calibrationTable->cell<double>(rowNum, 4 + hasDasIdsOffset) = tofMinMax[0];
  m_calibrationTable->cell<double>(rowNum, 5 + hasDasIdsOffset) = tofMinMax[1];
}

vector<double> PDCalibration::getTOFminmax(const double difc, const double difa,
                                           const double tzero) {
  vector<double> tofminmax(2);

  tofminmax[0] = Kernel::Diffraction::calcTofMin(difc, difa, tzero, m_tofMin);
  tofminmax[1] = Kernel::Diffraction::calcTofMax(difc, difa, tzero, m_tofMax);

  return tofminmax;
}
MatrixWorkspace_sptr PDCalibration::load(const std::string filename) {
  // TODO this assumes that all files are event-based
  const double maxChunkSize = getProperty("MaxChunkSize");
  const double filterBadPulses = getProperty("FilterBadPulses");

  auto alg = createChildAlgorithm("LoadEventAndCompress");
  alg->setLoggingOffset(1);
  alg->setProperty("Filename", filename);
  alg->setProperty("MaxChunkSize", maxChunkSize);
  alg->setProperty("FilterByTofMin", m_tofMin);
  alg->setProperty("FilterByTofMax", m_tofMax);
  alg->setProperty("FilterBadPulses", filterBadPulses);
  alg->setProperty("LoadMonitors", false);
  alg->executeAsChildAlg();
  API::Workspace_sptr workspace = alg->getProperty("OutputWorkspace");

  return boost::dynamic_pointer_cast<MatrixWorkspace>(workspace);
}

MatrixWorkspace_sptr PDCalibration::loadAndBin() {
  m_uncalibratedWS = getProperty("InputWorkspace");
  return rebin(m_uncalibratedWS);
}

API::MatrixWorkspace_sptr PDCalibration::rebin(API::MatrixWorkspace_sptr wksp) {
  g_log.information("Binning data in time-of-flight");
  auto rebin = createChildAlgorithm("Rebin");
  rebin->setLoggingOffset(1);
  rebin->setProperty("InputWorkspace", wksp);
  rebin->setProperty("OutputWorkspace", wksp);
  rebin->setProperty("Params", getPropertyValue("TofBinning"));
  rebin->setProperty("PreserveEvents", true);
  rebin->executeAsChildAlg();
  wksp = rebin->getProperty("OutputWorkspace");

  return wksp;
}

void PDCalibration::createCalTableFromExisting() {
  API::ITableWorkspace_sptr calibrationTableOld =
      getProperty("PreviousCalibrationTable");
  if (calibrationTableOld == nullptr) {
    // load from file
    std::string filename = getProperty("PreviousCalibrationFile");
    auto alg = createChildAlgorithm("LoadDiffCal");
    alg->setLoggingOffset(1);
    alg->setProperty("Filename", filename);
    alg->setProperty("WorkspaceName", "NOMold"); // TODO
    alg->setProperty("MakeGroupingWorkspace", false);
    alg->setProperty("MakeMaskWorkspace", false);
    alg->setProperty("TofMin", m_tofMin);
    alg->setProperty("TofMax", m_tofMax);
    alg->executeAsChildAlg();
    calibrationTableOld = alg->getProperty("OutputCalWorkspace");
  }

  m_hasDasIds = hasDasIDs(calibrationTableOld);

  // generate the map of detid -> row
  API::ColumnVector<int> detIDs = calibrationTableOld->getVector("detid");
  const size_t numDets = detIDs.size();
  for (size_t i = 0; i < numDets; ++i) {
    m_detidToRow[static_cast<detid_t>(detIDs[i])] = i;
  }

  // create a new workspace
  m_calibrationTable = boost::make_shared<DataObjects::TableWorkspace>();
  // TODO m_calibrationTable->setTitle("");
  m_calibrationTable->addColumn("int", "detid");
  m_calibrationTable->addColumn("double", "difc");
  m_calibrationTable->addColumn("double", "difa");
  m_calibrationTable->addColumn("double", "tzero");
  if (m_hasDasIds)
    m_calibrationTable->addColumn("int", "dasid");
  m_calibrationTable->addColumn("double", "tofmin");
  m_calibrationTable->addColumn("double", "tofmax");

  // copy over the values
  for (std::size_t rowNum = 0; rowNum < calibrationTableOld->rowCount();
       ++rowNum) {
    API::TableRow newRow = m_calibrationTable->appendRow();

    newRow << calibrationTableOld->getRef<int>("detid", rowNum);
    newRow << calibrationTableOld->getRef<double>("difc", rowNum);
    newRow << calibrationTableOld->getRef<double>("difa", rowNum);
    newRow << calibrationTableOld->getRef<double>("tzero", rowNum);
    if (m_hasDasIds)
      newRow << calibrationTableOld->getRef<int>("dasid", rowNum);

    const auto tofMinMax =
        getTOFminmax(calibrationTableOld->getRef<double>("difc", rowNum),
                     calibrationTableOld->getRef<double>("difa", rowNum),
                     calibrationTableOld->getRef<double>("tzero", rowNum));
    newRow << tofMinMax[0]; // tofmin
    newRow << tofMinMax[1]; // tofmax
  }
}

void PDCalibration::createCalTableNew() {
  // create new calibraion table for when an old one isn't loaded
  // using the signal workspace and CalculateDIFC
  auto alg = createChildAlgorithm("CalculateDIFC");
  alg->setLoggingOffset(1);
  alg->setProperty("InputWorkspace", m_uncalibratedWS);
  alg->executeAsChildAlg();
  API::MatrixWorkspace_const_sptr difcWS = alg->getProperty("OutputWorkspace");

  // create a new workspace
  m_calibrationTable = boost::make_shared<DataObjects::TableWorkspace>();
  // TODO m_calibrationTable->setTitle("");
  m_calibrationTable->addColumn("int", "detid");
  m_calibrationTable->addColumn("double", "difc");
  m_calibrationTable->addColumn("double", "difa");
  m_calibrationTable->addColumn("double", "tzero");
  m_hasDasIds = false;
  m_calibrationTable->addColumn("double", "tofmin");
  m_calibrationTable->addColumn("double", "tofmax");
  setProperty("OutputCalibrationTable", m_calibrationTable);

  const detid2index_map allDetectors =
      difcWS->getDetectorIDToWorkspaceIndexMap(true);

  // copy over the values
  detid2index_map::const_iterator it = allDetectors.begin();
  size_t i = 0;
  for (; it != allDetectors.end(); ++it) {
    const detid_t detID = it->first;
    m_detidToRow[detID] = i++;
    const size_t wi = it->second;
    API::TableRow newRow = m_calibrationTable->appendRow();
    newRow << detID;
    newRow << difcWS->y(wi)[0];
    newRow << 0.;      // difa
    newRow << 0.;      // tzero
    newRow << 0.;      // tofmin
    newRow << DBL_MAX; // tofmax
  }
}

void PDCalibration::createInformationWorkspaces() {
  // table for the fitted location of the various peaks
  m_peakPositionTable = boost::make_shared<DataObjects::TableWorkspace>();
  m_peakWidthTable = boost::make_shared<DataObjects::TableWorkspace>();
  m_peakHeightTable = boost::make_shared<DataObjects::TableWorkspace>();

  m_peakPositionTable->addColumn("int", "detid");
  m_peakWidthTable->addColumn("int", "detid");
  m_peakHeightTable->addColumn("int", "detid");

  for (double dSpacing : m_peaksInDspacing) {
    std::stringstream namess;
    namess << "@" << std::setprecision(5) << dSpacing;
    m_peakPositionTable->addColumn("double", namess.str());
    m_peakWidthTable->addColumn("double", namess.str());
    m_peakHeightTable->addColumn("double", namess.str());
  }
  m_peakPositionTable->addColumn("double", "chisq");
  m_peakPositionTable->addColumn("double", "normchisq");
  // residuals aren't needed for FWHM or height

  // convert the map of m_detidToRow to be a vector of detector ids
  std::vector<detid_t> detIds(m_detidToRow.size());
  for (const auto &it : m_detidToRow) {
    detIds[it.second] = it.first;
  }

  // copy the detector ids from the main table and add lots of NaNs
  for (const auto &detId : detIds) {
    API::TableRow newPosRow = m_peakPositionTable->appendRow();
    API::TableRow newWidthRow = m_peakWidthTable->appendRow();
    API::TableRow newHeightRow = m_peakHeightTable->appendRow();

    newPosRow << detId;
    newWidthRow << detId;
    newHeightRow << detId;

    for (double dSpacing : m_peaksInDspacing) {
      UNUSED_ARG(dSpacing);
      newPosRow << std::nan("");
      newWidthRow << std::nan("");
      newHeightRow << std::nan("");
    }
  }
}

API::MatrixWorkspace_sptr PDCalibration::calculateResolutionTable() {
  DataObjects::SpecialWorkspace2D_sptr resolutionWksp =
      boost::make_shared<DataObjects::SpecialWorkspace2D>(
          m_uncalibratedWS->getInstrument());
  resolutionWksp->setTitle("average width/height");

  // assume both tables have the same number of rows b/c the algorithm created
  // both
  // they are also in the same order
  // accessing cells is done by (row, col)
  const size_t numRows = m_peakPositionTable->rowCount();
  const size_t numPeaks = m_peaksInDspacing.size();
  std::vector<double> resolution; // vector of non-nan resolutions
  for (size_t rowIndex = 0; rowIndex < numRows; ++rowIndex) {
    resolution.clear();
    // first column is detid
    const detid_t detId =
        static_cast<detid_t>(m_peakPositionTable->Int(rowIndex, 0));
    for (size_t peakIndex = 1; peakIndex < numPeaks + 1; ++peakIndex) {
      const double pos = m_peakPositionTable->Double(rowIndex, peakIndex);
      if (std::isnormal(pos)) {
        resolution.push_back(m_peakWidthTable->Double(rowIndex, peakIndex) /
                             pos);
      }
    }

    if (resolution.empty()) {
      resolutionWksp->setValue(detId, 0.,
                               0.); // instrument view doesn't like nan
    } else {
      // calculate the mean
      const double mean =
          std::accumulate(resolution.begin(), resolution.end(), 0.) /
          static_cast<double>(resolution.size());
      double stddev = 0.;
      for (const auto value : resolution) {
        stddev += (value - mean) * (value * mean);
      }
      stddev = std::sqrt(stddev / static_cast<double>(resolution.size() - 1));
      resolutionWksp->setValue(detId, mean, stddev);
    }
  }

  return resolutionWksp;
}

API::ITableWorkspace_sptr
PDCalibration::sortTableWorkspace(API::ITableWorkspace_sptr &table) {
  auto alg = createChildAlgorithm("SortTableWorkspace");
  alg->setLoggingOffset(1);
  alg->setProperty("InputWorkspace", table);
  alg->setProperty("OutputWorkspace", table);
  alg->setProperty("Columns", "detid");
  alg->executeAsChildAlg();
  table = alg->getProperty("OutputWorkspace");

  return table;
}

/// NEW: convert peak positions in dSpacing to peak centers workspace
std::pair<API::MatrixWorkspace_sptr, API::MatrixWorkspace_sptr>
PDCalibration::createTOFPeakCenterFitWindowWorkspaces(
    API::MatrixWorkspace_sptr dataws, const double peakWindowMaxInDSpacing) {

  // calculate from peaks in dpsacing to peak fit window in dspacing
  const auto windowsInDSpacing =
      dSpacingWindows(m_peaksInDspacing, peakWindowMaxInDSpacing);

  for (std::size_t i = 0; i < m_peaksInDspacing.size(); ++i) {
    g_log.information() << "[" << i << "] " << windowsInDSpacing[2 * i] << " < "
                        << m_peaksInDspacing[i] << " < "
                        << windowsInDSpacing[2 * i + 1] << std::endl;
  }

  // create workspaces
  size_t numspec = dataws->getNumberHistograms();
  size_t numpeaks = m_peaksInDspacing.size();
  MatrixWorkspace_sptr peak_pos_ws = API::WorkspaceFactory::Instance().create(
      "Workspace2D", numspec, numpeaks, numpeaks);
  MatrixWorkspace_sptr peak_window_ws =
      API::WorkspaceFactory::Instance().create("Workspace2D", numspec,
                                               numpeaks * 2, numpeaks * 2);

  const int64_t NUM_HIST = static_cast<int64_t>(dataws->getNumberHistograms());
  API::Progress prog(this, 0., .2, NUM_HIST);

  PRAGMA_OMP(parallel for schedule(dynamic, 1) )
  for (int64_t iws = 0; iws < static_cast<int64_t>(NUM_HIST); ++iws) {
    PARALLEL_START_INTERUPT_REGION
    // calculatePositionWindowInTOF
    PDCalibration::FittedPeaks peaks(dataws, static_cast<size_t>(iws));
    auto toTof = getDSpacingToTof(peaks.detid);
    peaks.calculatePositionWindowInTOF(m_peaksInDspacing, windowsInDSpacing,
                                       toTof);
    peak_pos_ws->setPoints(iws, peaks.inTofPos);
    peak_window_ws->setPoints(iws, peaks.inTofWindows);
    prog.report();

    PARALLEL_END_INTERUPT_REGION
  }
  PARALLEL_CHECK_INTERUPT_REGION

  return std::make_pair(peak_pos_ws, peak_window_ws);
}

} // namespace Algorithms
} // namespace Mantid<|MERGE_RESOLUTION|>--- conflicted
+++ resolved
@@ -178,12 +178,7 @@
 void PDCalibration::init() {
   declareProperty(Kernel::make_unique<WorkspaceProperty<MatrixWorkspace>>(
                       "InputWorkspace", "", Direction::InOut),
-<<<<<<< HEAD
-                  "Input signal workspace.\nIf the workspace does not exist it "
-                  "will read it from the SignalFile into this workspace.");
-=======
                   "Input signal workspace");
->>>>>>> 83792e13
 
   declareProperty(Kernel::make_unique<ArrayProperty<double>>(
                       "TofBinning", boost::make_shared<RebinParamsValidator>()),
@@ -234,17 +229,8 @@
   declareProperty("PeakWidthPercent", EMPTY_DBL(), min,
                   "The estimated peak width as a "
                   "percentage of the d-spacing "
-<<<<<<< HEAD
-                  "of the center of the peak.");
-
-  declareProperty(
-      Kernel::make_unique<ArrayProperty<double>>("PositionTolerance"),
-      "List of tolerance on fitted peak positions against given peak positions."
-      "If there is only one value given, then ");
-=======
                   "of the center of the peak. This is the same as the width in "
                   "time-of-flight.");
->>>>>>> 83792e13
 
   declareProperty("MinimumPeakHeight", 2.,
                   "Minimum peak height such that all the fitted peaks with "
@@ -255,11 +241,7 @@
       "Maximum chisq value for individual peak fit allowed. (Default: 100)");
 
   declareProperty(
-<<<<<<< HEAD
-      "ConstrainPeakPositions", true,
-=======
       "ConstrainPeakPositions", false,
->>>>>>> 83792e13
       "If true peak position will be constrained by estimated positions "
       "(highest Y value position) and "
       "the peak width either estimted by observation or calculate.");
@@ -298,10 +280,6 @@
   setPropertyGroup("PeakPositions", fitPeaksGroup);
   setPropertyGroup("PeakWindow", fitPeaksGroup);
   setPropertyGroup("PeakWidthPercent", fitPeaksGroup);
-<<<<<<< HEAD
-  setPropertyGroup("PositionTolerance", fitPeaksGroup);
-=======
->>>>>>> 83792e13
   setPropertyGroup("MinimumPeakHeight", fitPeaksGroup);
   setPropertyGroup("MaxChiSq", fitPeaksGroup);
   setPropertyGroup("ConstrainPeakPositions", fitPeaksGroup);
@@ -489,25 +467,17 @@
   // some fitting strategy
   algFitPeaks->setProperty("FitFromRight", true);
   algFitPeaks->setProperty("HighBackground", false);
-<<<<<<< HEAD
-  algFitPeaks->setProperty("ConstrainPeakPositions",
-                           false); // TODO Pete: need to test this option
-=======
   bool constrainPeakPosition = getProperty("ConstrainPeakPositions");
   algFitPeaks->setProperty(
       "ConstrainPeakPositions",
       constrainPeakPosition); // TODO Pete: need to test this option
->>>>>>> 83792e13
   //  optimization setup // TODO : need to test LM or LM-MD
   algFitPeaks->setProperty("Minimizer", "Levenberg-Marquardt");
   algFitPeaks->setProperty("CostFunction", "Least squares");
 
-<<<<<<< HEAD
-=======
   // FitPeaks will abstract the peak parameters if you ask
   algFitPeaks->setProperty("RawPeakParameters", false);
 
->>>>>>> 83792e13
   // Analysis output
   algFitPeaks->setPropertyValue("OutputPeakParametersWorkspace",
                                 diagnostic_prefix + "_fitparam");
@@ -576,16 +546,6 @@
         throw std::runtime_error(
             "peak index mismatch but workspace index matched");
 
-<<<<<<< HEAD
-      // TODO FIXME Pete: the following only works Gaussian because in FitPeaks,
-      // the exact parameter name is used
-      const double centre =
-          fittedTable->getRef<double>("PeakCentre", rowIndexInFitTable);
-      const double width =
-          fittedTable->getRef<double>("Sigma", rowIndexInFitTable);
-      const double height =
-          fittedTable->getRef<double>("Height", rowIndexInFitTable);
-=======
       // get the effective peak parameters
       const double centre =
           fittedTable->getRef<double>("centre", rowIndexInFitTable);
@@ -593,7 +553,6 @@
           fittedTable->getRef<double>("width", rowIndexInFitTable);
       const double height =
           fittedTable->getRef<double>("height", rowIndexInFitTable);
->>>>>>> 83792e13
       const double chi2 =
           fittedTable->getRef<double>("chi2", rowIndexInFitTable);
 

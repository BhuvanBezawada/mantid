#include "MantidAlgorithms/WorkspaceJoiners.h"

#include "MantidAPI/Axis.h"
#include "MantidAPI/SpectrumInfo.h"
#include "MantidAPI/WorkspaceFactory.h"
#include "MantidGeometry/IDetector.h"
#include "MantidGeometry/Instrument.h"
<<<<<<< HEAD
#include "MantidDataObjects/WorkspaceCreation.h"
=======
#include "MantidKernel/Unit.h"
>>>>>>> 9e6796ce

namespace Mantid {
namespace Algorithms {

using namespace Kernel;
using namespace API;
using namespace DataObjects;

/** Constructor
 */
WorkspaceJoiners::WorkspaceJoiners() : Algorithm(), m_progress(nullptr) {}

/** Destructor
 */
WorkspaceJoiners::~WorkspaceJoiners() { delete m_progress; }

/// Algorithm's category for identification. @see Algorithm::category
const std::string WorkspaceJoiners::category() const {
  return "Transforms\\Merging";
}

/** Executes the algorithm for histogram workspace inputs
 *  @returns The result workspace
 */
MatrixWorkspace_sptr WorkspaceJoiners::execWS2D(const MatrixWorkspace &ws1,
                                                const MatrixWorkspace &ws2) {
  // Create the output workspace
  const size_t totalHists =
      ws1.getNumberHistograms() + ws2.getNumberHistograms();
  MatrixWorkspace_sptr output = WorkspaceFactory::Instance().create(
      "Workspace2D", totalHists, ws1.x(0).size(), ws1.y(0).size());
  // Copy over stuff from first input workspace. This will include the spectrum
  // masking
  WorkspaceFactory::Instance().initializeFromParent(ws1, *output, true);

  // Create the X values inside a cow pointer - they will be shared in the
  // output workspace
  auto XValues = ws1.refX(0);

  // Initialize the progress reporting object
  m_progress = new API::Progress(this, 0.0, 1.0, totalHists);

  // Loop over the input workspaces in turn copying the data into the output one
  const int64_t &nhist1 = ws1.getNumberHistograms();
  PARALLEL_FOR_IF(Kernel::threadSafe(ws1, *output))
  for (int64_t i = 0; i < nhist1; ++i) {
    PARALLEL_START_INTERUPT_REGION
    auto &outSpec = output->getSpectrum(i);
    const auto &inSpec = ws1.getSpectrum(i);

    outSpec.setHistogram(inSpec.histogram());
    // Copy the spectrum number/detector IDs
    outSpec.copyInfoFrom(inSpec);

    // Propagate binmasking, if needed
    if (ws1.hasMaskedBins(i)) {
      for (const auto &inputMask : ws1.maskedBins(i)) {
        output->flagMasked(i, inputMask.first, inputMask.second);
      }
    }

    m_progress->report();
    PARALLEL_END_INTERUPT_REGION
  }
  PARALLEL_CHECK_INTERUPT_REGION

  // For second loop we use the offset from the first
<<<<<<< HEAD
  const int64_t &nhist2 = ws2.getNumberHistograms();
  const auto &spectrumInfo = ws2.spectrumInfo();
  PARALLEL_FOR_IF(Kernel::threadSafe(ws2, *output))
=======
  const int64_t &nhist2 = ws2->getNumberHistograms();
  const auto &spectrumInfo = ws2->spectrumInfo();
  auto &outSpectrumInfo = output->mutableSpectrumInfo();
  PARALLEL_FOR_IF(Kernel::threadSafe(*ws2, *output))
>>>>>>> 9e6796ce
  for (int64_t j = 0; j < nhist2; ++j) {
    PARALLEL_START_INTERUPT_REGION
    // The spectrum in the output workspace
    auto &outSpec = output->getSpectrum(nhist1 + j);
    // Spectrum in the second workspace
    const auto &inSpec = ws2.getSpectrum(j);

    outSpec.setHistogram(inSpec.histogram());
    // Copy the spectrum number/detector IDs
    outSpec.copyInfoFrom(inSpec);

    // Propagate masking, if needed
    if (ws2.hasMaskedBins(j)) {
      for (const auto &inputMask : ws2.maskedBins(j)) {
        output->flagMasked(nhist1 + j, inputMask.first, inputMask.second);
      }
    }
    // Propagate spectrum masking
    if (spectrumInfo.hasDetectors(j) && spectrumInfo.isMasked(j)) {
      output->getSpectrum(nhist1 + j).clearData();
      PARALLEL_CRITICAL(setMasked) {
        outSpectrumInfo.setMasked(nhist1 + j, true);
      }
    }

    m_progress->report();
    PARALLEL_END_INTERUPT_REGION
  }
  PARALLEL_CHECK_INTERUPT_REGION

  fixSpectrumNumbers(ws1, ws2, *output);

  return output;
}

/** Executes the algorithm for event workspace inputs
 *  @returns The result workspace
 *  @throw std::invalid_argument If the input workspaces do not meet the
 * requirements of this algorithm
 */
MatrixWorkspace_sptr WorkspaceJoiners::execEvent() {
  // Create the output workspace
  const size_t totalHists =
      event_ws1->getNumberHistograms() + event_ws2->getNumberHistograms();
  auto output = create<EventWorkspace>(*event_ws1, totalHists);

  // Initialize the progress reporting object
  m_progress = new API::Progress(this, 0.0, 1.0, totalHists);

  const int64_t &nhist1 = event_ws1->getNumberHistograms();
  for (int64_t i = 0; i < nhist1; ++i) {
    output->getSpectrum(i) = event_ws1->getSpectrum(i);
    m_progress->report();
  }

  // For second loop we use the offset from the first
  const int64_t &nhist2 = event_ws2->getNumberHistograms();
  const auto &spectrumInfo = event_ws2->spectrumInfo();
  auto &outSpectrumInfo = output->mutableSpectrumInfo();
  for (int64_t j = 0; j < nhist2; ++j) {
    // This is the workspace index at which we assign in the output
    int64_t output_wi = j + nhist1;
    output->getSpectrum(output_wi) = event_ws2->getSpectrum(j);

    // Propagate spectrum masking. First workspace will have been done by the
    // factory
    if (spectrumInfo.hasDetectors(j) && spectrumInfo.isMasked(j)) {
      output->getSpectrum(output_wi).clearData();
      PARALLEL_CRITICAL(setMaskedEvent) {
        outSpectrumInfo.setMasked(output_wi, true);
      }
    }

    m_progress->report();
  }

  // Set the same bins for all output pixels
  output->setAllX(event_ws1->binEdges(0));

  fixSpectrumNumbers(*event_ws1, *event_ws2, *output);

  return std::move(output);
}

/** Checks that the two input workspace have common binning & size, the same
 * instrument & unit.
 *  Also calls the checkForOverlap method.
 *  @param ws1 :: The first input workspace
 *  @param ws2 :: The second input workspace
 *  @throw std::invalid_argument If the workspaces are not compatible
 */
void WorkspaceJoiners::validateInputs(const MatrixWorkspace &ws1,
                                      const MatrixWorkspace &ws2) {
  // This is the full check for common binning
  if (!WorkspaceHelpers::commonBoundaries(ws1) ||
      !WorkspaceHelpers::commonBoundaries(ws2)) {
    g_log.error(
        "Both input workspaces must have common binning for all their spectra");
    throw std::invalid_argument(
        "Both input workspaces must have common binning for all their spectra");
  }

  if (ws1.getInstrument()->getName() != ws2.getInstrument()->getName()) {
    const std::string message("The input workspaces are not compatible because "
                              "they come from different instruments");
    g_log.error(message);
    throw std::invalid_argument(message);
  }

  Unit_const_sptr ws1_unit = ws1.getAxis(0)->unit();
  Unit_const_sptr ws2_unit = ws2.getAxis(0)->unit();
  const std::string ws1_unitID = (ws1_unit ? ws1_unit->unitID() : "");
  const std::string ws2_unitID = (ws2_unit ? ws2_unit->unitID() : "");

  if (ws1_unitID != ws2_unitID) {
    const std::string message("The input workspaces are not compatible because "
                              "they have different units on the X axis");
    g_log.error(message);
    throw std::invalid_argument(message);
  }

  if (ws1.isDistribution() != ws2.isDistribution()) {
    const std::string message(
        "The input workspaces have inconsistent distribution flags");
    g_log.error(message);
    throw std::invalid_argument(message);
  }

  if (!WorkspaceHelpers::matchingBins(ws1, ws2, true)) {
    const std::string message("The input workspaces are not compatible because "
                              "they have different binning");
    g_log.error(message);
    throw std::invalid_argument(message);
  }
}

/**
 * Determine the minimum and maximum spectra ids.
 *
 * @param ws the workspace to search
 * @param min The minimum id (output).
 * @param max The maximum id (output).
 */
void WorkspaceJoiners::getMinMax(const MatrixWorkspace &ws, specnum_t &min,
                                 specnum_t &max) {
  specnum_t temp;
  size_t length = ws.getNumberHistograms();
  // initial values
  min = max = ws.getSpectrum(0).getSpectrumNo();
  for (size_t i = 0; i < length; i++) {
    temp = ws.getSpectrum(i).getSpectrumNo();
    // Adjust min/max
    if (temp < min)
      min = temp;
    if (temp > max)
      max = temp;
  }
}

} // namespace Algorithms
} // namespace Mantid<|MERGE_RESOLUTION|>--- conflicted
+++ resolved
@@ -5,11 +5,8 @@
 #include "MantidAPI/WorkspaceFactory.h"
 #include "MantidGeometry/IDetector.h"
 #include "MantidGeometry/Instrument.h"
-<<<<<<< HEAD
 #include "MantidDataObjects/WorkspaceCreation.h"
-=======
 #include "MantidKernel/Unit.h"
->>>>>>> 9e6796ce
 
 namespace Mantid {
 namespace Algorithms {
@@ -77,16 +74,10 @@
   PARALLEL_CHECK_INTERUPT_REGION
 
   // For second loop we use the offset from the first
-<<<<<<< HEAD
   const int64_t &nhist2 = ws2.getNumberHistograms();
   const auto &spectrumInfo = ws2.spectrumInfo();
+  auto &outSpectrumInfo = output->mutableSpectrumInfo();
   PARALLEL_FOR_IF(Kernel::threadSafe(ws2, *output))
-=======
-  const int64_t &nhist2 = ws2->getNumberHistograms();
-  const auto &spectrumInfo = ws2->spectrumInfo();
-  auto &outSpectrumInfo = output->mutableSpectrumInfo();
-  PARALLEL_FOR_IF(Kernel::threadSafe(*ws2, *output))
->>>>>>> 9e6796ce
   for (int64_t j = 0; j < nhist2; ++j) {
     PARALLEL_START_INTERUPT_REGION
     // The spectrum in the output workspace

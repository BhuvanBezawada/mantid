//----------------------------------------------------------------------
// Includes
//----------------------------------------------------------------------
#include "MantidDataHandling/LoadRawBin0.h"
#include "MantidDataObjects/Workspace2D.h"
#include "MantidAPI/MemoryManager.h"
#include "MantidAPI/WorkspaceGroup_fwd.h"
#include "MantidKernel/UnitFactory.h"
#include "MantidKernel/ConfigService.h"
#include "MantidKernel/ArrayProperty.h"
#include "MantidAPI/FileProperty.h"
#include "MantidKernel/TimeSeriesProperty.h"
#include "MantidKernel/BoundedValidator.h"
#include "LoadRaw/isisraw2.h"
#include "MantidDataHandling/LoadLog.h"

#include <boost/shared_ptr.hpp>
#include <Poco/Path.h>
#include <cmath>
#include <cstdio> //Required for gcc 4.4

namespace Mantid {
namespace DataHandling {
// Register the algorithm into the algorithm factory
DECLARE_ALGORITHM(LoadRawBin0)

using namespace Kernel;
using namespace API;

/// Constructor
LoadRawBin0::LoadRawBin0()
    : isisRaw(), m_filename(), m_numberOfSpectra(0), m_noTimeRegimes(0),
      m_cache_options(), m_specTimeRegimes(), m_prog(0.0), m_lengthIn(0),
      m_perioids(), m_total_specs(0), m_timeChannelsVec() {}

LoadRawBin0::~LoadRawBin0() {}

/// Initialisation method.
void LoadRawBin0::init() {
  LoadRawHelper::init();
  auto mustBePositive = boost::make_shared<BoundedValidator<int>>();
  mustBePositive->setLower(1);
  declareProperty("SpectrumMin", 1, mustBePositive,
                  "The number of the first spectrum to read.");
  declareProperty("SpectrumMax", EMPTY_INT(), mustBePositive,
                  "The number of the last spectrum to read.");
  declareProperty(
<<<<<<< HEAD
      make_unique<ArrayProperty<specid_t>>("SpectrumList"),
=======
      new ArrayProperty<specnum_t>("SpectrumList"),
>>>>>>> 2d597642
      "A comma-separated list of individual spectra to read.  Only used if "
      "explicitly set.");
}

/** Executes the algorithm. Reading in the file and creating and populating
 *  the output workspace
 *
 *  @throw Exception::FileError If the RAW file cannot be found/opened
 *  @throw std::invalid_argument If the optional properties are set to invalid
 *values
 */
void LoadRawBin0::exec() {
  // Retrieve the filename from the properties
  m_filename = getPropertyValue("Filename");

  bool bLoadlogFiles = getProperty("LoadLogFiles");

  // open the raw file
  FILE *file = openRawFile(m_filename);

  // Need to check that the file is not a text file as the ISISRAW routines
  // don't deal with these very well, i.e
  // reading continues until a bad_alloc is encountered.
  if (isAscii(file)) {
    g_log.error() << "File \"" << m_filename << "\" is not a valid RAW file.\n";
    throw std::invalid_argument("Incorrect file type encountered.");
  }
  std::string title;
  readTitle(file, title);

  readworkspaceParameters(m_numberOfSpectra, m_numberOfPeriods, m_lengthIn,
                          m_noTimeRegimes);

  ///
  setOptionalProperties();

  // to validate the optional parameters, if set
  checkOptionalProperties();

  // Calculate the size of a workspace, given its number of periods & spectra to
  // read
  m_total_specs = calculateWorkspaceSize();

  // no real X values for bin 0,so initialize this to zero
  auto channelsVec = boost::make_shared<MantidVec>(1, 0);
  m_timeChannelsVec.push_back(channelsVec);

  double histTotal = static_cast<double>(m_total_specs * m_numberOfPeriods);
  int64_t histCurrent = -1;

  // Create the 2D workspace for the output xlength and ylength is one
  DataObjects::Workspace2D_sptr localWorkspace =
      createWorkspace(m_total_specs, 1, 1, title);
  Run &run = localWorkspace->mutableRun();
  if (bLoadlogFiles) {
    runLoadLog(m_filename, localWorkspace, 0.0, 0.0);
    const int period_number = 1;
    createPeriodLogs(period_number, localWorkspace);
  }
  // Set the total proton charge for this run
  setProtonCharge(run);

  WorkspaceGroup_sptr ws_grp = createGroupWorkspace();
  setWorkspaceProperty("OutputWorkspace", title, ws_grp, localWorkspace,
                       m_numberOfPeriods, false, this);

  // Loop over the number of periods in the raw file, putting each period in a
  // separate workspace
  for (int period = 0; period < m_numberOfPeriods; ++period) {
    if (period > 0) {
      localWorkspace = createWorkspace(localWorkspace);

      if (bLoadlogFiles) {
        // remove previous period data
        std::stringstream prevPeriod;
        prevPeriod << "PERIOD " << (period);
        Run &runObj = localWorkspace->mutableRun();
        runObj.removeLogData(prevPeriod.str());
        runObj.removeLogData("current_period");
        // add current period data
        const int period_number = period + 1;
        createPeriodLogs(period_number, localWorkspace);
      }
    }

    const int64_t periodTimesNSpectraP1 =
        period * (static_cast<int64_t>(m_numberOfSpectra) + 1);
    skipData(file, periodTimesNSpectraP1);
    int64_t wsIndex = 0;
    for (specnum_t i = 1; i <= m_numberOfSpectra; ++i) {
      int64_t histToRead = i + periodTimesNSpectraP1;
      if ((i >= m_spec_min && i < m_spec_max) ||
          (m_list &&
           find(m_spec_list.begin(), m_spec_list.end(), i) !=
               m_spec_list.end())) {
        progress(m_prog, "Reading raw file data...");
        // readData(file, histToRead);
        // read spectrum
        if (!readData(file, histToRead)) {
          throw std::runtime_error("Error reading raw file");
        }
        int64_t binStart = 0;
        setWorkspaceData(localWorkspace, m_timeChannelsVec, wsIndex, i,
                         m_noTimeRegimes, 1, binStart);
        ++wsIndex;

        if (m_numberOfPeriods == 1) {
          if (++histCurrent % 100 == 0) {
            m_prog = double(histCurrent) / histTotal;
          }
          interruption_point();
        }

      } else {
        skipData(file, histToRead);
      }
    }

    if (m_numberOfPeriods > 1) {
      setWorkspaceProperty(localWorkspace, ws_grp, period, false, this);
      // progress for workspace groups
      m_prog = static_cast<double>(period) /
               static_cast<double>(m_numberOfPeriods - 1);
    }

  } // loop over periods
  // Clean up
  isisRaw.reset();
  fclose(file);
}

/// This sets the optional property to the LoadRawHelper class
void LoadRawBin0::setOptionalProperties() {
  // read in the settings passed to the algorithm
  m_spec_list = getProperty("SpectrumList");
  m_spec_max = getProperty("SpectrumMax");
  m_spec_min = getProperty("SpectrumMin");
}

} // namespace DataHandling
} // namespace Mantid<|MERGE_RESOLUTION|>--- conflicted
+++ resolved
@@ -45,11 +45,7 @@
   declareProperty("SpectrumMax", EMPTY_INT(), mustBePositive,
                   "The number of the last spectrum to read.");
   declareProperty(
-<<<<<<< HEAD
-      make_unique<ArrayProperty<specid_t>>("SpectrumList"),
-=======
-      new ArrayProperty<specnum_t>("SpectrumList"),
->>>>>>> 2d597642
+      make_unique<ArrayProperty<specnum_t>>("SpectrumList"),
       "A comma-separated list of individual spectra to read.  Only used if "
       "explicitly set.");
 }

#ifndef MANTID_DATAHANDLING_LOADILLDIFFRACTION_H_
#define MANTID_DATAHANDLING_LOADILLDIFFRACTION_H_

#include "MantidAPI/IFileLoader.h"
#include "MantidDataHandling/DllConfig.h"
#include "MantidDataHandling/LoadHelper.h"
#include "MantidKernel/DateAndTime.h"
#include "MantidKernel/V3D.h"
#include "MantidNexus/NexusClasses.h"

namespace Mantid {
namespace DataHandling {

/** LoadILLDiffraction : Loads ILL diffraction nexus files.

  @date 15/05/17

  Copyright &copy; 2017 ISIS Rutherford Appleton Laboratory, NScD Oak Ridge
  National Laboratory & European Spallation Source

  This file is part of Mantid.

  Mantid is free software; you can redistribute it and/or modify
  it under the terms of the GNU General Public License as published by
  the Free Software Foundation; either version 3 of the License, or
  (at your option) any later version.

  Mantid is distributed in the hope that it will be useful,
  but WITHOUT ANY WARRANTY; without even the implied warranty of
  MERCHANTABILITY or FITNESS FOR A PARTICULAR PURPOSE.  See the
  GNU General Public License for more details.

  You should have received a copy of the GNU General Public License
  along with this program.  If not, see <http://www.gnu.org/licenses/>.

  File change history is stored at: <https://github.com/mantidproject/mantid>
  Code Documentation is available at: <http://doxygen.mantidproject.org>
*/
class MANTID_DATAHANDLING_DLL LoadILLDiffraction
    : public API::IFileLoader<Kernel::NexusDescriptor> {
public:
  const std::string name() const override;
  int version() const override;
  const std::string category() const override;
  const std::string summary() const override;
  int confidence(Kernel::NexusDescriptor &descriptor) const override;
  LoadILLDiffraction();

private:
  enum ScanType : size_t { NoScan = 0, DetectorScan = 1, OtherScan = 2 };

  struct ScannedVariables {
    int axis;
    int scanned;
    std::string name;
    std::string property;
    std::string unit;

    ScannedVariables(std::string n, std::string p, std::string u)
        : axis(0), scanned(0), name(n), property(p), unit(u) {}

    void setAxis(int a) { axis = a; }
    void setScanned(int s) { scanned = s; }
  };

  void init() override;
  void exec() override;

<<<<<<< HEAD
  void calculateRelativeRotations(std::vector<double> &instrumentAngles,
                                  const Kernel::V3D &tube1Position);

  void fillDataScanMetaData(const NeXus::NXDouble &);
  void fillMovingInstrumentScan(const NeXus::NXUInt &, const NeXus::NXDouble &);
  void fillStaticInstrumentScan(const NeXus::NXUInt &, const NeXus::NXDouble &,
                                const NeXus::NXFloat &);

  std::vector<Kernel::DateAndTime>
=======
  std::vector<Types::Core::DateAndTime>
>>>>>>> d0206c05
  getAbsoluteTimes(const NeXus::NXDouble &) const;
  std::vector<double> getAxis(const NeXus::NXDouble &) const;
  std::vector<double> getDurations(const NeXus::NXDouble &) const;
  std::vector<double> getMonitor(const NeXus::NXDouble &) const;
  std::string getInstrumentFilePath(const std::string &) const;
  Kernel::V3D getReferenceComponentPosition(
      const API::MatrixWorkspace_sptr &instrumentWorkspace);
  std::vector<double>
  getScannedVaribleByPropertyName(const NeXus::NXDouble &scan,
                                  const std::string &propertyName) const;

  void initStaticWorkspace();
  void initMovingWorkspace(const NeXus::NXDouble &scan);

  void loadDataScan();
  API::MatrixWorkspace_sptr loadEmptyInstrument();
  void loadMetaData();
  void loadScanVars();
  void loadStaticInstrument();
  void moveTwoThetaZero(double);
  void resolveInstrument();
  void resolveScanType();
  void setSampleLogs();

  size_t m_sizeDim1; ///< size of dim1, number of tubes (D2B) or the whole
                     /// detector (D20)
  size_t m_sizeDim2; ///< size of dim2, number of pixels (1 for D20!)
  size_t m_numberDetectorsRead;   ///< number of cells read from file
  size_t m_numberDetectorsActual; ///< number of cells actually active
  size_t m_numberScanPoints;      ///< number of scan points
  size_t m_resolutionMode;        ///< resolution mode; 1:low, 2:nominal, 3:high

  std::string m_instName;               ///< instrument name to load the IDF
  std::set<std::string> m_instNames;    ///< supported instruments
  std::string m_fileName;               ///< file name to load
  Types::Core::DateAndTime m_startTime; ///< start time of acquisition
  ScanType m_scanType;                  ///< NoScan, DetectorScan or OtherScan

  std::vector<ScannedVariables> m_scanVar;  ///< holds the scan info
  LoadHelper m_loadHelper;                  ///< a helper for metadata
  API::MatrixWorkspace_sptr m_outWorkspace; ///< output workspace
};

} // namespace DataHandling
} // namespace Mantid

#endif /* MANTID_DATAHANDLING_LOADILLDIFFRACTION_H_ */<|MERGE_RESOLUTION|>--- conflicted
+++ resolved
@@ -66,7 +66,6 @@
   void init() override;
   void exec() override;
 
-<<<<<<< HEAD
   void calculateRelativeRotations(std::vector<double> &instrumentAngles,
                                   const Kernel::V3D &tube1Position);
 
@@ -75,10 +74,7 @@
   void fillStaticInstrumentScan(const NeXus::NXUInt &, const NeXus::NXDouble &,
                                 const NeXus::NXFloat &);
 
-  std::vector<Kernel::DateAndTime>
-=======
   std::vector<Types::Core::DateAndTime>
->>>>>>> d0206c05
   getAbsoluteTimes(const NeXus::NXDouble &) const;
   std::vector<double> getAxis(const NeXus::NXDouble &) const;
   std::vector<double> getDurations(const NeXus::NXDouble &) const;

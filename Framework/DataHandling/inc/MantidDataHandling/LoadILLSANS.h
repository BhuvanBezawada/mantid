--- conflicted
+++ resolved
@@ -77,19 +77,9 @@
   void initWorkSpaceD33(NeXus::NXEntry &, const std::string &);
   void createEmptyWorkspace(int, int);
 
-<<<<<<< HEAD
-  size_t
-  loadDataIntoWorkspaceFromMonitors(NeXus::NXEntry &firstEntry,
-                                    const std::vector<double> &timeBinning,
-                                    size_t firstIndex = 0);
 
-  size_t loadDataIntoWorkspaceFromHorizontalTubes(NeXus::NXInt &,
-                                                  const std::vector<double> &,
-                                                  size_t);
-=======
   size_t loadDataIntoWorkspaceFromMonitors(NeXus::NXEntry &firstEntry,
                                            size_t firstIndex = 0);
->>>>>>> 3acc9cf9
   size_t loadDataIntoWorkspaceFromVerticalTubes(NeXus::NXInt &,
                                                 const std::vector<double> &,
                                                 size_t);

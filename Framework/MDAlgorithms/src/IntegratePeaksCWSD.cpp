#include "MantidMDAlgorithms/IntegratePeaksCWSD.h"
#include "MantidAPI/IMDEventWorkspace.h"
#include "MantidAPI/IMDIterator.h"
#include "MantidAPI/Run.h"
#include "MantidAPI/SpectrumInfo.h"
#include "MantidAPI/WorkspaceProperty.h"
#include "MantidDataObjects/Peak.h"
#include "MantidDataObjects/PeaksWorkspace.h"
#include "MantidGeometry/IDetector.h"
#include "MantidGeometry/Instrument.h"
#include "MantidKernel/ArrayProperty.h"

namespace Mantid {
namespace MDAlgorithms {

// Register the algorithm into the AlgorithmFactory
DECLARE_ALGORITHM(IntegratePeaksCWSD)

using namespace Mantid::Kernel;
using namespace Mantid::API;
using namespace Mantid::DataObjects;
using namespace Mantid::Geometry;

const signal_t THRESHOLD_SIGNAL = 0;

/** Constructor
 */
IntegratePeaksCWSD::IntegratePeaksCWSD()
    : m_haveMultipleRun(false), m_useSinglePeakCenterFmUser(false),
      m_peakRadius(), m_doMergePeak(false), m_normalizeByMonitor(false),
      m_normalizeByTime(false), m_scaleFactor(0), m_haveInputPeakWS(false) {}

/** Initialize the algorithm's properties.
 */
void IntegratePeaksCWSD::init() {
  declareProperty(make_unique<WorkspaceProperty<IMDEventWorkspace>>(
                      "InputWorkspace", "", Direction::Input),
                  "An input MDEventWorkspace.");

  declareProperty(
      make_unique<WorkspaceProperty<PeaksWorkspace>>(
          "PeaksWorkspace", "", Direction::Input, API::PropertyMode::Optional),
      "A PeaksWorkspace containing the peaks to integrate.");

  declareProperty(
      make_unique<WorkspaceProperty<PeaksWorkspace>>("OutputWorkspace", "",
                                                     Direction::Output),
      "The output PeaksWorkspace will be a copy of the input PeaksWorkspace "
      "with the peaks' integrated intensities.");

  declareProperty(
      make_unique<WorkspaceProperty<DataObjects::MaskWorkspace>>(
          "MaskWorkspace", "", Direction::Input, PropertyMode::Optional),
      "Output Masking Workspace");

  declareProperty(
      make_unique<ArrayProperty<double>>("PeakCentre"),
      "A comma separated list for peak centre in Q-sample frame. "
      "Its length is either 3 (Qx, Qy, Qz) or 0. "
      "If peak center is defined, then all the data among all the runs will be "
      "integrated in respect to this peak center. Otherwise, the peaks that "
      "will "
      "be integrated shall be found in the given peak workspace.");

  declareProperty("PeakRadius", EMPTY_DBL(), "Radius of a peak.");

  declareProperty(
      "MergePeaks", true,
      "In case that there are more than 1 run number in the given "
      "PeaksWorkspace "
      "and MDEVentWorkspace, if it is set to true, then the peaks' intensities "
      "will be merged.");

  declareProperty(
      "NormalizeByMonitor", false,
      "If selected, then all the signals will be normalized by monitor counts."
      "Otherwise, the output peak intensity will be just simple addition of "
      "peak intensity."
      "It is only applied to the situation that Mergepeaks is not selected.");

  declareProperty(
      "NormalizeByTime", true,
      "It selected, then all the signals will be normalized by time "
      "in the case that the counting time is very short and thus the beam "
      "monitor "
      "is not accurate.");

  declareProperty(
      "ScaleFactor", 1000.,
      "If NormalizeByMonitor or NormalizeByTime is selected, the intensity "
      "will be scaled by this factor.");
}

//----------------------------------------------------------------------------------------------
/**
 * @brief IntegratePeaksCWSD::exec
 */
void IntegratePeaksCWSD::exec() {
  // Process input & check
  processInputs();

  // Integrate peak with simple algorithm
  simplePeakIntegration(vecMaskedDetID, m_runNormMap);

  // Merge peak if necessary
  if (m_doMergePeak)
    mergePeaks();

  // Output
  DataObjects::PeaksWorkspace_sptr outws =
      (m_useSinglePeakCenterFmUser)
          ? createPeakworkspace(m_peakCenter, m_inputWS)
          : createOutputs();

  setProperty("OutputWorkspace", outws);
}

//----------------------------------------------------------------------------------------------
/** Process and check input properties
 */
void IntegratePeaksCWSD::processInputs() {
  // Required input workspaces
  m_inputWS = getProperty("InputWorkspace");

  // Input peaks
  std::vector<double> peak_center = getProperty("PeakCentre");
  if (!peak_center.empty()) {
    // assigned peak center
    if (peak_center.size() != 3)
      throw std::invalid_argument("PeakCentre must have 3 elements.");
    m_peakCenter.setX(peak_center[0]);
    m_peakCenter.setY(peak_center[1]);
    m_peakCenter.setZ(peak_center[2]);
    // no use input peak workspace
    m_haveInputPeakWS = false;
    m_useSinglePeakCenterFmUser = true;
  } else {
    // use input peak workspace
    std::string peakWSName = getPropertyValue("PeaksWorkspace");
    if (peakWSName.length() == 0)
      throw std::invalid_argument("It is not allowed that neither peak center "
                                  "nor PeaksWorkspace is specified.");
    m_peaksWS = getProperty("PeaksWorkspace");
    m_haveInputPeakWS = true;
    m_useSinglePeakCenterFmUser = false;
  }
  m_doMergePeak = getProperty("MergePeaks");
  if (m_haveInputPeakWS && m_peaksWS->getNumberPeaks() > 1 && m_doMergePeak)
    throw std::invalid_argument(
        "It is not allowed to merge peaks when there are "
        "multiple peaks present in PeaksWorkspace.");

  m_normalizeByMonitor = getProperty("NormalizeByMonitor");
  m_normalizeByTime = getProperty("NormalizeByTime");
  if (m_normalizeByMonitor && m_normalizeByTime)
    throw std::invalid_argument(
        "It is not allowed to select to be normalized both  "
        "by time and by monitor counts.");
  if (m_doMergePeak && !(m_normalizeByMonitor || m_normalizeByTime))
    throw std::invalid_argument(
        "Either being normalized by time or being normalized "
        "by monitor must be selected if merge-peak is selected.");
  m_scaleFactor = getProperty("ScaleFactor");

  // monitor counts
  if (m_normalizeByMonitor)
    m_runNormMap = getMonitorCounts();
  else if (m_normalizeByTime)
    m_runNormMap = getMeasureTime();

  // go through peak
  if (m_haveInputPeakWS)
    getPeakInformation();
  m_haveMultipleRun = (m_runPeakCenterMap.size() > 1);

  // peak related
  m_peakRadius = getProperty("PeakRadius");
  if (m_peakRadius == EMPTY_DBL())
    throw std::invalid_argument("Peak radius cannot be left empty.");

  // optional mask workspace
  std::string maskwsname = getPropertyValue("MaskWorkspace");
  if (!maskwsname.empty()) {
    // process mask workspace
    m_maskWS = getProperty("MaskWorkspace");
    vecMaskedDetID = processMaskWorkspace(m_maskWS);
  }
}

//----------------------------------------------------------------------------------------------
/**
 * @brief IntegratePeaksCWSD::simplePeakIntegration
 * Purpose:
 *   Integrate a single crystal peak with the simplest algorithm, i.e.,
 *   by adding all the signal with normalization to monitor counts
 * Requirements:
 *   Valid MDEventWorkspace
 *   Valid PeaksWorkspace
 * Guarantees:
 *   A valid value is given
 */
void IntegratePeaksCWSD::simplePeakIntegration(
    const std::vector<detid_t> &vecMaskedDetID,
    const std::map<int, signal_t> &run_monitor_map) {
  // Check requirements
  if (!m_inputWS)
    throw std::runtime_error("MDEventWorkspace is not defined.");

  // Go through to get value
  API::IMDIterator *mditer = m_inputWS->createIterator();
  size_t nextindex = 1;
  bool scancell = true;
  // size_t currindex = 0;

  // Assuming that MDEvents are grouped by run number, there is no need to
  // loop up the map for peak center and monitor counts each time
  int current_run_number = -1;
  signal_t current_monitor_counts = 0;
  Kernel::V3D current_peak_center = m_peakCenter;

  // signal_t total_signal = 0;
  double min_distance = 10000000;
  double max_distance = -1;

  while (scancell) {
    // Go through all the MDEvents in one cell.
    size_t numeventincell = mditer->getNumEvents();

    for (size_t iev = 0; iev < numeventincell; ++iev) {
      // Get signal to add and skip if signal is zero
      signal_t signal = mditer->getInnerSignal(iev);
      if (signal <= THRESHOLD_SIGNAL)
        continue;

      uint16_t run_number = mditer->getInnerRunIndex(iev);
      int run_number_i = static_cast<int>(run_number);

      /* debug: record raw signals
      if (run_number_i % 1000 == testrunnumber)
      {
        total_signal += signal;
        ++ num_det;
      }
      // ... debug */

      // Check whether this detector is masked
      if (!vecMaskedDetID.empty()) {
        detid_t detid = mditer->getInnerDetectorID(iev);
        std::vector<detid_t>::const_iterator it;

        it = find(vecMaskedDetID.begin(), vecMaskedDetID.end(), detid);
        if (it != vecMaskedDetID.end()) {
          // The detector ID is found among masked detector IDs
          // Skip this event and move to next

          /* debug: record masked detectors
          if (run_number_i % 1000 == testrunnumber)
          {
            num_masked_det += 1;
            g_log.warning() << "Masked detector ID = " << detid << ", Signal = "
          << signal << "\n";
          }
          // ... debug */

          continue;
        }
      }

      /* debug: record unmasked detectors
      if (run_number_i % 1000 == testrunnumber)
        num_unmasked_det += 1;
      // ... debug */

      // Check whether to update monitor counts and peak center
      if (current_run_number != run_number_i) {
        // update run number
        current_run_number = run_number_i;
        // update monitor counts
        if (m_normalizeByMonitor) {
          std::map<int, signal_t>::const_iterator m_finder =
              run_monitor_map.find(current_run_number);
          if (m_finder != run_monitor_map.end())
            current_monitor_counts = m_finder->second;
          else {
            std::stringstream errss;
            errss << "Unable to find run number " << current_run_number
                  << " in monitor counts map";
            throw std::runtime_error(errss.str());
          }
        } else {
          current_monitor_counts = 1.;
        }

        // update peak center
        if (!m_useSinglePeakCenterFmUser)
          current_peak_center = m_runPeakCenterMap[current_run_number];
      }

      // calculate distance
      float tempx = mditer->getInnerPosition(iev, 0);
      float tempy = mditer->getInnerPosition(iev, 1);
      float tempz = mditer->getInnerPosition(iev, 2);
      Kernel::V3D pixel_pos(tempx, tempy, tempz);
      double distance = current_peak_center.distance(pixel_pos);

      /* debug: record unmasked signal
      if (run_number_i % 1000 == testrunnumber)
      {
        total_unmasked_signal += signal;
      }
      // ... debug */

      if (distance < m_peakRadius) {
        // FIXME - Is it very costly to use map each time???
        // total_signal += signal/current_monitor_counts;
        m_runPeakCountsMap[run_number] += signal / current_monitor_counts;
      } else {
        g_log.debug() << "Out of radius " << distance << " > " << m_peakRadius
                      << ": Center = " << current_peak_center.toString()
                      << ", Pixel  = " << pixel_pos.toString() << "\n";
      }

      if (distance < min_distance)
        min_distance = distance;
      if (distance > max_distance)
        max_distance = distance;
    }

    // Advance to next cell
    if (mditer->next()) {
      // advance to next cell
      mditer->jumpTo(nextindex);
      ++nextindex;
    } else {
      // break the loop
      scancell = false;
    }
  } // END-WHILE (scan-cell)

  // Summarize
  g_log.notice() << "Distance range is " << min_distance << ", " << max_distance
                 << "\n";

  /*
  g_log.warning() << "Debug output: run 13: Number masked detectors = " <<
  num_masked_det
                  << ", Total signal = " << total_signal << "\n";
  g_log.warning() << "  Number of unmasked detectors = " << num_unmasked_det
                  << ", Total unmasked signal = " << total_unmasked_signal <<
  "\n";
  g_log.warning() << "  Number of total detectors = " << num_det << "\n";
  */
}

//----------------------------------------------------------------------------------------------
/** Purpose: Process mask workspace
 *  Requirement: m_maskWS is not None
 *  Guarantees: an array will be set up for masked detectors
 * @brief IntegratePeaksCWSD::processMaskWorkspace
 * @param maskws
 */
std::vector<detid_t> IntegratePeaksCWSD::processMaskWorkspace(
    DataObjects::MaskWorkspace_const_sptr maskws) {
  std::vector<detid_t> vecMaskedDetID;

  // Add the detector IDs of all masked detector to a vector
  size_t numspec = maskws->getNumberHistograms();
  const auto &specInfo = maskws->spectrumInfo();
  for (size_t iws = 0; iws < numspec; ++iws) {
<<<<<<< HEAD
    Geometry::IDetector_const_sptr detector = maskws->getDetector(iws);
=======
>>>>>>> f46a26ac
    const auto &vecY = maskws->y(iws);
    if (vecY[0] > 0.1) {
      // vecY[] > 0 is masked.  det->isMasked() may not be reliable.
      const detid_t detid = specInfo.detector(iws).getID();
      vecMaskedDetID.push_back(detid);
    }
  }

  // Sort the vector for future lookup
  if (vecMaskedDetID.size() > 1)
    std::sort(vecMaskedDetID.begin(), vecMaskedDetID.end());

  g_log.warning() << "[DB] There are " << vecMaskedDetID.size()
                  << " detectors masked."
                  << "\n";

  return vecMaskedDetID;
}

//----------------------------------------------------------------------------------------------
/** Merge the peaks' counts
 * @brief IntegratePeaksCWSD::mergePeaks
 */
void IntegratePeaksCWSD::mergePeaks() {
  double total_intensity = 0;
  double total_monitor_counts = 0.;

  // sum over all runs
  std::map<int, signal_t>::iterator mon_iter;
  for (mon_iter = m_runNormMap.begin(); mon_iter != m_runNormMap.end();
       ++mon_iter) {
    int run_number_i = mon_iter->first;
    signal_t monitor_i = mon_iter->second;
    double intensity_i = m_runPeakCountsMap[run_number_i];
    total_intensity += monitor_i * intensity_i;
    total_monitor_counts += monitor_i;
  }

  // final merged intensity
  double merged_intensity = total_intensity / total_monitor_counts;

  // set the merged intensity to each peak
  std::map<int, double>::iterator count_iter;
  for (count_iter = m_runPeakCountsMap.begin();
       count_iter != m_runPeakCountsMap.end(); ++count_iter)
    count_iter->second = merged_intensity;
}

//----------------------------------------------------------------------------------------------
/** Create otuput workspace
 * @brief IntegratePeaksCWSD::createOutputs
 * @return
 */
DataObjects::PeaksWorkspace_sptr IntegratePeaksCWSD::createOutputs() {
  // clone the original peaks workspace
  DataObjects::PeaksWorkspace_sptr outws =
      boost::shared_ptr<DataObjects::PeaksWorkspace>(
          m_peaksWS->clone().release());

  size_t num_peaks = outws->getNumberPeaks();
  for (size_t i_peak = 0; i_peak < num_peaks; ++i_peak) {
    DataObjects::Peak &peak_i = outws->getPeak(static_cast<int>(i_peak));
    int run_number_i = peak_i.getRunNumber();
    double intensity_i = m_runPeakCountsMap[run_number_i];
    peak_i.setIntensity(intensity_i);
  }

  return outws;
}

//----------------------------------------------------------------------------------------------
/**
 * @brief IntegratePeaksCWSD::createPeakworkspace
 * @param peakCenter
 * @param mdws :: source MDEventWorkspace where the run numbers come from
 * @return
 */
DataObjects::PeaksWorkspace_sptr
IntegratePeaksCWSD::createPeakworkspace(Kernel::V3D peakCenter,
                                        API::IMDEventWorkspace_sptr mdws) {
  g_log.notice("Create peak workspace for output ... ...");
  // new peak workspace
  DataObjects::PeaksWorkspace_sptr peakws =
      boost::make_shared<DataObjects::PeaksWorkspace>();

  // get number of runs
  size_t numruns = mdws->getNumExperimentInfo();
  for (size_t i_run = 0; i_run < numruns; ++i_run) {
    // get experiment info for run number, instrument and peak count
    API::ExperimentInfo_const_sptr expinfo =
        mdws->getExperimentInfo(static_cast<uint16_t>(i_run));
    int runnumber = expinfo->getRunNumber();
    // FIXME - This is a hack for HB3A's run number issue
    std::map<int, double>::iterator miter =
        m_runPeakCountsMap.find(runnumber % 1000);
    double peakcount(0);
    if (miter != m_runPeakCountsMap.end()) {
      peakcount = miter->second;
      g_log.notice() << "[DB] Get peak count of run " << runnumber << " as "
                     << peakcount << "\n";
    } else {
      g_log.notice() << "[DB] Unable to find run " << runnumber
                     << " in peak count map."
                     << "\n";
    }

    // Create and add a new peak to peak workspace
    DataObjects::Peak newpeak;
    try {
      Geometry::Instrument_const_sptr instrument = expinfo->getInstrument();
      newpeak.setInstrument(instrument);
      newpeak.setGoniometerMatrix(expinfo->run().getGoniometerMatrix());
    } catch (const std::exception &) {
      throw std::runtime_error(
          "Unable to set instrument and goniometer matrix.");
    }

    newpeak.setQSampleFrame(peakCenter);
    newpeak.setRunNumber(runnumber);
    newpeak.setIntensity(peakcount * m_scaleFactor);

    peakws->addPeak(newpeak);
  }

  g_log.notice("Peak workspace is generated.... ");
  return peakws;
}

//----------------------------------------------------------------------------------------------
/**
 * @brief IntegratePeaksCWSD::getMonitorCounts
 * @return
 */
std::map<int, signal_t> IntegratePeaksCWSD::getMonitorCounts() {
  std::map<int, signal_t> run_monitor_map;

  uint16_t num_expinfo = m_inputWS->getNumExperimentInfo();
  for (size_t iexpinfo = 0; iexpinfo < num_expinfo; ++iexpinfo) {
    ExperimentInfo_const_sptr expinfo =
        m_inputWS->getExperimentInfo(static_cast<uint16_t>(iexpinfo));
    std::string run_str = expinfo->run().getProperty("run_number")->value();
    g_log.information() << "run number of exp " << iexpinfo << " is " << run_str
                        << "\n";
    int run_number = atoi(run_str.c_str());
    // FIXME - HACK FOE HB3A
    run_number = run_number % 1000;
    std::string mon_str = expinfo->run().getProperty("monitor")->value();
    signal_t monitor = static_cast<signal_t>(atoi(mon_str.c_str()));
    run_monitor_map.insert(std::make_pair(run_number, monitor));
    g_log.information() << "From MD workspace add run " << run_number
                        << ", monitor = " << monitor << "\n";
  }

  return run_monitor_map;
}

//----------------------------------------------------------------------------------------------
/** Get the measuring time for each run in case that it is to be normalized by
 * time
 * @brief IntegratePeaksCWSD::getMeasureTime
 * @return
 */
std::map<int, double> IntegratePeaksCWSD::getMeasureTime() {
  std::map<int, double> run_time_map;

  uint16_t num_expinfo = m_inputWS->getNumExperimentInfo();
  for (size_t iexpinfo = 0; iexpinfo < num_expinfo; ++iexpinfo) {
    ExperimentInfo_const_sptr expinfo =
        m_inputWS->getExperimentInfo(static_cast<uint16_t>(iexpinfo));
    std::string run_str = expinfo->run().getProperty("run_number")->value();
    int run_number = atoi(run_str.c_str());

    // FIXME - HACK FOE HB3A
    run_number = run_number % 1000;
    std::string duration_str = expinfo->run().getProperty("duration")->value();
    double duration = static_cast<double>(atof(duration_str.c_str()));
    run_time_map.insert(std::make_pair(run_number, duration));
    g_log.information() << "MD workspace exp info " << iexpinfo << ": run "
                        << run_number << ", measuring time = " << duration
                        << "\n";
  }

  return run_time_map;
}

//----------------------------------------------------------------------------------------------
/** Get peak information from peaks workspace
 * @return
 */
void IntegratePeaksCWSD::getPeakInformation() {
  m_vecPeaks = m_peaksWS->getPeaks();
  size_t numpeaks = m_vecPeaks.size();
  for (size_t ipeak = 0; ipeak < numpeaks; ++ipeak) {
    DataObjects::Peak &peak = m_vecPeaks[ipeak];
    int run_number = peak.getRunNumber();
    Mantid::Kernel::V3D qsample = peak.getQSampleFrame();
    m_runPeakCenterMap.insert(std::make_pair(run_number, qsample));

    // set up the data structure to store integrated peaks' counts
    m_runPeakCountsMap.insert(std::make_pair(run_number, 0.));

    g_log.information() << "From peak workspace: peak " << ipeak
                        << " Center (Qsample) = " << qsample.toString() << "\n";
  }
}

} // namespace Mantid
} // namespace MDAlgorithms<|MERGE_RESOLUTION|>--- conflicted
+++ resolved
@@ -367,10 +367,6 @@
   size_t numspec = maskws->getNumberHistograms();
   const auto &specInfo = maskws->spectrumInfo();
   for (size_t iws = 0; iws < numspec; ++iws) {
-<<<<<<< HEAD
-    Geometry::IDetector_const_sptr detector = maskws->getDetector(iws);
-=======
->>>>>>> f46a26ac
     const auto &vecY = maskws->y(iws);
     if (vecY[0] > 0.1) {
       // vecY[] > 0 is masked.  det->isMasked() may not be reliable.

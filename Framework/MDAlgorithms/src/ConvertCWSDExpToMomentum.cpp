#include "MantidMDAlgorithms/ConvertCWSDExpToMomentum.h"
#include "MantidAPI/WorkspaceProperty.h"
#include "MantidKernel/ArrayProperty.h"
#include "MantidGeometry/Instrument.h"
#include "MantidGeometry/MDGeometry/QSample.h"
#include "MantidDataObjects/MDEventFactory.h"
#include "MantidAPI/ExperimentInfo.h"
#include "MantidGeometry/Instrument/ComponentHelper.h"
#include "MantidMDAlgorithms/MDWSDescription.h"
#include "MantidMDAlgorithms/MDWSTransform.h"
#include "MantidAPI/FileProperty.h"
#include "MantidDataObjects/MDBoxBase.h"

using namespace Mantid::API;
using namespace Mantid::Kernel;
using namespace Mantid::DataObjects;
using namespace Mantid::Geometry;

namespace Mantid {
namespace MDAlgorithms {

DECLARE_ALGORITHM(ConvertCWSDExpToMomentum)

//----------------------------------------------------------------------------------------------
/** Constructor
 */
ConvertCWSDExpToMomentum::ConvertCWSDExpToMomentum()
    : m_iColScan(0), m_iColPt(1), m_iColFilename(2), m_iColStartDetID(3),
      m_iMonitorCounts(4), m_setQRange(true), m_isBaseName(false),
      m_removeBackground(false) {}

//----------------------------------------------------------------------------------------------
/** Destructor
 */
ConvertCWSDExpToMomentum::~ConvertCWSDExpToMomentum() {}

//----------------------------------------------------------------------------------------------
/** Init to declare property
 */
void ConvertCWSDExpToMomentum::init() {
  declareProperty(
      make_unique<WorkspaceProperty<ITableWorkspace>>("InputWorkspace", "",
                                                      Direction::Input),
      "Name of table workspace for data file names in the experiment.");

  declareProperty("CreateVirtualInstrument", false,
                  "Flag to create virtual instrument.");

  declareProperty(make_unique<WorkspaceProperty<ITableWorkspace>>(
                      "DetectorTableWorkspace", "", Direction::Input,
                      PropertyMode::Optional),
                  "Name of table workspace containing all the detectors.");

  declareProperty(make_unique<WorkspaceProperty<IMDEventWorkspace>>(
                      "OutputWorkspace", "", Direction::Output),
                  "Name of MDEventWorkspace containing all experimental data.");

  declareProperty(make_unique<ArrayProperty<double>>("SourcePosition"),
                  "A vector of 3 doubles for position of source.");

  declareProperty(make_unique<ArrayProperty<double>>("SamplePosition"),
                  "A vector of 3 doubles for position of sample.");

  declareProperty(make_unique<ArrayProperty<double>>("PixelDimension"),
                  "A vector of 8 doubles to determine a cubic pixel's size.");

  declareProperty("IsBaseName", true, "It is specified as true if the data "
                                      "file names listed in InputWorkspace are "
                                      "base name without directory.");

  declareProperty(
<<<<<<< HEAD
      new WorkspaceProperty<MatrixWorkspace>(
          "BackgroundWorkspace", "", Direction::Input, PropertyMode::Optional),
      "Name of optional background workspace.");

  declareProperty(
      new FileProperty("Directory", "", FileProperty::OptionalDirectory),
=======
      make_unique<FileProperty>("Directory", "",
                                FileProperty::OptionalDirectory),
>>>>>>> 9095776c
      "Directory where data files are if InputWorkspace gives data file name "
      "as the base file name as indicated by 'IsBaseName'.");
}

//----------------------------------------------------------------------------------------------
/** Main exec
 * @brief ConvertCWSDExpToMomentum::exec
 */
void ConvertCWSDExpToMomentum::exec() {
  // Parse inputs
  std::string errmsg("");
  bool createvirtual = getProperty("CreateVirtualInstrument");
  bool inputvalid = getInputs(createvirtual, errmsg);
  if (!inputvalid) {
    g_log.error() << "Importing error: " << errmsg << "\n";
    throw std::runtime_error(errmsg);
  }

  // background
  std::string bkgdwsname = getPropertyValue("BackgroundWorkspace");
  if (bkgdwsname.size() > 0) {
    m_removeBackground = true;
    m_backgroundWS = getProperty("BackgroundWorkspace");
    // check background
    if (m_backgroundWS->getNumberHistograms() != 256 * 256)
      throw std::invalid_argument("Input background workspace does not have "
                                  "correct number of spectra.");
  } else {
    m_removeBackground = false;
  }

  // Create output MDEventWorkspace
  m_outputWS = createExperimentMDWorkspace();

  if (createvirtual)
    createVirtualInstrument();

  // Add MDEventWorkspace
  addMDEvents(createvirtual);

  setProperty("OutputWorkspace", m_outputWS);

  // Output
  for (size_t i = 0; i < 3; ++i) {
    g_log.notice() << "Q-sample at dimension " << i << ": " << m_minQVec[i]
                   << ", " << m_maxQVec[i] << "\n";
  }

  return;
}

//----------------------------------------------------------------------------------------------
/** Create virtual instrument
 * @return
 */
void ConvertCWSDExpToMomentum::createVirtualInstrument() {
  // Get detector list from input table workspace
  std::vector<Kernel::V3D> vec_detpos;
  std::vector<detid_t> vec_detid;
  g_log.information("Start to parse detector parameter tables.");
  parseDetectorTable(vec_detpos, vec_detid);

  // Create a virtual instrument
  g_log.information("Start to create virtual instrument.");
  m_virtualInstrument = Geometry::ComponentHelper::createVirtualInstrument(
      m_sourcePos, m_samplePos, vec_detpos, vec_detid);
  if (!m_virtualInstrument)
    throw std::runtime_error("Failed to create virtual instrument.");
  g_log.information() << "Virtual Instrument has "
                      << m_virtualInstrument->getDetectorIDs().size()
                      << "Detectors\n";

  return;
}

//----------------------------------------------------------------------------------------------
/** Create output workspace
 * @brief ConvertCWSDExpToMomentum::createExperimentMDWorkspace
 * @return
 */
API::IMDEventWorkspace_sptr
ConvertCWSDExpToMomentum::createExperimentMDWorkspace() {

  // Create workspace in Q_sample with dimenion as 3
  size_t nDimension = 3;
  IMDEventWorkspace_sptr mdws =
      MDEventFactory::CreateMDWorkspace(nDimension, "MDEvent");

  // Extract Dimensions and add to the output workspace.
  std::vector<std::string> vec_ID(3);
  vec_ID[0] = "Q_sample_x";
  vec_ID[1] = "Q_sample_y";
  vec_ID[2] = "Q_sample_z";

  std::vector<std::string> dimensionNames(3);
  dimensionNames[0] = "Q_sample_x";
  dimensionNames[1] = "Q_sample_y";
  dimensionNames[2] = "Q_sample_z";

  Mantid::Kernel::SpecialCoordinateSystem coordinateSystem =
      Mantid::Kernel::QSample;

  // Add dimensions
  // FIXME - Should I give out a better value???
  if (m_extentMins.size() != 3 || m_extentMaxs.size() != 3 ||
      m_numBins.size() != 3) {
    // Default dimenion
    m_extentMins.resize(3, -10.0);
    m_extentMaxs.resize(3, 10.0);
    m_numBins.resize(3, 100);
  }
  // Sample-Q range
  m_minQVec.resize(3);
  m_maxQVec.resize(3);

  for (size_t d = 0; d < 3; ++d)
    g_log.debug() << "Direction " << d << ", Range = " << m_extentMins[d]
                  << ", " << m_extentMaxs[d] << "\n";

  // Set Q Sample frame
  Mantid::Geometry::QSample frame;

  for (size_t i = 0; i < nDimension; ++i) {
    std::string id = vec_ID[i];
    std::string name = dimensionNames[i];
    mdws->addDimension(
        Geometry::MDHistoDimension_sptr(new Geometry::MDHistoDimension(
            id, name, frame, static_cast<coord_t>(m_extentMins[i]),
            static_cast<coord_t>(m_extentMaxs[i]), m_numBins[i])));
  }

  // Set coordinate system
  mdws->setCoordinateSystem(coordinateSystem);

  return mdws;
}

//----------------------------------------------------------------------------------------------
/** Add MDEvents to MDEventWorkspace from data set in the experiment
 *  Run number is determined by the row of the file in the input table workspace
 * @brief ConvertCWSDExpToMomentum::addMDEvents
 * @param usevirtual :: flag to use virtual instrument
 */
void ConvertCWSDExpToMomentum::addMDEvents(bool usevirtual) {
  MatrixWorkspace_sptr spicews;

  // Check whether to add / or \ to m_dataDir
  std::string sep("");
  if (m_dataDir.size() > 0) {
// Determine system
#if _WIN64
    const bool isWindows = true;
#elif _WIN32
    const bool isWindows = true;
#else
    const bool isWindows = false;
#endif

    if (isWindows && *m_dataDir.rbegin() != '\\') {
      sep = "\\";
    } else if (!isWindows && *m_dataDir.rbegin() != '/')
      sep = "/";
  }

  // Init some variables
  size_t numrows = m_expDataTableWS->rowCount();
  if (numrows > 1 && !usevirtual) {
    g_log.warning("There are more than 1 experiment to import. "
                  "Make sure that all of them have the same instrument.");
  }
  size_t numFileNotLoaded(0);

  // Loop through all data files in the experiment
  for (size_t ir = 0; ir < numrows; ++ir) {
    std::string rawfilename =
        m_expDataTableWS->cell<std::string>(ir, m_iColFilename);
    detid_t start_detid = 0;
    if (usevirtual)
      start_detid = m_expDataTableWS->cell<detid_t>(ir, m_iColStartDetID);

    // Load data
    bool loaded;
    std::string errmsg;

    std::stringstream filess;
    if (m_isBaseName) {
      filess << m_dataDir << sep;
    }
    filess << rawfilename;
    std::string filename(filess.str());

    spicews = loadSpiceData(filename, loaded, errmsg);
    if (!loaded) {
      g_log.error(errmsg);
      ++numFileNotLoaded;
      continue;
    }
    if (m_removeBackground) {
      removeBackground(spicews);
    }

    // Convert from MatrixWorkspace to MDEvents and add events to
    // int runid = static_cast<int>(ir) + 1;
    int scanid = m_expDataTableWS->cell<int>(ir, m_iColScan);
    int runid = m_expDataTableWS->cell<int>(ir, m_iColPt);
    int monitor_counts = m_expDataTableWS->cell<int>(ir, m_iMonitorCounts);
    if (!usevirtual)
      start_detid = 0;
    convertSpiceMatrixToMomentumMDEvents(spicews, usevirtual, start_detid,
                                         scanid, runid, monitor_counts);
  }

  // Set box extentes
  // typename std::vector<API::IMDNode *> boxes;
  std::vector<API::IMDNode *> boxes;

  // Set extents for all MDBoxes
  progress(0.90, "Set up MDBoxes' dimensions. ");
  m_outputWS->getBoxes(boxes, 1000, true);
  auto it1 = boxes.begin();
  auto it1_end = boxes.end();
  for (; it1 != it1_end; it1++) {
    auto box = *it1;
    for (size_t dim = 0; dim < 3; ++dim) {
      MDBox<MDEvent<3>, 3> *mdbox =
          dynamic_cast<DataObjects::MDBox<MDEvent<3>, 3> *>(box);
      if (!mdbox)
        throw std::runtime_error("Unable to cast to MDBox");
      mdbox->setExtents(dim, -10, 10);
      mdbox->calcVolume();
      mdbox->refreshCache(nullptr);
    }
  }

  return;
}

//----------------------------------------------------------------------------------------------
/** Set goniometer to matrix workspace and get its rotation matrix R (from
 * Q-sample to Q-lab
 * and output 1/R
 * @brief ConvertCWSDExpToMomentum::setupTransferMatrix
 * @param dataws :: matrix workspace containing sample rotation angles
 * @param rotationMatrix :: output as matrix 1/R to convert from Q-lab to
 * Q-sample
 */
void ConvertCWSDExpToMomentum::setupTransferMatrix(
    API::MatrixWorkspace_sptr dataws, Kernel::DblMatrix &rotationMatrix) {
  // Check sample logs
  if (!dataws->run().hasProperty("_omega") ||
      !dataws->run().hasProperty("_chi") || !dataws->run().hasProperty("_phi"))
    throw std::runtime_error(
        "Data workspace does not have sample log _phi, _chi or _omega. "
        "Unable to set goniometer and calcualte roation matrix R.");

  // Call algorithm SetGoniometer
  IAlgorithm_sptr setalg = createChildAlgorithm("SetGoniometer");
  setalg->initialize();
  setalg->setProperty("Workspace", dataws);
  setalg->setProperty("Axis0", "_omega,0,1,0,-1");
  setalg->setProperty("Axis1", "_chi,0,0,1,-1");
  setalg->setProperty("Axis2", "_phi,0,1,0,-1");
  setalg->execute();

  if (setalg->isExecuted()) {
    rotationMatrix = dataws->run().getGoniometer().getR();
    g_log.debug() << "Ratation matrix: " << rotationMatrix.str() << "\n";
    rotationMatrix.Invert();
    g_log.debug() << "Ratation matrix: " << rotationMatrix.str() << "\n";
  } else
    throw std::runtime_error("Unable to set Goniometer.");

  return;
}

//----------------------------------------------------------------------------------------------
/** Convert a SPICE 2D Det MatrixWorkspace to MDEvents and append to an
 * MDEventWorkspace
 * It is optional to use a virtual instrument or copy from input data workspace
 * @brief ConvertCWSDExpToMomentum::convertSpiceMatrixToMomentumMDEvents
 * @param dataws :: data matrix workspace
 * @param usevirtual :: boolean flag to use virtual instrument
 * @param startdetid :: starting detid for detectors from this workspace mapping
 * to virtual instrument in MDEventWorkspace
 * @param scannumber :: scan number
 * @param runnumber :: run number for all MDEvents created from this matrix
 * @param monitor_counts :: monitor counts; add to ExpInfo
 * workspace
 */
void ConvertCWSDExpToMomentum::convertSpiceMatrixToMomentumMDEvents(
    MatrixWorkspace_sptr dataws, bool usevirtual, const detid_t &startdetid,
    const int scannumber, const int runnumber, int monitor_counts) {
  // Create transformation matrix from which the transformation is
  Kernel::DblMatrix rotationMatrix;
  setupTransferMatrix(dataws, rotationMatrix);

  g_log.information() << "Before insert new event, output workspace has "
                      << m_outputWS->getNEvents() << "Events.\n";

  // Creates a new instance of the MDEventInserte to output workspace
  MDEventWorkspace<MDEvent<3>, 3>::sptr mdws_mdevt_3 =
      boost::dynamic_pointer_cast<MDEventWorkspace<MDEvent<3>, 3>>(m_outputWS);
  MDEventInserter<MDEventWorkspace<MDEvent<3>, 3>::sptr> inserter(mdws_mdevt_3);

  // Calcualte k_i: it is assumed that all k_i are same for one Pt.
  // number, i.e., one 2D XML file
  Kernel::V3D sourcePos = dataws->getInstrument()->getSource()->getPos();
  Kernel::V3D samplePos = dataws->getInstrument()->getSample()->getPos();
  if (dataws->readX(0).size() != 2)
    throw std::runtime_error(
        "Input matrix workspace has wrong dimension in X-axis.");
  double momentum = 0.5 * (dataws->readX(0)[0] + dataws->readX(0)[1]);
  Kernel::V3D ki = (samplePos - sourcePos) * (momentum / sourcePos.norm());

  g_log.debug() << "Source at " << sourcePos.toString()
                << ", Norm = " << sourcePos.norm()
                << ", momentum = " << momentum << "\n"
                << "k_i = " << ki.toString() << "\n";

  // Go though each spectrum to conver to MDEvent
  size_t numspec = dataws->getNumberHistograms();
  double maxsignal = 0;
  size_t nummdevents = 0;
  for (size_t iws = 0; iws < numspec; ++iws) {
    // Get detector positions and signal
    double signal = dataws->readY(iws)[0];
    // Skip event with 0 signal
    if (fabs(signal) < 0.001)
      continue;
    double error = sqrt(fabs(signal));
    Kernel::V3D detpos = dataws->getDetector(iws)->getPos();
    std::vector<Mantid::coord_t> q_sample(3);

    // Calculate Q-sample and new detector ID in virtual instrument.
    Kernel::V3D qlab = convertToQSample(samplePos, ki, detpos, momentum,
                                        q_sample, rotationMatrix);
    detid_t native_detid = dataws->getDetector(iws)->getID();
    detid_t detid = native_detid + startdetid;

    // Insert
    inserter.insertMDEvent(
        static_cast<float>(signal), static_cast<float>(error * error),
        static_cast<uint16_t>(runnumber), detid, q_sample.data());
    updateQRange(q_sample);

    g_log.debug() << "Q-lab = " << qlab.toString() << "\n";
    g_log.debug() << "Insert DetID " << detid << ", signal = " << signal
                  << ", with q_sample = " << q_sample[0] << ", " << q_sample[1]
                  << ", " << q_sample[2] << "\n";

    // Update some statistical inforamtion
    if (signal > maxsignal)
      maxsignal = signal;
    ++nummdevents;
  }

  g_log.information() << "Imported Matrixworkspace of run number " << runnumber
                      << ": Max. Signal = " << maxsignal << ", Add "
                      << nummdevents << " MDEvents "
                      << "\n";

  // Add experiment info including instrument, goniometer and run number
  ExperimentInfo_sptr expinfo = boost::make_shared<ExperimentInfo>();
  if (usevirtual)
    expinfo->setInstrument(m_virtualInstrument);
  else {
    Geometry::Instrument_const_sptr tmp_inst = dataws->getInstrument();
    expinfo->setInstrument(tmp_inst);
  }
  expinfo->mutableRun().setGoniometer(dataws->run().getGoniometer(), false);
  int scan_run_number = scannumber * 1000 + runnumber;
  expinfo->mutableRun().addProperty("run_number", scan_run_number);
  expinfo->mutableRun().addProperty("monitor", monitor_counts);
  // Add all the other propertys from original data workspace
  const std::vector<Kernel::Property *> vec_property =
      dataws->run().getProperties();
  for (auto property : vec_property) {
    expinfo->mutableRun().addProperty(property->clone());
  }

  m_outputWS->addExperimentInfo(expinfo);

  return;
}

//----------------------------------------------------------------------------------------------
/** Examine input
 * @brief ConvertCWSDExpToMomentum::getInputs
 * @param virtualinstrument :: boolean flag to use virtual instrument
 * @param errmsg
 * @return
 */
bool ConvertCWSDExpToMomentum::getInputs(bool virtualinstrument,
                                         std::string &errmsg) {
  std::stringstream errss;

  // Table workspace for data file names and starting detector IDs (for virtual
  // instrument)
  m_expDataTableWS = getProperty("InputWorkspace");
  const std::vector<std::string> datacolnames =
      m_expDataTableWS->getColumnNames();
  if (datacolnames.size() != 5) {
    errss << "InputWorkspace must have 5 columns.  But now it has "
          << datacolnames.size() << " columns. \n";
  } else {
    if (datacolnames[m_iColFilename].compare("File Name") != 0 &&
        datacolnames[m_iColFilename].compare("Filename") != 0)
      errss << "Data file name Table (InputWorkspace)'s Column "
            << m_iColFilename << " must be 'File Name' or 'Filename' but not "
            << datacolnames[m_iColFilename] << ". "
            << "\n";
    if (datacolnames[m_iColStartDetID].compare("Starting DetID") != 0 &&
        datacolnames[m_iColStartDetID].compare("StartDetID") != 0)
      errss << "Data file name Table (InputWorkspace)'s Column "
            << m_iColStartDetID
            << " must be 'Staring DetID' or 'StartDetID' but not "
            << datacolnames[m_iColStartDetID] << ". "
            << "\n";
  }
  g_log.warning("Finished parsing Data Table");

  // FIXME/TODO: Add the code to read monitor counts from input table workspace

  // Set up parameters for creating virtual instrument
  g_log.warning() << "About to deal with virtual instrument"
                  << virtualinstrument << "\n";
  if (virtualinstrument) {
    // Table workspace for detector positions
    m_detectorListTableWS = getProperty("DetectorTableWorkspace");
    const std::vector<std::string> detcolnames =
        m_detectorListTableWS->getColumnNames();
    if (detcolnames.size() != 5) {
      errss << "Detector table (DetectorTableWorkspace) must have 5 columns"
            << "\n";
    }

    // Sample and source position
    std::vector<double> sourcepos = getProperty("SourcePosition");
    if (sourcepos.size() != 3)
      errss << "SourcePosition must have 3 items.  Input has "
            << sourcepos.size() << " instead.\n";
    else {
      m_sourcePos.setX(sourcepos[0]);
      m_sourcePos.setY(sourcepos[1]);
      m_sourcePos.setZ(sourcepos[2]);
    }

    std::vector<double> samplepos = getProperty("SamplePosition");
    if (samplepos.size() != 3) {
      errss << "SamplePosition must have 3 items.  Input has "
            << samplepos.size() << " instead.\n";
    } else {
      m_samplePos.setX(samplepos[0]);
      m_samplePos.setY(samplepos[1]);
      m_samplePos.setZ(samplepos[2]);
    }
  }

  m_isBaseName = getProperty("IsBaseName");
  if (m_isBaseName)
    m_dataDir = getPropertyValue("Directory");

  errmsg = errss.str();

  return (errmsg.size() == 0);
}

//----------------------------------------------------------------------------------------------
/** Convert to Q-sample from detector position and momentum
 * @brief ConvertCWSDExpToMomentum::convertToMomentum
 * @param samplePos :: sample position for Kf
 * @param ki :: Ki
 * @param detPos :: detector position
 * @param momentum :: q = 2pi/lambda
 * @param qSample :: output Q-sample
 * @param rotationMatrix :: Invert R matrix
 * @return
 */
Kernel::V3D ConvertCWSDExpToMomentum::convertToQSample(
    const Kernel::V3D &samplePos, const Kernel::V3D &ki,
    const Kernel::V3D &detPos, const double &momentum,
    std::vector<coord_t> &qSample, const Kernel::DblMatrix &rotationMatrix) {

  // Use detector position and wavelength/Q to calcualte Q_lab
  Kernel::V3D kf;
  kf = (detPos - samplePos) * (momentum / (detPos - samplePos).norm());
  Kernel::V3D q_lab = ki - kf;

  // Calculate q_sample from qlab and R matrix
  Kernel::V3D q_sample = rotationMatrix * q_lab;
  qSample.resize(3);
  qSample[0] = static_cast<float>(q_sample.X());
  qSample[1] = static_cast<float>(q_sample.Y());
  qSample[2] = static_cast<float>(q_sample.Z());

  return q_lab;
}

//----------------------------------------------------------------------------------------------
/** Load SPICE data to Matrix workspace
 * @brief ConvertCWSDExpToMomentum::loadSpiceData
 * @param filename
 * @param loaded
 * @param errmsg
 * @return
 */
API::MatrixWorkspace_sptr
ConvertCWSDExpToMomentum::loadSpiceData(const std::string &filename,
                                        bool &loaded, std::string &errmsg) {
  // Init output
  API::MatrixWorkspace_sptr dataws;
  errmsg = "";

  // Load SPICE file
  try {
    IAlgorithm_sptr loader = createChildAlgorithm("LoadSpiceXML2DDet");
    loader->initialize();
    loader->setProperty("Filename", filename);
    std::vector<size_t> sizelist(2);
    sizelist[0] = 256;
    sizelist[1] = 256;
    loader->setProperty("DetectorGeometry", sizelist);
    loader->setProperty("LoadInstrument", true);

    loader->execute();

    dataws = loader->getProperty("OutputWorkspace");
    loaded = static_cast<bool>(dataws);
  } catch (std::runtime_error &runerror) {
    loaded = false;
    errmsg = runerror.what();
  }

  return dataws;
}

//----------------------------------------------------------------------------------------------
/** Parase detetor table workspace to vector of detector positions
 * @brief ConvertCWSDExpToMomentum::parseDetectorTable
 * @param vec_detpos
 * @param vec_detid
 */
void ConvertCWSDExpToMomentum::parseDetectorTable(
    std::vector<Kernel::V3D> &vec_detpos, std::vector<detid_t> &vec_detid) {
  // Set vectors' sizes
  size_t numrows = m_detectorListTableWS->rowCount();
  vec_detpos.resize(numrows);
  vec_detid.resize(numrows);

  // Parse table
  for (size_t i = 0; i < numrows; ++i) {
    detid_t detid = m_detectorListTableWS->cell<int>(i, 0);
    vec_detid[i] = detid;

    double x = m_detectorListTableWS->cell<double>(i, 1);
    double y = m_detectorListTableWS->cell<double>(i, 2);
    double z = m_detectorListTableWS->cell<double>(i, 3);
    Kernel::V3D detpos(x, y, z);
    vec_detpos[i] = detpos;
  }

  return;
}

//----------------------------------------------------------------------------------------------
/** Update (sample) Q range
 * @brief ConvertCWSDExpToMomentum::updateQRange
 * @param vec_q
 */
void ConvertCWSDExpToMomentum::updateQRange(
    const std::vector<Mantid::coord_t> &vec_q) {
  for (size_t i = 0; i < vec_q.size(); ++i) {
    if (m_setQRange) {
      m_minQVec[i] = vec_q[i];
      m_maxQVec[i] = vec_q[i];
      m_setQRange = false;
    } else if (vec_q[i] < m_minQVec[i])
      m_minQVec[i] = vec_q[i];
    else if (vec_q[i] > m_maxQVec[i])
      m_maxQVec[i] = vec_q[i];
  }

  return;
}

/** Remove background per pixel
 * @brief ConvertCWSDExpToMomentum::removeBackground
 * @param dataws
 */
void ConvertCWSDExpToMomentum::removeBackground(
    API::MatrixWorkspace_sptr dataws) {
  if (dataws->getNumberHistograms() != m_backgroundWS->getNumberHistograms())
    throw std::runtime_error("Impossible to have this situation");

  size_t numhist = dataws->getNumberHistograms();
  for (size_t i = 0; i < numhist; ++i) {
    double bkgd_y = m_backgroundWS->readY(i)[0];
    if (fabs(bkgd_y) > 1.E-2) {
      dataws->dataY(i)[0] -= bkgd_y;
      dataws->dataE(i)[0] = std::sqrt(dataws->readY(i)[0]);
    }
  }

  return;
}

} // namespace MDAlgorithms
} // namespace Mantid<|MERGE_RESOLUTION|>--- conflicted
+++ resolved
@@ -69,17 +69,13 @@
                                       "base name without directory.");
 
   declareProperty(
-<<<<<<< HEAD
       new WorkspaceProperty<MatrixWorkspace>(
           "BackgroundWorkspace", "", Direction::Input, PropertyMode::Optional),
       "Name of optional background workspace.");
 
   declareProperty(
-      new FileProperty("Directory", "", FileProperty::OptionalDirectory),
-=======
       make_unique<FileProperty>("Directory", "",
                                 FileProperty::OptionalDirectory),
->>>>>>> 9095776c
       "Directory where data files are if InputWorkspace gives data file name "
       "as the base file name as indicated by 'IsBaseName'.");
 }

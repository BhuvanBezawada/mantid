--- conflicted
+++ resolved
@@ -104,8 +104,7 @@
       const std::vector<double> &psi, const std::vector<double> &gl,
       const std::vector<double> &gs, const std::vector<double> &efix);
 
-<<<<<<< HEAD
-  std::map<std::string, std::string> validateInputs();
+  std::map<std::string, std::string> validateInputs() override;
 
   void accumulateWithSingleMerge(const API::IMDEventWorkspace_sptr &input_ws,
                                  const std::vector<std::string> &input_data,
@@ -115,9 +114,6 @@
                                  const std::vector<double> &efix,
                                  const std::string &temp_ws_name,
                                  API::IMDEventWorkspace_sptr &out_ws);
-=======
-  std::map<std::string, std::string> validateInputs() override;
->>>>>>> 19a94d49
 };
 
 } // namespace MDAlgorithms

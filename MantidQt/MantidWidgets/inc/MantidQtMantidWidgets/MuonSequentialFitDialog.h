#ifndef MANTID_MANTIDWIDGETS_MUONSEQUENTIALFITDIALOG_H_
#define MANTID_MANTIDWIDGETS_MUONSEQUENTIALFITDIALOG_H_

#include "MantidKernel/System.h"

#include "ui_MuonSequentialFitDialog.h"

#include "MantidQtMantidWidgets/MuonFitPropertyBrowser.h"

#include <QDialog>

namespace MantidQt {
namespace MantidWidgets {
using namespace Mantid::Kernel;
using namespace Mantid::API;

/** MuonSequentialFitDialog : Dialog for running sequential fits for Muon data

  Copyright &copy; 2013 ISIS Rutherford Appleton Laboratory, NScD Oak Ridge
  National Laboratory & European Spallation Source

  This file is part of Mantid.

  Mantid is free software; you can redistribute it and/or modify
  it under the terms of the GNU General Public License as published by
  the Free Software Foundation; either version 3 of the License, or
  (at your option) any later version.

  Mantid is distributed in the hope that it will be useful,
  but WITHOUT ANY WARRANTY; without even the implied warranty of
  MERCHANTABILITY or FITNESS FOR A PARTICULAR PURPOSE.  See the
  GNU General Public License for more details.

  You should have received a copy of the GNU General Public License
  along with this program.  If not, see <http://www.gnu.org/licenses/>.

  File change history is stored at: <https://github.com/mantidproject/mantid>
  Code Documentation is available at: <http://doxygen.mantidproject.org>
*/
class EXPORT_OPT_MANTIDQT_MANTIDWIDGETS MuonSequentialFitDialog
    : public QDialog {

  Q_OBJECT

<<<<<<< HEAD
  public:
    MuonSequentialFitDialog(MuonFitPropertyBrowser *fitPropBrowser,
                            Algorithm_sptr processAlg);
    ~MuonSequentialFitDialog() override;
=======
public:
  MuonSequentialFitDialog(MuonFitPropertyBrowser *fitPropBrowser,
                          Algorithm_sptr loadAlg);
  ~MuonSequentialFitDialog() override;
>>>>>>> afdf7019

  enum DialogState { Preparing, Running, Stopped };

  // Prefix added to the names of the sequential fit result workspaces and
  // groups
  static const std::string SEQUENTIAL_PREFIX;

signals:
  void stateChanged(DialogState newState);

private:
  // -- FUNCTIONS -----------------------------------------------------------

  /// Check if all the input field are valid
  bool isInputValid();

  /// Set current dialog state
  void setState(DialogState newState);

  /// Initialize diagnosis table
  void initDiagnosisTable();

  /// Add a new entry to the diagnosis table
  void addDiagnosisEntry(const std::string &runTitle, double fitQuality,
                         IFunction_sptr fittedFunction);

  /// Helper function to create new item for Diagnosis table
  QTableWidgetItem *createTableWidgetItem(const QString &text);

  // -- VARIABLES -----------------------------------------------------------

  /// UI form
  Ui::MuonSequentialFitDialog m_ui;

  /// Fit properties browser used to start the dialog
  MuonFitPropertyBrowser *m_fitPropBrowser;

  /// Current state of the dialog
  DialogState m_state;

  /// Whether user requested fitting to be stopped
  bool m_stopRequested;

<<<<<<< HEAD
    /// Algorithm the dialog should use for processing loaded data 
    Algorithm_sptr m_processAlg;
=======
  /// Algorithm the dialog should use for loading
  Algorithm_sptr m_loadAlg;
>>>>>>> afdf7019

  // -- STATIC MEMBERS ------------------------------------------------------

  /// Checks if specified name is valid as a name for label.
  static std::string isValidLabel(const std::string &label);

  /// Returns displayable title for the given workspace
  static std::string getRunTitle(Workspace_const_sptr ws);

private slots:
  /// Updates visibility/tooltip of label error asterisk
  void updateLabelError(const QString &label);

  /// Sets control button to be start/stop depending on new dialog state
  void updateControlButtonType(DialogState newState);

  /// Update enabled state off all the input widgets depending on new dialog
  /// state
  void updateInputEnabled(DialogState newState);

  /// Update control button enabled status depending on the new state.
  void updateControlEnabled(DialogState newState);

  /// Update cursor depending on the new state of the dialog.
  void updateCursor(DialogState newState);

  /// Start fitting process
  void startFit();

  /// Stop fitting process
  void stopFit();

  /// Run fit after getting file input
  void continueFit();
};

} // namespace MantidWidgets
} // namespace Mantid

#endif /* MANTID_MANTIDWIDGETS_MUONSEQUENTIALFITDIALOG_H_ */<|MERGE_RESOLUTION|>--- conflicted
+++ resolved
@@ -42,17 +42,10 @@
 
   Q_OBJECT
 
-<<<<<<< HEAD
-  public:
+public:
     MuonSequentialFitDialog(MuonFitPropertyBrowser *fitPropBrowser,
                             Algorithm_sptr processAlg);
-    ~MuonSequentialFitDialog() override;
-=======
-public:
-  MuonSequentialFitDialog(MuonFitPropertyBrowser *fitPropBrowser,
-                          Algorithm_sptr loadAlg);
   ~MuonSequentialFitDialog() override;
->>>>>>> afdf7019
 
   enum DialogState { Preparing, Running, Stopped };
 
@@ -96,13 +89,8 @@
   /// Whether user requested fitting to be stopped
   bool m_stopRequested;
 
-<<<<<<< HEAD
     /// Algorithm the dialog should use for processing loaded data 
     Algorithm_sptr m_processAlg;
-=======
-  /// Algorithm the dialog should use for loading
-  Algorithm_sptr m_loadAlg;
->>>>>>> afdf7019
 
   // -- STATIC MEMBERS ------------------------------------------------------
 

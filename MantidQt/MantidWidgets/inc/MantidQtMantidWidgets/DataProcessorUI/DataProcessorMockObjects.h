--- conflicted
+++ resolved
@@ -105,12 +105,8 @@
   MOCK_CONST_METHOD0(getTimeSlicingOptions, QString());
 
   // Event handling
-<<<<<<< HEAD
   MOCK_CONST_METHOD0(getTimeSlicingValues, QString());
   MOCK_CONST_METHOD0(getTimeSlicingType, QString());
-=======
-  MOCK_CONST_METHOD0(getTimeSlicingValues, std::string());
-  MOCK_CONST_METHOD0(getTimeSlicingType, std::string());
 
   // Data reduction paused/resumed handling
   MOCK_CONST_METHOD0(pause, void());
@@ -119,7 +115,6 @@
   // Calls we don't care about
   void confirmReductionPaused() const override{};
   void confirmReductionResumed() const override{};
->>>>>>> bdc3e364
 };
 
 class MockDataProcessorPresenter : public DataProcessorPresenter {

--- conflicted
+++ resolved
@@ -140,7 +140,6 @@
   // Forward a main presenter to this view's presenter
   void accept(DataProcessorMainPresenter *);
 
-<<<<<<< HEAD
   // Get value in a cell
   QString getCell(int row, int column, int parentRow = 0, int parentColumn = 0);
   // Set value in a cell
@@ -157,10 +156,9 @@
 signals:
   void processButtonClicked();
   void processingFinished();
-=======
+
   // Force re-processing of rows
   void setForcedReProcessing(bool forceReProcessing) override;
->>>>>>> 466042d0
 
 private:
   // initialise the interface

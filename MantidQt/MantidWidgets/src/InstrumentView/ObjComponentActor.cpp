--- conflicted
+++ resolved
@@ -53,18 +53,11 @@
   // set the displayed colour
   setColors();
 
-<<<<<<< HEAD
-  if (compID->hasParameter("HiddenInInstrumentView") &&
-      compID->getBoolParameter("HiddenInInstrumentView")[0]) {
-    // If the user has explicitly stated that this component should be hidden,
-    // then hide it
-    setAlwaysHidden();
-=======
   if (compID->hasParameter(ParameterMap::isHidden()) &&
       compID->getBoolParameter(ParameterMap::isHidden())[0]) {
     // If the user has explicitly stated that this component should be hidden,
-    // then hide itn();
->>>>>>> 17add6ff
+    // then hide it;
+    setAlwaysHidden();
   } else if (!isComponentFinite(compID)) {
     // If the component is too large, we hide it so that the scale is not messed
     // up, and warn the user

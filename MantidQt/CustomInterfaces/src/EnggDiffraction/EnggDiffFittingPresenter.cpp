--- conflicted
+++ resolved
@@ -744,7 +744,6 @@
     if (!chunks.empty() && isNum) {
       try {
         bankID = boost::lexical_cast<size_t>(chunks.back());
-<<<<<<< HEAD
       } catch (boost::exception &) {
         // If we get a bad cast or something goes wrong then
         // the file is probably not what we were expecting
@@ -752,14 +751,6 @@
         throw std::runtime_error(
             "Failed to fit file: The data was not what is expected. "
             "Does the file contain focused EnginX workspace?");
-=======
-      } catch (std::runtime_error &re) {
-        g_log.error()
-            << "Unable to successfully apply DifcTzero to focused workspace. "
-               "Error description: " +
-                   static_cast<std::string>(re.what()) << '\n';
-        throw;
->>>>>>> c0bf6634
       }
     }
   }
@@ -811,11 +802,7 @@
 
   // load the focused workspace file to perform single peak fits
   runLoadAlg(focusedRunNo, focusedWS);
-<<<<<<< HEAD
-=======
-
   // apply calibration to the focused workspace
->>>>>>> c0bf6634
   setDifcTzero(focusedWS);
 
   // run the algorithm EnggFitPeaks with workspace loaded above

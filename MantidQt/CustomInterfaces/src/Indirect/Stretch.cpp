--- conflicted
+++ resolved
@@ -83,11 +83,10 @@
 void Stretch::run() {
   using namespace Mantid::API;
 
-<<<<<<< HEAD
   // Workspace input
   const auto sampleName = m_uiForm.dsSample->getCurrentDataName().toStdString();
   const auto resName = m_uiForm.dsResolution->getCurrentDataName().toStdString();
-=======
+
   auto saveDirectory = Mantid::Kernel::ConfigService::Instance().getString(
       "defaultsave.directory");
   if (saveDirectory.compare("") == 0) {
@@ -105,17 +104,6 @@
     }
   }
 
-  QString save("False");
-
-  QString elasticPeak("False");
-  QString sequence("False");
-
-  QString pyInput = "from IndirectBayes import QuestRun\n";
-
-  QString sampleName = m_uiForm.dsSample->getCurrentDataName();
-  QString resName = m_uiForm.dsResolution->getCurrentDataName();
->>>>>>> 9d3771b1
-
   // Collect input from options section
   const auto background = m_uiForm.cbBackground->currentText().toStdString();
   const auto plot = m_uiForm.cbPlot->currentText().toStdString();

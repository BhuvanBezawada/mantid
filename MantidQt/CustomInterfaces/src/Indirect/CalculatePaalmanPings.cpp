#include "MantidQtCustomInterfaces/Indirect/CalculatePaalmanPings.h"
#include "MantidQtCustomInterfaces/UserInputValidator.h"
#include "MantidAPI/AnalysisDataService.h"
#include "MantidAPI/Axis.h"
#include "MantidAPI/MatrixWorkspace.h"
#include "MantidGeometry/Instrument.h"
#include "MantidKernel/Unit.h"
#include "MantidKernel/Material.h"
#include "MantidQtMantidWidgets/WorkspaceSelector.h"

#include <QLineEdit>
#include <QList>
#include <QValidator>
#include <QDoubleValidator>
#include <QRegExpValidator>

using namespace Mantid::API;

namespace {
Mantid::Kernel::Logger g_log("CalculatePaalmanPings");
}

namespace MantidQt {
namespace CustomInterfaces {
CalculatePaalmanPings::CalculatePaalmanPings(QWidget *parent)
    : CorrectionsTab(parent) {
  m_uiForm.setupUi(parent);

  connect(m_uiForm.dsSample, SIGNAL(dataReady(const QString &)), this,
          SLOT(getBeamWidthFromWorkspace(const QString &)));

  QRegExp regex("[A-Za-z0-9\\-\\(\\)]*");
  QValidator *formulaValidator = new QRegExpValidator(regex, this);
  m_uiForm.leSampleChemicalFormula->setValidator(formulaValidator);
  m_uiForm.leCanChemicalFormula->setValidator(formulaValidator);
  connect(m_uiForm.leSampleChemicalFormula, SIGNAL(editingFinished()), this,
          SLOT(validateChemical()));
  connect(m_uiForm.leCanChemicalFormula, SIGNAL(editingFinished()), this,
          SLOT(validateChemical()));
  // Connect slots for plot and save
  connect(m_uiForm.pbSave, SIGNAL(clicked()), this, SLOT(saveClicked()));
  connect(m_uiForm.pbPlot, SIGNAL(clicked()), this, SLOT(plotClicked()));

  UserInputValidator uiv;
  if (uiv.checkFieldIsNotEmpty("Can Chemical Formula",
                               m_uiForm.leCanChemicalFormula,
                               m_uiForm.valCanChemicalFormula)) {
    uiv.checkFieldIsValid("Can Chemical Formula", m_uiForm.leCanChemicalFormula,
                          m_uiForm.valCanChemicalFormula);
  }
}

void CalculatePaalmanPings::setup() { doValidation(true); }

void CalculatePaalmanPings::validateChemical() { doValidation(true); }

void CalculatePaalmanPings::run() {
  // Get correct corrections algorithm
  auto sampleShape = m_uiForm.cbSampleShape->currentText();
  auto algorithmName = sampleShape.replace(" ", "") + "PaalmanPingsCorrection";
  algorithmName = algorithmName.replace(
      "Annulus", "Cylinder"); // Use the cylinder algorithm for annulus

  API::BatchAlgorithmRunner::AlgorithmRuntimeProps absCorProps;
  auto absCorAlgo =
      AlgorithmManager::Instance().create(algorithmName.toStdString());
  absCorAlgo->initialize();

  // Sample details
  auto sampleWsName = m_uiForm.dsSample->getCurrentDataName();
  MatrixWorkspace_sptr sampleWs =
      AnalysisDataService::Instance().retrieveWS<MatrixWorkspace>(
          sampleWsName.toStdString());

  // If not in wavelength then do conversion
  const auto sampleXUnit = sampleWs->getAxis(0)->unit();
  if (sampleXUnit->caption() != "Wavelength") {
    g_log.information(
        "Sample workspace not in wavelength, need to convert to continue.");
    absCorProps["SampleWorkspace"] =
        addConvertUnitsStep(sampleWs, "Wavelength");
  } else {
    absCorProps["SampleWorkspace"] = sampleWsName.toStdString();
  }

<<<<<<< HEAD
  double sampleDensity = m_uiForm.spSampleDensity->value();
  auto sampleDensityIndex = m_uiForm.cbSampleDensity->currentIndex();
  if (sampleDensityIndex == 0) {
    absCorAlgo->setProperty("SampleNumberDensity", sampleDensity);
    absCorAlgo->setProperty("UseSampleMassDensity", false);
  } else {
    absCorAlgo->setProperty("SampleMassDensity", sampleDensity);
    absCorAlgo->setProperty("UseSampleMassDensity", true);
  }
=======
  absCorAlgo->setProperty("SampleNumberDensity",
                          m_uiForm.spSampleNumberDensity->value());
>>>>>>> 768abb1b

  absCorAlgo->setProperty(
      "SampleChemicalFormula",
      m_uiForm.leSampleChemicalFormula->text().toStdString());

  addShapeSpecificSampleOptions(absCorAlgo, sampleShape);

  // Can details
  if (m_uiForm.ckUseCan->isChecked()) {
    const auto canWsName =
        m_uiForm.dsContainer->getCurrentDataName().toStdString();
    MatrixWorkspace_sptr canWs =
        AnalysisDataService::Instance().retrieveWS<MatrixWorkspace>(canWsName);

    // If not in wavelength then do conversion
    Mantid::Kernel::Unit_sptr canXUnit = canWs->getAxis(0)->unit();
    if (canXUnit->caption() != "Wavelength") {
      g_log.information("Container workspace not in wavelength, need to "
                        "convert to continue.");
      absCorProps["CanWorkspace"] = addConvertUnitsStep(canWs, "Wavelength");
    } else {
      absCorProps["CanWorkspace"] = canWsName;
    }

<<<<<<< HEAD
    double canDensity = m_uiForm.spCanDensity->value();
    auto canDensityIndex = m_uiForm.cbCanDensity->currentIndex();
    if (canDensityIndex == 0) {
      absCorAlgo->setProperty("CanNumberDensity", canDensity);
      absCorAlgo->setProperty("UseCanMassDensity", false);
    } else {
      absCorAlgo->setProperty("CanMassDensity", canDensity);
      absCorAlgo->setProperty("UseCanMassDensity", true);
    }
=======
    absCorAlgo->setProperty("CanNumberDensity",
                            m_uiForm.spCanNumberDensity->value());
>>>>>>> 768abb1b

    const auto canChemicalFormula = m_uiForm.leCanChemicalFormula->text();
    absCorAlgo->setProperty("CanChemicalFormula",
                            canChemicalFormula.toStdString());

    addShapeSpecificCanOptions(absCorAlgo, sampleShape);
  }

  const auto eMode = getEMode(sampleWs);
  absCorAlgo->setProperty("EMode", eMode);
  if (eMode == "Indirect")
    absCorAlgo->setProperty("EFixed", getEFixed(sampleWs));

  // Generate workspace names
  auto nameCutIndex = sampleWsName.lastIndexOf("_");
  if (nameCutIndex == -1)
    nameCutIndex = sampleWsName.length();

  QString correctionType;
  switch (m_uiForm.cbSampleShape->currentIndex()) {
  case 0:
    correctionType = "flt";
    break;
  case 1:
    correctionType = "cyl";
    break;
  case 2:
    correctionType = "ann";
    break;
  }

  const auto outputWsName =
      sampleWsName.left(nameCutIndex) + "_" + correctionType + "_abs";

  absCorAlgo->setProperty("OutputWorkspace", outputWsName.toStdString());

  // Add corrections algorithm to queue
  m_batchAlgoRunner->addAlgorithm(absCorAlgo, absCorProps);

  // Run algorithm queue
  connect(m_batchAlgoRunner, SIGNAL(batchComplete(bool)), this,
          SLOT(absCorComplete(bool)));
  m_batchAlgoRunner->executeBatchAsync();

  // Set the result workspace for Python script export
  m_pythonExportWsName = outputWsName.toStdString();
}

bool CalculatePaalmanPings::validate() { return doValidation(); }

/**
 * Does validation on the user input.
 *
 * @param silent Set to true to avoid creating an error message
 * @return True if all user input is valid
 */
bool CalculatePaalmanPings::doValidation(bool silent) {
  UserInputValidator uiv;

  uiv.checkDataSelectorIsValid("Sample", m_uiForm.dsSample);

  // Validate chemical formula
  if (uiv.checkFieldIsNotEmpty("Sample Chemical Formula",
                               m_uiForm.leSampleChemicalFormula,
                               m_uiForm.valSampleChemicalFormula))
    uiv.checkFieldIsValid("Sample Chemical Formula",
                          m_uiForm.leSampleChemicalFormula,
                          m_uiForm.valSampleChemicalFormula);
  const auto sampleChem =
      m_uiForm.leSampleChemicalFormula->text().toStdString();
  try {
    Mantid::Kernel::Material::parseChemicalFormula(sampleChem);
  } catch (std::runtime_error &ex) {
    UNUSED_ARG(ex);
    uiv.addErrorMessage("Chemical Formula for Sample was not recognised.");
    uiv.setErrorLabel(m_uiForm.valSampleChemicalFormula, false);
  }

  if (m_uiForm.ckUseCan->isChecked()) {
    uiv.checkDataSelectorIsValid("Can", m_uiForm.dsContainer);

    // Validate chemical formula
    if (uiv.checkFieldIsNotEmpty("Can Chemical Formula",
                                 m_uiForm.leCanChemicalFormula,
                                 m_uiForm.valCanChemicalFormula))
      uiv.checkFieldIsValid("Can Chemical Formula",
                            m_uiForm.leCanChemicalFormula,
                            m_uiForm.valCanChemicalFormula);

    const auto containerChem =
        m_uiForm.leCanChemicalFormula->text().toStdString();
    try {
      Mantid::Kernel::Material::parseChemicalFormula(containerChem);
    } catch (std::runtime_error &ex) {
      UNUSED_ARG(ex);
      uiv.addErrorMessage("Chemical Formula for Container was not recognised.");
      uiv.setErrorLabel(m_uiForm.valCanChemicalFormula, false);
    }

    // Ensure sample and container are the same kind of data
    auto sampleWsName = m_uiForm.dsSample->getCurrentDataName();
    const auto sampleType = sampleWsName.right(sampleWsName.length() -
                                               sampleWsName.lastIndexOf("_"));
    auto containerWsName = m_uiForm.dsContainer->getCurrentDataName();
    const auto containerType = containerWsName.right(
        containerWsName.length() - containerWsName.lastIndexOf("_"));

    g_log.debug() << "Sample type is: " << sampleType.toStdString() << '\n';
    g_log.debug() << "Can type is: " << containerType.toStdString() << '\n';

    if (containerType != sampleType)
      uiv.addErrorMessage(
          "Sample and can workspaces must contain the same type of data.");
  }

  // Show error message if needed
  if (!uiv.isAllInputValid() && !silent)
    emit showMessageBox(uiv.generateErrorMessage());

  return uiv.isAllInputValid();
}

/**
 * Handles completion of the correction algorithm.
 *
 * @param error True of the algorithm failed
 */
void CalculatePaalmanPings::absCorComplete(bool error) {
  disconnect(m_batchAlgoRunner, SIGNAL(batchComplete(bool)), this,
             SLOT(absCorComplete(bool)));

  if (error) {
    emit showMessageBox("Absorption correction calculation failed.\nSee "
                        "Results Log for more details.");
    return;
  }

  // Convert the spectrum axis of correction factors to Q
  const auto sampleWsName =
      m_uiForm.dsSample->getCurrentDataName().toStdString();
  MatrixWorkspace_sptr sampleWs =
      AnalysisDataService::Instance().retrieveWS<MatrixWorkspace>(sampleWsName);
  WorkspaceGroup_sptr corrections =
      AnalysisDataService::Instance().retrieveWS<WorkspaceGroup>(
          m_pythonExportWsName);
  for (size_t i = 0; i < corrections->size(); i++) {
    MatrixWorkspace_sptr factorWs =
        boost::dynamic_pointer_cast<MatrixWorkspace>(corrections->getItem(i));
    if (!factorWs || !sampleWs)
      continue;

    if (getEMode(sampleWs) == "Indirect") {
      API::BatchAlgorithmRunner::AlgorithmRuntimeProps convertSpecProps;
      IAlgorithm_sptr convertSpecAlgo =
          AlgorithmManager::Instance().create("ConvertSpectrumAxis");
      convertSpecAlgo->initialize();
      convertSpecAlgo->setProperty("InputWorkspace", factorWs);
      convertSpecAlgo->setProperty("OutputWorkspace", factorWs->name());
      convertSpecAlgo->setProperty("Target", "ElasticQ");
      convertSpecAlgo->setProperty("EMode", "Indirect");

      try {
        convertSpecAlgo->setProperty("EFixed", getEFixed(factorWs));
      } catch (std::runtime_error &) {
      }

      m_batchAlgoRunner->addAlgorithm(convertSpecAlgo);
    }
  }

  // Run algorithm queue
  connect(m_batchAlgoRunner, SIGNAL(batchComplete(bool)), this,
          SLOT(postProcessComplete(bool)));
  m_batchAlgoRunner->executeBatchAsync();
}

/**
 * Handles completion of the post processing algorithms.
 *
 * @param error True of the algorithm failed
 */
void CalculatePaalmanPings::postProcessComplete(bool error) {
  disconnect(m_batchAlgoRunner, SIGNAL(batchComplete(bool)), this,
             SLOT(postProcessComplete(bool)));

  if (error) {
    emit showMessageBox("Correction factor post processing failed.\nSee "
                        "Results Log for more details.");
    return;
  }

  // Enable post processing plot and save
  m_uiForm.cbPlotOutput->setEnabled(true);
  m_uiForm.pbPlot->setEnabled(true);
  m_uiForm.pbSave->setEnabled(true);
}

void CalculatePaalmanPings::loadSettings(const QSettings &settings) {
  m_uiForm.dsSample->readSettings(settings.group());
  m_uiForm.dsContainer->readSettings(settings.group());
}

/**
 * Gets the beam width from the instrument parameters on a given workspace
 * and update the relevant options on the UI.
 *
 * @param wsName Name of the workspace
 */
void CalculatePaalmanPings::getBeamWidthFromWorkspace(const QString &wsName) {
  auto ws = AnalysisDataService::Instance().retrieveWS<MatrixWorkspace>(
      wsName.toStdString());

  if (!ws) {
    g_log.warning() << "Failed to find workspace " << wsName.toStdString()
                    << '\n';
    return;
  }

  auto instrument = ws->getInstrument();

  const std::string beamWidthParamName = "Workflow.beam-width";
  if (instrument->hasParameter(beamWidthParamName)) {
    const auto beamWidth = QString::fromStdString(
        instrument->getStringParameter(beamWidthParamName)[0]);
    const auto beamWidthValue = beamWidth.toDouble();

    m_uiForm.spCylBeamWidth->setValue(beamWidthValue);
    m_uiForm.spAnnBeamWidth->setValue(beamWidthValue);
  }

  const std::string beamHeightParamName = "Workflow.beam-height";
  if (instrument->hasParameter(beamHeightParamName)) {
    const auto beamHeight = QString::fromStdString(
        instrument->getStringParameter(beamHeightParamName)[0]);
    const auto beamHeightValue = beamHeight.toDouble();

    m_uiForm.spCylBeamHeight->setValue(beamHeightValue);
    m_uiForm.spAnnBeamHeight->setValue(beamHeightValue);
  }
}

/**
 * Sets algorithm properties specific to the sample for a given shape.
 *
 * @param alg Algorithm to set properties of
 * @param shape Sample shape
 */
void CalculatePaalmanPings::addShapeSpecificSampleOptions(IAlgorithm_sptr alg,
                                                          QString shape) {
  if (shape == "FlatPlate") {
    const auto sampleThickness = m_uiForm.spFlatSampleThickness->value();
    alg->setProperty("SampleThickness", sampleThickness);

    const auto sampleAngle = m_uiForm.spFlatSampleAngle->value();
    alg->setProperty("SampleAngle", sampleAngle);
  } else if (shape == "Cylinder") {
    alg->setProperty("SampleInnerRadius", 0.0);

    const auto sampleOuterRadius = m_uiForm.spCylSampleOuterRadius->value();
    alg->setProperty("SampleOuterRadius", sampleOuterRadius);

    const auto beamWidth = m_uiForm.spCylBeamWidth->value();
    alg->setProperty("BeamWidth", beamWidth);

    const auto beamHeight = m_uiForm.spCylBeamHeight->value();
    alg->setProperty("BeamHeight", beamHeight);

    const auto stepSize = m_uiForm.spCylStepSize->value();
    alg->setProperty("StepSize", stepSize);
  } else if (shape == "Annulus") {
    const auto sampleInnerRadius = m_uiForm.spAnnSampleInnerRadius->value();
    alg->setProperty("SampleInnerRadius", sampleInnerRadius);

    const auto sampleOuterRadius = m_uiForm.spAnnSampleOuterRadius->value();
    alg->setProperty("SampleOuterRadius", sampleOuterRadius);

    const auto beamWidth = m_uiForm.spAnnBeamWidth->value();
    alg->setProperty("BeamWidth", beamWidth);

    const auto beamHeight = m_uiForm.spAnnBeamHeight->value();
    alg->setProperty("BeamHeight", beamHeight);

    const auto stepSize = m_uiForm.spAnnStepSize->value();
    alg->setProperty("StepSize", stepSize);
  }
}

/**
 * Sets algorithm properties specific to the container for a given shape.
 *
 * @param alg Algorithm to set properties of
 * @param shape Sample shape
 */
void CalculatePaalmanPings::addShapeSpecificCanOptions(IAlgorithm_sptr alg,
                                                       QString shape) {
  if (shape == "FlatPlate") {
    const auto canFrontThickness = m_uiForm.spFlatCanFrontThickness->value();
    alg->setProperty("CanFrontThickness", canFrontThickness);

    const auto canBackThickness = m_uiForm.spFlatCanBackThickness->value();
    alg->setProperty("SampleThickness", canBackThickness);
  } else if (shape == "Cylinder") {
    const auto canOuterRadius = m_uiForm.spCylCanOuterRadius->value();
    alg->setProperty("CanOuterRadius", canOuterRadius);
  } else if (shape == "Annulus") {
    const auto canOuterRadius = m_uiForm.spAnnCanOuterRadius->value();
    alg->setProperty("CanOuterRadius", canOuterRadius);
  }
}

/**
 * Handles saving of workspace
 */
void CalculatePaalmanPings::saveClicked() {

  if (checkADSForPlotSaveWorkspace(m_pythonExportWsName, false))
    addSaveWorkspaceToQueue(QString::fromStdString(m_pythonExportWsName));
  m_batchAlgoRunner->executeBatchAsync();
}

/**
 * Handles mantid plotting of workspace
 */
void CalculatePaalmanPings::plotClicked() {

  QString plotType = m_uiForm.cbPlotOutput->currentText();

  if (checkADSForPlotSaveWorkspace(m_pythonExportWsName, true)) {

    if (plotType == "Both" || plotType == "Wavelength")
      plotSpectrum(QString::fromStdString(m_pythonExportWsName));

    if (plotType == "Both" || plotType == "Angle")
      plotTimeBin(QString::fromStdString(m_pythonExportWsName));
  }
}
} // namespace CustomInterfaces
} // namespace MantidQt<|MERGE_RESOLUTION|>--- conflicted
+++ resolved
@@ -83,7 +83,6 @@
     absCorProps["SampleWorkspace"] = sampleWsName.toStdString();
   }
 
-<<<<<<< HEAD
   double sampleDensity = m_uiForm.spSampleDensity->value();
   auto sampleDensityIndex = m_uiForm.cbSampleDensity->currentIndex();
   if (sampleDensityIndex == 0) {
@@ -93,10 +92,7 @@
     absCorAlgo->setProperty("SampleMassDensity", sampleDensity);
     absCorAlgo->setProperty("UseSampleMassDensity", true);
   }
-=======
-  absCorAlgo->setProperty("SampleNumberDensity",
-                          m_uiForm.spSampleNumberDensity->value());
->>>>>>> 768abb1b
+
 
   absCorAlgo->setProperty(
       "SampleChemicalFormula",
@@ -121,7 +117,7 @@
       absCorProps["CanWorkspace"] = canWsName;
     }
 
-<<<<<<< HEAD
+
     double canDensity = m_uiForm.spCanDensity->value();
     auto canDensityIndex = m_uiForm.cbCanDensity->currentIndex();
     if (canDensityIndex == 0) {
@@ -131,11 +127,6 @@
       absCorAlgo->setProperty("CanMassDensity", canDensity);
       absCorAlgo->setProperty("UseCanMassDensity", true);
     }
-=======
-    absCorAlgo->setProperty("CanNumberDensity",
-                            m_uiForm.spCanNumberDensity->value());
->>>>>>> 768abb1b
-
     const auto canChemicalFormula = m_uiForm.leCanChemicalFormula->text();
     absCorAlgo->setProperty("CanChemicalFormula",
                             canChemicalFormula.toStdString());

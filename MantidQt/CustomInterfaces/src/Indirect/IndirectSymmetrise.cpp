#include "MantidQtCustomInterfaces/Indirect/IndirectSymmetrise.h"

#include "MantidAPI/MatrixWorkspace.h"
#include "MantidAPI/ITableWorkspace.h"
#include "MantidKernel/Logger.h"
#include "MantidQtCustomInterfaces/UserInputValidator.h"

#include <QFileInfo>

namespace {
Mantid::Kernel::Logger g_log("IndirectSymmetrise");
}

using namespace Mantid::API;

namespace MantidQt {
namespace CustomInterfaces {
//----------------------------------------------------------------------------------------------
/** Constructor
 */
IndirectSymmetrise::IndirectSymmetrise(IndirectDataReduction *idrUI,
                                       QWidget *parent)
    : IndirectDataReductionTab(idrUI, parent) {
  m_uiForm.setupUi(parent);

  int numDecimals = 6;

  // Property Trees
  m_propTrees["SymmPropTree"] = new QtTreePropertyBrowser();
  m_uiForm.properties->addWidget(m_propTrees["SymmPropTree"]);

  m_propTrees["SymmPVPropTree"] = new QtTreePropertyBrowser();
  m_uiForm.propertiesPreview->addWidget(m_propTrees["SymmPVPropTree"]);

  // Editor Factories
  DoubleEditorFactory *doubleEditorFactory = new DoubleEditorFactory();
  m_propTrees["SymmPropTree"]->setFactoryForManager(m_dblManager,
                                                    doubleEditorFactory);

  // Raw Properties
  m_properties["EMin"] = m_dblManager->addProperty("EMin");
  m_dblManager->setDecimals(m_properties["EMin"], numDecimals);
  m_propTrees["SymmPropTree"]->addProperty(m_properties["EMin"]);
  m_properties["EMax"] = m_dblManager->addProperty("EMax");
  m_dblManager->setDecimals(m_properties["EMax"], numDecimals);
  m_propTrees["SymmPropTree"]->addProperty(m_properties["EMax"]);

  QtProperty *rawPlotProps = m_grpManager->addProperty("Raw Plot");
  m_propTrees["SymmPropTree"]->addProperty(rawPlotProps);

  m_properties["PreviewSpec"] = m_dblManager->addProperty("Spectrum No");
  m_dblManager->setDecimals(m_properties["PreviewSpec"], 0);
  rawPlotProps->addSubProperty(m_properties["PreviewSpec"]);

  // Preview Properties
  // Mainly used for display rather than getting user input
  m_properties["NegativeYValue"] = m_dblManager->addProperty("Negative Y");
  m_dblManager->setDecimals(m_properties["NegativeYValue"], numDecimals);
  m_propTrees["SymmPVPropTree"]->addProperty(m_properties["NegativeYValue"]);

  m_properties["PositiveYValue"] = m_dblManager->addProperty("Positive Y");
  m_dblManager->setDecimals(m_properties["PositiveYValue"], numDecimals);
  m_propTrees["SymmPVPropTree"]->addProperty(m_properties["PositiveYValue"]);

  m_properties["DeltaY"] = m_dblManager->addProperty("Delta Y");
  m_dblManager->setDecimals(m_properties["DeltaY"], numDecimals);
  m_propTrees["SymmPVPropTree"]->addProperty(m_properties["DeltaY"]);

  // Indicators for Y value at each EMin position
  auto negativeEMinYPos = m_uiForm.ppRawPlot->addRangeSelector(
      "NegativeEMinYPos", MantidWidgets::RangeSelector::YSINGLE);
  negativeEMinYPos->setInfoOnly(true);
  negativeEMinYPos->setColour(Qt::blue);
  negativeEMinYPos->setMinimum(0.0);

  auto positiveEMinYPos = m_uiForm.ppRawPlot->addRangeSelector(
      "PositiveEMinYPos", MantidWidgets::RangeSelector::YSINGLE);
  positiveEMinYPos->setInfoOnly(true);
  positiveEMinYPos->setColour(Qt::red);
  positiveEMinYPos->setMinimum(0.0);

  // Indicator for centre of symmetry (x=0)
  auto centreMarkRaw = m_uiForm.ppRawPlot->addRangeSelector(
      "CentreMark", MantidWidgets::RangeSelector::XSINGLE);
  centreMarkRaw->setInfoOnly(true);
  centreMarkRaw->setColour(Qt::cyan);
  centreMarkRaw->setMinimum(0.0);

  // Indicators for negative and positive X range values on X axis
  // The user can use these to move the X range
  // Note that the max and min of the negative range selector corespond to the
  // opposite X value
  // i.e. RS min is X max
  auto negativeERaw = m_uiForm.ppRawPlot->addRangeSelector("NegativeE");
  negativeERaw->setColour(Qt::darkGreen);

  auto positiveERaw = m_uiForm.ppRawPlot->addRangeSelector("PositiveE");
  positiveERaw->setColour(Qt::darkGreen);

  // Indicators for negative and positive X range values on X axis
  auto negativeEPV = m_uiForm.ppPreviewPlot->addRangeSelector("NegativeE");
  negativeEPV->setInfoOnly(true);
  negativeEPV->setColour(Qt::darkGreen);

  auto positiveEPV = m_uiForm.ppPreviewPlot->addRangeSelector("PositiveE");
  positiveEPV->setInfoOnly(true);
  positiveEPV->setColour(Qt::darkGreen);

  // Indicator for centre of symmetry (x=0)
  auto centreMarkPV = m_uiForm.ppPreviewPlot->addRangeSelector(
      "CentreMark", MantidWidgets::RangeSelector::XSINGLE);
  centreMarkPV->setInfoOnly(true);
  centreMarkPV->setColour(Qt::cyan);
  centreMarkPV->setMinimum(0.0);

  // SIGNAL/SLOT CONNECTIONS
  // Validate the E range when it is changed
  connect(m_dblManager, SIGNAL(valueChanged(QtProperty *, double)), this,
          SLOT(verifyERange(QtProperty *, double)));
  // Plot a new spectrum when the user changes the value of the preview spectrum
  connect(m_dblManager, SIGNAL(valueChanged(QtProperty *, double)), this,
          SLOT(replotNewSpectrum(QtProperty *, double)));
  // Plot miniplot when file has finished loading
  connect(m_uiForm.dsInput, SIGNAL(dataReady(const QString &)), this,
          SLOT(plotRawInput(const QString &)));
  // Preview symmetrise
  connect(m_uiForm.pbPreview, SIGNAL(clicked()), this, SLOT(preview()));
  // X range selectors
  connect(positiveERaw, SIGNAL(minValueChanged(double)), this,
          SLOT(xRangeMinChanged(double)));
  connect(positiveERaw, SIGNAL(maxValueChanged(double)), this,
          SLOT(xRangeMaxChanged(double)));
  connect(negativeERaw, SIGNAL(minValueChanged(double)), this,
          SLOT(xRangeMinChanged(double)));
  connect(negativeERaw, SIGNAL(maxValueChanged(double)), this,
          SLOT(xRangeMaxChanged(double)));

  // Set default X range values
  m_dblManager->setValue(m_properties["EMin"], 0.1);
  m_dblManager->setValue(m_properties["EMax"], 0.5);

  // Set default x axis range
  QPair<double, double> defaultRange(-1.0, 1.0);
  m_uiForm.ppRawPlot->setAxisRange(defaultRange, QwtPlot::xBottom);
  m_uiForm.ppPreviewPlot->setAxisRange(defaultRange, QwtPlot::xBottom);
}

//----------------------------------------------------------------------------------------------
/** Destructor
 */
IndirectSymmetrise::~IndirectSymmetrise() {}

void IndirectSymmetrise::setup() {}

bool IndirectSymmetrise::validate() {
  // Check for a valid input file
  if (!m_uiForm.dsInput->isValid())
    return false;

  // EMin and EMax must be positive
  if (m_dblManager->value(m_properties["EMin"]) <= 0.0)
    return false;
  if (m_dblManager->value(m_properties["EMax"]) <= 0.0)
    return false;

  return true;
}

void IndirectSymmetrise::run() {
  QString workspaceName = m_uiForm.dsInput->getCurrentDataName();
  QString outputWorkspaceName = workspaceName.left(workspaceName.length() - 4) +
                                "_sym" + workspaceName.right(4);

  double e_min = m_dblManager->value(m_properties["EMin"]);
  double e_max = m_dblManager->value(m_properties["EMax"]);

  IAlgorithm_sptr symmetriseAlg =
      AlgorithmManager::Instance().create("Symmetrise", -1);
  symmetriseAlg->initialize();
  symmetriseAlg->setProperty("InputWorkspace", workspaceName.toStdString());
  symmetriseAlg->setProperty("XMin", e_min);
  symmetriseAlg->setProperty("XMax", e_max);
  symmetriseAlg->setProperty("OutputWorkspace",
                             outputWorkspaceName.toStdString());
  symmetriseAlg->setProperty("OutputPropertiesTable", "__SymmetriseProps_temp");

  m_batchAlgoRunner->addAlgorithm(symmetriseAlg);

  if (m_uiForm.ckSave->isChecked())
    addSaveWorkspaceToQueue(outputWorkspaceName);

  // Set the workspace name for Python script export
  m_pythonExportWsName = outputWorkspaceName.toStdString();

  // Handle algorithm completion signal
  connect(m_batchAlgoRunner, SIGNAL(batchComplete(bool)), this,
          SLOT(algorithmComplete(bool)));

  // Execute algorithm on seperate thread
  m_batchAlgoRunner->executeBatchAsync();
}

/**
 * Handle plotting result workspace.
 *
 * @param error If the algorithm failed
 */
void IndirectSymmetrise::algorithmComplete(bool error) {
  disconnect(m_batchAlgoRunner, SIGNAL(batchComplete(bool)), this,
             SLOT(algorithmComplete(bool)));

  if (error)
    return;

  if (m_uiForm.ckPlot->isChecked()) {
    QStringList workspaces;
    workspaces << m_uiForm.dsInput->getCurrentDataName()
               << QString::fromStdString(m_pythonExportWsName);
    plotSpectrum(workspaces);
  }
}

<<<<<<< HEAD
  /**
   * Plots a new workspace in the mini plot when it is loaded form the data selector.
   *
   * @param workspaceName Name of the workspace that has been laoded
   */
  void IndirectSymmetrise::plotRawInput(const QString &workspaceName)
  {
    // Set the preview spectrum number to the first spectrum in the workspace
    MatrixWorkspace_sptr sampleWS = AnalysisDataService::Instance().retrieveWS<MatrixWorkspace>(workspaceName.toStdString());
    int minSpectrumRange = sampleWS->getSpectrum(0).getSpectrumNo();
    m_dblManager->setValue(m_properties["PreviewSpec"], static_cast<double>(minSpectrumRange));
=======
/**
 * Plots a new workspace in the mini plot when it is loaded form the data
 *selector.
 *
 * @param workspaceName Name of the workspace that has been laoded
 */
void IndirectSymmetrise::plotRawInput(const QString &workspaceName) {
  // Set the preview spectrum number to the first spectrum in the workspace
  MatrixWorkspace_sptr sampleWS =
      AnalysisDataService::Instance().retrieveWS<MatrixWorkspace>(
          workspaceName.toStdString());
  int minSpectrumRange = sampleWS->getSpectrum(0)->getSpectrumNo();
  m_dblManager->setValue(m_properties["PreviewSpec"],
                         static_cast<double>(minSpectrumRange));

  updateMiniPlots();

  // Set the preview range to the maximum absolute X value
  QPair<double, double> axisRange = m_uiForm.ppRawPlot->getCurveRange("Raw");
  double symmRange = std::max(fabs(axisRange.first), fabs(axisRange.second));

  // Set valid range for range selectors
  m_uiForm.ppRawPlot->getRangeSelector("NegativeE")->setRange(-symmRange, 0);
  m_uiForm.ppRawPlot->getRangeSelector("PositiveE")->setRange(0, symmRange);

  // Set some default (and valid) values for E range
  m_dblManager->setValue(m_properties["EMax"], axisRange.second);
  m_dblManager->setValue(m_properties["EMin"], axisRange.second / 10);

  updateMiniPlots();
}
>>>>>>> cc84f29a

/**
 * Updates the mini plots.
 */
void IndirectSymmetrise::updateMiniPlots() {
  if (!m_uiForm.dsInput->isValid())
    return;

  QString workspaceName = m_uiForm.dsInput->getCurrentDataName();
  int spectrumNumber =
      static_cast<int>(m_dblManager->value(m_properties["PreviewSpec"]));

  Mantid::API::MatrixWorkspace_sptr input =
      boost::dynamic_pointer_cast<Mantid::API::MatrixWorkspace>(
          Mantid::API::AnalysisDataService::Instance().retrieve(
              workspaceName.toStdString()));

  // Plot the spectrum chosen by the user
  size_t spectrumIndex = input->getIndexFromSpectrumNumber(spectrumNumber);
  m_uiForm.ppRawPlot->clear();
  m_uiForm.ppRawPlot->addSpectrum("Raw", input, spectrumIndex);

  // Match X axis range on preview plot
  m_uiForm.ppPreviewPlot->setAxisRange(m_uiForm.ppRawPlot->getCurveRange("Raw"),
                                       QwtPlot::xBottom);
  m_uiForm.ppPreviewPlot->replot();
}

/**
 * Redraws mini plots when user changes previw range or spectrum.
 *
 * @param prop QtProperty that was changed
 * @param value Value it was changed to
 */
void IndirectSymmetrise::replotNewSpectrum(QtProperty *prop, double value) {
  // Validate the preview spectra
  if (prop == m_properties["PreviewSpec"]) {
    // Get the range of possible spectra numbers
    QString workspaceName = m_uiForm.dsInput->getCurrentDataName();
    MatrixWorkspace_sptr sampleWS =
        AnalysisDataService::Instance().retrieveWS<MatrixWorkspace>(
            workspaceName.toStdString());
    int minSpectrumRange = sampleWS->getSpectrum(0)->getSpectrumNo();
    int maxSpectrumRange =
        sampleWS->getSpectrum(sampleWS->getNumberHistograms() - 1)
            ->getSpectrumNo();

    // If entered value is lower then set spectra number to lowest valid value
    if (value < minSpectrumRange) {
      m_dblManager->setValue(m_properties["PreviewSpec"], minSpectrumRange);
      return;
    }

    // If entered value is higer then set spectra number to highest valid value
    if (value > maxSpectrumRange) {
      m_dblManager->setValue(m_properties["PreviewSpec"], maxSpectrumRange);
      return;
    }
  }

  // If we get this far then properties are valid so update mini plots
  if (prop == m_properties["PreviewSpec"])
    updateMiniPlots();
}

/**
 * Verifies that the E Range is valid.
 *
 * @param prop QtProperty changed
 * @param value Value it was changed to (unused)
 */
void IndirectSymmetrise::verifyERange(QtProperty *prop, double value) {
  UNUSED_ARG(value);

  double eMin = m_dblManager->value(m_properties["EMin"]);
  double eMax = m_dblManager->value(m_properties["EMax"]);

  if (prop == m_properties["EMin"]) {
    // If the value of EMin is negative try negating it to get a valid range
    if (eMin < 0) {
      eMin = -eMin;
      m_dblManager->setValue(m_properties["EMin"], eMin);
      return;
<<<<<<< HEAD

    QString workspaceName = m_uiForm.dsInput->getCurrentDataName();
    int spectrumNumber = static_cast<int>(m_dblManager->value(m_properties["PreviewSpec"]));

    Mantid::API::MatrixWorkspace_sptr input = boost::dynamic_pointer_cast<Mantid::API::MatrixWorkspace>(
        Mantid::API::AnalysisDataService::Instance().retrieve(workspaceName.toStdString()));

    // Plot the spectrum chosen by the user
    size_t spectrumIndex = input->getIndexFromSpectrumNumber(spectrumNumber);
    m_uiForm.ppRawPlot->clear();
    m_uiForm.ppRawPlot->addSpectrum("Raw", input, spectrumIndex);

    // Match X axis range on preview plot
    m_uiForm.ppPreviewPlot->setAxisRange(m_uiForm.ppRawPlot->getCurveRange("Raw"), QwtPlot::xBottom);
    m_uiForm.ppPreviewPlot->replot();
  }

  /**
   * Redraws mini plots when user changes previw range or spectrum.
   *
   * @param prop QtProperty that was changed
   * @param value Value it was changed to
   */
  void IndirectSymmetrise::replotNewSpectrum(QtProperty *prop, double value)
  {
    // Validate the preview spectra
    if(prop == m_properties["PreviewSpec"])
    {
      // Get the range of possible spectra numbers
      QString workspaceName = m_uiForm.dsInput->getCurrentDataName();
      MatrixWorkspace_sptr sampleWS = AnalysisDataService::Instance().retrieveWS<MatrixWorkspace>(workspaceName.toStdString());
      int minSpectrumRange = sampleWS->getSpectrum(0).getSpectrumNo();
      int maxSpectrumRange = sampleWS->getSpectrum(sampleWS->getNumberHistograms()-1).getSpectrumNo();

      // If entered value is lower then set spectra number to lowest valid value
      if(value < minSpectrumRange)
      {
        m_dblManager->setValue(m_properties["PreviewSpec"], minSpectrumRange);
        return;
      }

      // If entered value is higer then set spectra number to highest valid value
      if(value > maxSpectrumRange)
      {
        m_dblManager->setValue(m_properties["PreviewSpec"], maxSpectrumRange);
        return;
      }
=======
>>>>>>> cc84f29a
    }

    // If range is still invalid reset EMin to half EMax
    if (eMin > eMax) {
      m_dblManager->setValue(m_properties["EMin"], eMax / 2);
      return;
    }
  } else if (prop == m_properties["EMax"]) {
    // If the value of EMax is negative try negating it to get a valid range
    if (eMax < 0) {
      eMax = -eMax;
      m_dblManager->setValue(m_properties["EMax"], eMax);
      return;
    }

    // If range is invalid reset EMax to double EMin
    if (eMin > eMax) {
      m_dblManager->setValue(m_properties["EMax"], eMin * 2);
      return;
    }
  }

  // If we get this far then the E range is valid
  // Update the range selectors with the new values.
  updateRangeSelectors(prop, value);
}

/**
 * Handles a request to preview the symmetrise.
 *
 * Runs Symmetrise on the current spectrum and plots in preview mini plot.
 *
 * @see IndirectSymmetrise::previewAlgDone()
 */
void IndirectSymmetrise::preview() {
  // Handle algorithm completion signal
  connect(m_batchAlgoRunner, SIGNAL(batchComplete(bool)), this,
          SLOT(previewAlgDone(bool)));

  // Do nothing if no data has been laoded
  QString workspaceName = m_uiForm.dsInput->getCurrentDataName();
  if (workspaceName.isEmpty())
    return;

  double e_min = m_dblManager->value(m_properties["EMin"]);
  double e_max = m_dblManager->value(m_properties["EMax"]);
  long spectrumNumber =
      static_cast<long>(m_dblManager->value(m_properties["PreviewSpec"]));
  std::vector<long> spectraRange(2, spectrumNumber);

  // Run the algorithm on the preview spectrum only
  IAlgorithm_sptr symmetriseAlg =
      AlgorithmManager::Instance().create("Symmetrise", -1);
  symmetriseAlg->initialize();
  symmetriseAlg->setProperty("InputWorkspace", workspaceName.toStdString());
  symmetriseAlg->setProperty("XMin", e_min);
  symmetriseAlg->setProperty("XMax", e_max);
  symmetriseAlg->setProperty("SpectraRange", spectraRange);
  symmetriseAlg->setProperty("OutputWorkspace", "__Symmetrise_temp");
  symmetriseAlg->setProperty("OutputPropertiesTable", "__SymmetriseProps_temp");

  runAlgorithm(symmetriseAlg);
}

/**
 * Handles completion of the preview algorithm.
 *
 * @param error If the algorithm failed
 */
void IndirectSymmetrise::previewAlgDone(bool error) {
  if (error)
    return;

  QString workspaceName = m_uiForm.dsInput->getCurrentDataName();
  int spectrumNumber =
      static_cast<int>(m_dblManager->value(m_properties["PreviewSpec"]));

  MatrixWorkspace_sptr sampleWS =
      AnalysisDataService::Instance().retrieveWS<MatrixWorkspace>(
          workspaceName.toStdString());
  ITableWorkspace_sptr propsTable =
      AnalysisDataService::Instance().retrieveWS<ITableWorkspace>(
          "__SymmetriseProps_temp");
  MatrixWorkspace_sptr symmWS =
      AnalysisDataService::Instance().retrieveWS<MatrixWorkspace>(
          "__Symmetrise_temp");

  // Get the index of XCut on each side of zero
  int negativeIndex = propsTable->getColumn("NegativeXMinIndex")->cell<int>(0);
  int positiveIndex = propsTable->getColumn("PositiveXMinIndex")->cell<int>(0);

  // Get the Y values for each XCut and the difference between them
  double negativeY = sampleWS->dataY(0)[negativeIndex];
  double positiveY = sampleWS->dataY(0)[positiveIndex];
  double deltaY = fabs(negativeY - positiveY);

  // Show values in property tree
  m_dblManager->setValue(m_properties["NegativeYValue"], negativeY);
  m_dblManager->setValue(m_properties["PositiveYValue"], positiveY);
  m_dblManager->setValue(m_properties["DeltaY"], deltaY);

  // Set indicator positions
  m_uiForm.ppRawPlot->getRangeSelector("NegativeEMinYPos")
      ->setMinimum(negativeY);
  m_uiForm.ppRawPlot->getRangeSelector("PositiveEMinYPos")
      ->setMinimum(positiveY);

  // Plot preview plot
  size_t spectrumIndex = symmWS->getIndexFromSpectrumNumber(spectrumNumber);
  m_uiForm.ppPreviewPlot->clear();
  m_uiForm.ppPreviewPlot->addSpectrum("Symmetrised", "__Symmetrise_temp",
                                      spectrumIndex);

  // Don't want this to trigger when the algorithm is run for all spectra
  disconnect(m_batchAlgoRunner, SIGNAL(batchComplete(bool)), this,
             SLOT(previewAlgDone(bool)));
}

/**
 * Updates position of XCut range selectors when used changed value of XCut.
 *
 * @param prop QtProperty changed
 * @param value Value it was changed to (unused)
 */
void IndirectSymmetrise::updateRangeSelectors(QtProperty *prop, double value) {
  auto negativeERaw = m_uiForm.ppRawPlot->getRangeSelector("NegativeE");
  auto positiveERaw = m_uiForm.ppRawPlot->getRangeSelector("PositiveE");
  auto negativeEPV = m_uiForm.ppPreviewPlot->getRangeSelector("NegativeE");
  auto positiveEPV = m_uiForm.ppPreviewPlot->getRangeSelector("PositiveE");

  value = fabs(value);

  if (prop == m_properties["EMin"]) {
    negativeERaw->setMaximum(-value);
    positiveERaw->setMinimum(value);

    negativeEPV->setMinimum(-value);
    positiveEPV->setMinimum(value);
  }

  if (prop == m_properties["EMax"]) {
    negativeERaw->setMinimum(-value);
    positiveERaw->setMaximum(value);

    negativeEPV->setMaximum(-value);
    positiveEPV->setMaximum(value);
  }
}

/**
 * Handles the X minimum value being changed from a range selector.
 *
 * @param value New range selector value
 */
void IndirectSymmetrise::xRangeMinChanged(double value) {
  auto negativeERaw = m_uiForm.ppRawPlot->getRangeSelector("NegativeE");
  auto positiveERaw = m_uiForm.ppRawPlot->getRangeSelector("PositiveE");

  MantidWidgets::RangeSelector *from =
      qobject_cast<MantidWidgets::RangeSelector *>(sender());

  if (from == positiveERaw) {
    m_dblManager->setValue(m_properties["EMin"], std::abs(value));
  } else if (from == negativeERaw) {
    m_dblManager->setValue(m_properties["EMax"], std::abs(value));
  }
}

/**
 * Handles the X maximum value being changed from a range selector.
 *
 * @param value New range selector value
 */
void IndirectSymmetrise::xRangeMaxChanged(double value) {
  auto negativeERaw = m_uiForm.ppRawPlot->getRangeSelector("NegativeE");
  auto positiveERaw = m_uiForm.ppRawPlot->getRangeSelector("PositiveE");

  MantidWidgets::RangeSelector *from =
      qobject_cast<MantidWidgets::RangeSelector *>(sender());

  if (from == positiveERaw) {
    m_dblManager->setValue(m_properties["EMax"], std::abs(value));
  } else if (from == negativeERaw) {
    m_dblManager->setValue(m_properties["EMin"], std::abs(value));
  }
}

} // namespace CustomInterfaces
} // namespace Mantid<|MERGE_RESOLUTION|>--- conflicted
+++ resolved
@@ -220,19 +220,6 @@
   }
 }
 
-<<<<<<< HEAD
-  /**
-   * Plots a new workspace in the mini plot when it is loaded form the data selector.
-   *
-   * @param workspaceName Name of the workspace that has been laoded
-   */
-  void IndirectSymmetrise::plotRawInput(const QString &workspaceName)
-  {
-    // Set the preview spectrum number to the first spectrum in the workspace
-    MatrixWorkspace_sptr sampleWS = AnalysisDataService::Instance().retrieveWS<MatrixWorkspace>(workspaceName.toStdString());
-    int minSpectrumRange = sampleWS->getSpectrum(0).getSpectrumNo();
-    m_dblManager->setValue(m_properties["PreviewSpec"], static_cast<double>(minSpectrumRange));
-=======
 /**
  * Plots a new workspace in the mini plot when it is loaded form the data
  *selector.
@@ -244,7 +231,7 @@
   MatrixWorkspace_sptr sampleWS =
       AnalysisDataService::Instance().retrieveWS<MatrixWorkspace>(
           workspaceName.toStdString());
-  int minSpectrumRange = sampleWS->getSpectrum(0)->getSpectrumNo();
+  int minSpectrumRange = sampleWS->getSpectrum(0).getSpectrumNo();
   m_dblManager->setValue(m_properties["PreviewSpec"],
                          static_cast<double>(minSpectrumRange));
 
@@ -264,7 +251,6 @@
 
   updateMiniPlots();
 }
->>>>>>> cc84f29a
 
 /**
  * Updates the mini plots.
@@ -307,10 +293,10 @@
     MatrixWorkspace_sptr sampleWS =
         AnalysisDataService::Instance().retrieveWS<MatrixWorkspace>(
             workspaceName.toStdString());
-    int minSpectrumRange = sampleWS->getSpectrum(0)->getSpectrumNo();
+    int minSpectrumRange = sampleWS->getSpectrum(0).getSpectrumNo();
     int maxSpectrumRange =
         sampleWS->getSpectrum(sampleWS->getNumberHistograms() - 1)
-            ->getSpectrumNo();
+            .getSpectrumNo();
 
     // If entered value is lower then set spectra number to lowest valid value
     if (value < minSpectrumRange) {
@@ -348,56 +334,6 @@
       eMin = -eMin;
       m_dblManager->setValue(m_properties["EMin"], eMin);
       return;
-<<<<<<< HEAD
-
-    QString workspaceName = m_uiForm.dsInput->getCurrentDataName();
-    int spectrumNumber = static_cast<int>(m_dblManager->value(m_properties["PreviewSpec"]));
-
-    Mantid::API::MatrixWorkspace_sptr input = boost::dynamic_pointer_cast<Mantid::API::MatrixWorkspace>(
-        Mantid::API::AnalysisDataService::Instance().retrieve(workspaceName.toStdString()));
-
-    // Plot the spectrum chosen by the user
-    size_t spectrumIndex = input->getIndexFromSpectrumNumber(spectrumNumber);
-    m_uiForm.ppRawPlot->clear();
-    m_uiForm.ppRawPlot->addSpectrum("Raw", input, spectrumIndex);
-
-    // Match X axis range on preview plot
-    m_uiForm.ppPreviewPlot->setAxisRange(m_uiForm.ppRawPlot->getCurveRange("Raw"), QwtPlot::xBottom);
-    m_uiForm.ppPreviewPlot->replot();
-  }
-
-  /**
-   * Redraws mini plots when user changes previw range or spectrum.
-   *
-   * @param prop QtProperty that was changed
-   * @param value Value it was changed to
-   */
-  void IndirectSymmetrise::replotNewSpectrum(QtProperty *prop, double value)
-  {
-    // Validate the preview spectra
-    if(prop == m_properties["PreviewSpec"])
-    {
-      // Get the range of possible spectra numbers
-      QString workspaceName = m_uiForm.dsInput->getCurrentDataName();
-      MatrixWorkspace_sptr sampleWS = AnalysisDataService::Instance().retrieveWS<MatrixWorkspace>(workspaceName.toStdString());
-      int minSpectrumRange = sampleWS->getSpectrum(0).getSpectrumNo();
-      int maxSpectrumRange = sampleWS->getSpectrum(sampleWS->getNumberHistograms()-1).getSpectrumNo();
-
-      // If entered value is lower then set spectra number to lowest valid value
-      if(value < minSpectrumRange)
-      {
-        m_dblManager->setValue(m_properties["PreviewSpec"], minSpectrumRange);
-        return;
-      }
-
-      // If entered value is higer then set spectra number to highest valid value
-      if(value > maxSpectrumRange)
-      {
-        m_dblManager->setValue(m_properties["PreviewSpec"], maxSpectrumRange);
-        return;
-      }
-=======
->>>>>>> cc84f29a
     }
 
     // If range is still invalid reset EMin to half EMax

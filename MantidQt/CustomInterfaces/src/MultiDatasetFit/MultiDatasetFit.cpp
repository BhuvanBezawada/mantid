--- conflicted
+++ resolved
@@ -715,7 +715,6 @@
   m_plotController->updateGuessFunction(*m_functionBrowser->getFunction());
 }
 
-<<<<<<< HEAD
 /**
  * Returns list of log names from the first workspace
  * @return :: list of log names
@@ -740,11 +739,10 @@
                                     int i) const {
   return m_dataController->getLogValue(logName, function, i);
 }
-=======
+
 /// Log a warning
 /// @param msg :: A warning message to log.
 void MultiDatasetFit::logWarning(const std::string &msg) { g_log.warning(msg); }
->>>>>>> 7369bdac
 
 } // CustomInterfaces
 } // MantidQt
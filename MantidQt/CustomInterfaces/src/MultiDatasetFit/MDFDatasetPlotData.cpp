#include "MantidQtCustomInterfaces/MultiDatasetFit/MDFDatasetPlotData.h"
#include "MantidQtMantidWidgets/ErrorCurve.h"

#include "MantidAPI/AnalysisDataService.h"
#include "MantidAPI/MatrixWorkspace.h"
#include "MantidKernel/Exception.h"

namespace MantidQt {
namespace CustomInterfaces {
namespace MDF {

/// Constructor.
/// @param wsName :: Name of a MatrixWorkspace with the data for fitting.
/// @param wsIndex :: Workspace index of a spectrum in wsName to plot.
/// @param outputWSName :: Name of the Fit's output workspace containing at
/// least 3 spectra:
///    #0 - original data (the same as in wsName[wsIndex]), #1 - calculated
///    data, #3 - difference.
///    If empty - ignore this workspace.
DatasetPlotData::DatasetPlotData(const QString &wsName, int wsIndex,
                                 const QString &outputWSName)
    : m_dataCurve(new QwtPlotCurve(wsName + QString(" (%1)").arg(wsIndex))),
      m_dataErrorCurve(NULL), m_calcCurve(NULL), m_diffCurve(NULL),
      m_showDataErrorBars(false) {
  // get the data workspace
  auto ws = Mantid::API::AnalysisDataService::Instance()
                .retrieveWS<Mantid::API::MatrixWorkspace>(wsName.toStdString());
  if (!ws) {
    QString mess =
        QString("Workspace %1 either doesn't exist or isn't a MatrixWorkspace")
            .arg(wsName);
    throw std::runtime_error(mess.toStdString());
  }
  // check that the index is in range
  if (static_cast<size_t>(wsIndex) >= ws->getNumberHistograms()) {
    QString mess = QString("Spectrum %1 doesn't exist in workspace %2")
                       .arg(wsIndex)
                       .arg(wsName);
    throw std::runtime_error(mess.toStdString());
  }

  // get the data workspace
  Mantid::API::MatrixWorkspace_sptr outputWS;
  if (!outputWSName.isEmpty()) {
    std::string stdOutputWSName = outputWSName.toStdString();
    if (Mantid::API::AnalysisDataService::Instance().doesExist(
            stdOutputWSName)) {
      try {
        outputWS =
            Mantid::API::AnalysisDataService::Instance()
                .retrieveWS<Mantid::API::MatrixWorkspace>(stdOutputWSName);
      } catch (Mantid::Kernel::Exception::NotFoundError &) {
        QString mess =
            QString(
                "Workspace %1 either doesn't exist or isn't a MatrixWorkspace")
                .arg(outputWSName);
        throw std::runtime_error(mess.toStdString());
      }
    }
  }

  // create the curves
  setData(ws.get(), wsIndex, outputWS.get());
}

/// Destructor.
DatasetPlotData::~DatasetPlotData() {
  m_dataCurve->detach();
  delete m_dataCurve;
  if (m_dataErrorCurve) {
    m_dataErrorCurve->detach();
    delete m_dataErrorCurve;
  }
  if (m_calcCurve) {
    m_calcCurve->detach();
    delete m_calcCurve;
  }
  if (m_diffCurve) {
    m_diffCurve->detach();
    delete m_diffCurve;
  }
}

/// Set the data to the curves.
/// @param ws :: A Fit's input workspace.
/// @param wsIndex :: Workspace index of a spectrum to construct the plot data
/// for.
/// @param outputWS :: The output workspace from Fit containing the calculated
/// spectrum.
void DatasetPlotData::setData(const Mantid::API::MatrixWorkspace *ws,
                              int wsIndex,
                              const Mantid::API::MatrixWorkspace *outputWS) {
  bool haveFitCurves = outputWS && outputWS->getNumberHistograms() >= 3;
<<<<<<< HEAD
  const auto &xVals = ws->isHistogramData() ? ws->points(wsIndex).rawData()
                                            : ws->binEdges(wsIndex).rawData();
  m_dataCurve->setData(xVals.data(), ws->y(wsIndex).rawData().data(),
                       static_cast<int>(xVals.size()));
=======
  auto xValues = ws->points(wsIndex);

  m_dataCurve->setData(xValues.rawData().data(),
                       ws->y(wsIndex).rawData().data(),
                       static_cast<int>(xValues.size()));
>>>>>>> 3357cfe2

  if (m_dataErrorCurve) {
    m_dataErrorCurve->detach();
    delete m_dataErrorCurve;
  }
  m_dataErrorCurve = new MantidQt::MantidWidgets::ErrorCurve(
      m_dataCurve, ws->e(wsIndex).rawData());

  if (haveFitCurves) {
<<<<<<< HEAD
    auto xBegin =
        std::lower_bound(xVals.begin(), xVals.end(), outputWS->x(1).front());
    if (xBegin == xVals.end())
      return;
    int i0 = static_cast<int>(std::distance(xVals.begin(), xBegin));
    int n = static_cast<int>(outputWS->y(1).size());
    if (i0 + n > static_cast<int>(xVals.size()))
      return;
    m_calcCurve = new QwtPlotCurve("calc");
    m_calcCurve->setData(xVals.data() + i0, outputWS->y(1).rawData().data(), n);
    QPen penCalc("red");
    m_calcCurve->setPen(penCalc);
    m_diffCurve = new QwtPlotCurve("diff");
    m_diffCurve->setData(xVals.data() + i0, outputWS->y(2).rawData().data(), n);
=======
    auto xBegin = std::lower_bound(xValues.begin(), xValues.end(),
                                   outputWS->x(1).front());
    if (xBegin == xValues.end())
      return;
    int i0 = static_cast<int>(std::distance(xValues.begin(), xBegin));
    int n = static_cast<int>(outputWS->y(1).size());
    if (i0 + n > static_cast<int>(xValues.size()))
      return;
    m_calcCurve = new QwtPlotCurve("calc");
    m_calcCurve->setData(xValues.rawData().data() + i0,
                         outputWS->y(1).rawData().data(), n);
    QPen penCalc("red");
    m_calcCurve->setPen(penCalc);
    m_diffCurve = new QwtPlotCurve("diff");
    m_diffCurve->setData(xValues.rawData().data() + i0,
                         outputWS->y(2).rawData().data(), n);
>>>>>>> 3357cfe2
    QPen penDiff("green");
    m_diffCurve->setPen(penDiff);
  }
}

/// Show the curves on a plot.
void DatasetPlotData::show(QwtPlot *plot) {
  m_dataCurve->attach(plot);
  if (m_showDataErrorBars) {
    m_dataErrorCurve->attach(plot);
  } else {
    m_dataErrorCurve->detach();
  }
  if (m_calcCurve) {
    m_calcCurve->attach(plot);
  }
  if (m_diffCurve) {
    m_diffCurve->attach(plot);
  }
}

/// Hide the curves from any plot.
void DatasetPlotData::hide() {
  m_dataCurve->detach();
  m_dataErrorCurve->detach();
  if (m_calcCurve) {
    m_calcCurve->detach();
  }
  if (m_diffCurve) {
    m_diffCurve->detach();
  }
}

/// Get the bounding rect including all plotted data.
QwtDoubleRect DatasetPlotData::boundingRect() const {
  QwtDoubleRect rect = m_dataCurve->boundingRect();
  if (m_calcCurve) {
    rect = rect.united(m_calcCurve->boundingRect());
  }
  if (m_diffCurve) {
    rect = rect.united(m_diffCurve->boundingRect());
  }
  return rect;
}

/// Toggle the error bars on the data curve.
void DatasetPlotData::showDataErrorBars(bool on) { m_showDataErrorBars = on; }

} // MDF
} // CustomInterfaces
} // MantidQt<|MERGE_RESOLUTION|>--- conflicted
+++ resolved
@@ -91,18 +91,11 @@
                               int wsIndex,
                               const Mantid::API::MatrixWorkspace *outputWS) {
   bool haveFitCurves = outputWS && outputWS->getNumberHistograms() >= 3;
-<<<<<<< HEAD
+
   const auto &xVals = ws->isHistogramData() ? ws->points(wsIndex).rawData()
                                             : ws->binEdges(wsIndex).rawData();
   m_dataCurve->setData(xVals.data(), ws->y(wsIndex).rawData().data(),
                        static_cast<int>(xVals.size()));
-=======
-  auto xValues = ws->points(wsIndex);
-
-  m_dataCurve->setData(xValues.rawData().data(),
-                       ws->y(wsIndex).rawData().data(),
-                       static_cast<int>(xValues.size()));
->>>>>>> 3357cfe2
 
   if (m_dataErrorCurve) {
     m_dataErrorCurve->detach();
@@ -112,7 +105,6 @@
       m_dataCurve, ws->e(wsIndex).rawData());
 
   if (haveFitCurves) {
-<<<<<<< HEAD
     auto xBegin =
         std::lower_bound(xVals.begin(), xVals.end(), outputWS->x(1).front());
     if (xBegin == xVals.end())
@@ -127,24 +119,6 @@
     m_calcCurve->setPen(penCalc);
     m_diffCurve = new QwtPlotCurve("diff");
     m_diffCurve->setData(xVals.data() + i0, outputWS->y(2).rawData().data(), n);
-=======
-    auto xBegin = std::lower_bound(xValues.begin(), xValues.end(),
-                                   outputWS->x(1).front());
-    if (xBegin == xValues.end())
-      return;
-    int i0 = static_cast<int>(std::distance(xValues.begin(), xBegin));
-    int n = static_cast<int>(outputWS->y(1).size());
-    if (i0 + n > static_cast<int>(xValues.size()))
-      return;
-    m_calcCurve = new QwtPlotCurve("calc");
-    m_calcCurve->setData(xValues.rawData().data() + i0,
-                         outputWS->y(1).rawData().data(), n);
-    QPen penCalc("red");
-    m_calcCurve->setPen(penCalc);
-    m_diffCurve = new QwtPlotCurve("diff");
-    m_diffCurve->setData(xValues.rawData().data() + i0,
-                         outputWS->y(2).rawData().data(), n);
->>>>>>> 3357cfe2
     QPen penDiff("green");
     m_diffCurve->setPen(penDiff);
   }

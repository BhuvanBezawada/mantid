--- conflicted
+++ resolved
@@ -4464,7 +4464,64 @@
   }
 }
 
-<<<<<<< HEAD
+/**
+ *  Update the beam centre coordinates
+ */
+void SANSRunWindow::updateBeamCenterCoordinates() {
+  // Centre coordinates
+  // from the ticket #5942 both detectors have center coordinates
+  double dbl_param =
+      runReduceScriptFunction(
+          "print i.ReductionSingleton().get_beam_center('rear')[0]")
+          .toDouble();
+  // get the scale factor1 for the beam centre to scale it correctly
+  double dbl_paramsf =
+      runReduceScriptFunction(
+          "print i.ReductionSingleton().get_beam_center_scale_factor1()")
+          .toDouble();
+  m_uiForm.rear_beam_x->setText(QString::number(dbl_param * dbl_paramsf));
+  // get scale factor2 for the beam centre to scale it correctly
+  dbl_paramsf =
+      runReduceScriptFunction(
+          "print i.ReductionSingleton().get_beam_center_scale_factor2()")
+          .toDouble();
+  dbl_param = runReduceScriptFunction(
+                  "print i.ReductionSingleton().get_beam_center('rear')[1]")
+                  .toDouble();
+  m_uiForm.rear_beam_y->setText(QString::number(dbl_param * dbl_paramsf));
+  // front
+  dbl_param = runReduceScriptFunction(
+                  "print i.ReductionSingleton().get_beam_center('front')[0]")
+                  .toDouble();
+  m_uiForm.front_beam_x->setText(QString::number(dbl_param * 1000.0));
+  dbl_param = runReduceScriptFunction(
+                  "print i.ReductionSingleton().get_beam_center('front')[1]")
+                  .toDouble();
+  m_uiForm.front_beam_y->setText(QString::number(dbl_param * 1000.0));
+}
+
+/**
+ * Set the beam finder details
+ */
+void SANSRunWindow::setBeamFinderDetails() {
+  // The instrument name
+  auto instrumentName = m_uiForm.inst_opt->currentText();
+
+  // Set the labels according to the instrument
+  auto requiresAngle = runReduceScriptFunction(
+                           "print i.is_current_workspace_an_angle_workspace()")
+                           .simplified();
+  QString labelPosition;
+  if (requiresAngle == m_constants.getPythonTrueKeyword()) {
+    labelPosition = "Current ( " + QString(QChar(0x03B2)) + " , y ) [";
+    labelPosition.append(QChar(0xb0));
+    labelPosition += ",mm]";
+  } else {
+    labelPosition = "Current ( x , y ) [mm,mm]";
+  }
+  m_uiForm.beam_centre_finder_groupbox->setTitle(labelPosition);
+}
+
 
 /**
  * Retrieves the Q resolution settings and apply them to the GUI
@@ -4765,64 +4822,6 @@
   // Set the ToolTip for a2
   m_uiForm.q_resolution_a2_h2_input->setToolTip(m_constants.getQResolutionA2ToolTipText());
   m_uiForm.q_resolution_a2_h2_label->setToolTip(m_constants.getQResolutionA2ToolTipText());
-=======
-/**
- *  Update the beam centre coordinates
- */
-void SANSRunWindow::updateBeamCenterCoordinates() {
-  // Centre coordinates
-  // from the ticket #5942 both detectors have center coordinates
-  double dbl_param =
-      runReduceScriptFunction(
-          "print i.ReductionSingleton().get_beam_center('rear')[0]")
-          .toDouble();
-  // get the scale factor1 for the beam centre to scale it correctly
-  double dbl_paramsf =
-      runReduceScriptFunction(
-          "print i.ReductionSingleton().get_beam_center_scale_factor1()")
-          .toDouble();
-  m_uiForm.rear_beam_x->setText(QString::number(dbl_param * dbl_paramsf));
-  // get scale factor2 for the beam centre to scale it correctly
-  dbl_paramsf =
-      runReduceScriptFunction(
-          "print i.ReductionSingleton().get_beam_center_scale_factor2()")
-          .toDouble();
-  dbl_param = runReduceScriptFunction(
-                  "print i.ReductionSingleton().get_beam_center('rear')[1]")
-                  .toDouble();
-  m_uiForm.rear_beam_y->setText(QString::number(dbl_param * dbl_paramsf));
-  // front
-  dbl_param = runReduceScriptFunction(
-                  "print i.ReductionSingleton().get_beam_center('front')[0]")
-                  .toDouble();
-  m_uiForm.front_beam_x->setText(QString::number(dbl_param * 1000.0));
-  dbl_param = runReduceScriptFunction(
-                  "print i.ReductionSingleton().get_beam_center('front')[1]")
-                  .toDouble();
-  m_uiForm.front_beam_y->setText(QString::number(dbl_param * 1000.0));
-}
-
-/**
- * Set the beam finder details
- */
-void SANSRunWindow::setBeamFinderDetails() {
-  // The instrument name
-  auto instrumentName = m_uiForm.inst_opt->currentText();
-
-  // Set the labels according to the instrument
-  auto requiresAngle = runReduceScriptFunction(
-                           "print i.is_current_workspace_an_angle_workspace()")
-                           .simplified();
-  QString labelPosition;
-  if (requiresAngle == m_constants.getPythonTrueKeyword()) {
-    labelPosition = "Current ( " + QString(QChar(0x03B2)) + " , y ) [";
-    labelPosition.append(QChar(0xb0));
-    labelPosition += ",mm]";
-  } else {
-    labelPosition = "Current ( x , y ) [mm,mm]";
-  }
-  m_uiForm.beam_centre_finder_groupbox->setTitle(labelPosition);
->>>>>>> f856a2e4
 }
 
 } // namespace CustomInterfaces

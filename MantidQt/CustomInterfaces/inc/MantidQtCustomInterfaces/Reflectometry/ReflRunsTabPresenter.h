--- conflicted
+++ resolved
@@ -77,13 +77,9 @@
   /// Handle data reduction paused/resumed
   void pause() const override;
   void resume() const override;
-<<<<<<< HEAD
-  /// Reduction paused confirmation handler
-=======
   /// Determine whether to start a new autoreduction
   bool startNewAutoreduction() const override;
   /// Reduction paused/resumed confirmation handler
->>>>>>> 41956e19
   void confirmReductionPaused() const override;
 
 private:

#ifndef MANTID_CUSTOMINTERFACES_IREFLRUNSTABVIEW_H
#define MANTID_CUSTOMINTERFACES_IREFLRUNSTABVIEW_H

#include <set>
#include <string>
#include <boost/shared_ptr.hpp>

namespace MantidQt {

namespace MantidWidgets {
class DataProcessorCommand;
}
namespace API {
class AlgorithmRunner;
}

namespace CustomInterfaces {

using MantidWidgets::DataProcessorCommand;
using API::AlgorithmRunner;
class IReflRunsTabPresenter;
class ReflSearchModel;

/** @class IReflRunsTabView

IReflRunsTabView is the base view class for the Reflectometry Interface. It
contains no QT specific functionality as that should be handled by a subclass.

Copyright &copy; 2011-14 ISIS Rutherford Appleton Laboratory, NScD Oak Ridge
National Laboratory & European Spallation Source

This file is part of Mantid.

Mantid is free software; you can redistribute it and/or modify
it under the terms of the GNU General Public License as published by
the Free Software Foundation; either version 3 of the License, or
(at your option) any later version.

Mantid is distributed in the hope that it will be useful,
but WITHOUT ANY WARRANTY; without even the implied warranty of
MERCHANTABILITY or FITNESS FOR A PARTICULAR PURPOSE.  See the
GNU General Public License for more details.

You should have received a copy of the GNU General Public License
along with this program.  If not, see <http://www.gnu.org/licenses/>.

File change history is stored at: <https://github.com/mantidproject/mantid>.
Code Documentation is available at: <http://doxygen.mantidproject.org>
*/

class DLLExport IReflRunsTabView {
public:
  IReflRunsTabView(){};
  virtual ~IReflRunsTabView(){};

  // Connect the model
  virtual void showSearch(boost::shared_ptr<ReflSearchModel> model) = 0;

  // Setter methods
  virtual void setInstrumentList(const std::vector<std::string> &instruments,
                                 const std::string &defaultInstrument) = 0;
  virtual void setTransferMethods(const std::set<std::string> &methods) = 0;
  virtual void setTableCommands(
      std::vector<std::unique_ptr<DataProcessorCommand>> tableCommands) = 0;
  virtual void setRowCommands(
      std::vector<std::unique_ptr<DataProcessorCommand>> rowCommands) = 0;
  virtual void setAllSearchRowsSelected() = 0;
  virtual void clearCommands() = 0;
  virtual void setRowActionEnabled(int index, bool enabled) = 0;
<<<<<<< HEAD
  virtual void setTransferEnabled(bool transferEnabled) = 0;
=======
  virtual void setAutoreduceButtonEnabled(bool enabled) = 0;
>>>>>>> 41956e19

  // Accessor methods
  virtual std::set<int> getSelectedSearchRows() const = 0;
  virtual std::string getSearchInstrument() const = 0;
  virtual std::string getSearchString() const = 0;
  virtual std::string getTransferMethod() const = 0;
  virtual int getSelectedGroup() const = 0;

  virtual IReflRunsTabPresenter *getPresenter() const = 0;
  virtual boost::shared_ptr<MantidQt::API::AlgorithmRunner>
  getAlgorithmRunner() const = 0;
};
}
}
#endif /* MANTID_CUSTOMINTERFACES_IREFLRUNSTABVIEW_H */<|MERGE_RESOLUTION|>--- conflicted
+++ resolved
@@ -67,11 +67,8 @@
   virtual void setAllSearchRowsSelected() = 0;
   virtual void clearCommands() = 0;
   virtual void setRowActionEnabled(int index, bool enabled) = 0;
-<<<<<<< HEAD
   virtual void setTransferEnabled(bool transferEnabled) = 0;
-=======
   virtual void setAutoreduceButtonEnabled(bool enabled) = 0;
->>>>>>> 41956e19
 
   // Accessor methods
   virtual std::set<int> getSelectedSearchRows() const = 0;

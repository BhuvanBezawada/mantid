 set ( SRC_FILES
	src/AlgorithmDialog.cpp
	src/AlgorithmInputHistory.cpp
	src/AlgorithmPropertiesWidget.cpp
	src/AlgorithmRunner.cpp
	src/BatchAlgorithmRunner.cpp
	src/BoolPropertyWidget.cpp
	src/FileDialogHandler.cpp
	src/FilePropertyWidget.cpp
	src/GenericDialog.cpp
	src/HelpWindow.cpp
	src/FlowLayout.cpp
	src/InterfaceFactory.cpp
	src/InterfaceManager.cpp
	src/ListPropertyWidget.cpp
	src/ManageUserDirectories.cpp
	src/MantidColorMap.cpp
	src/MantidDesktopServices.cpp
	src/MantidDialog.cpp
	src/MantidHelpInterface.cpp
	src/MantidQwtIMDWorkspaceData.cpp
	src/MantidQwtWorkspaceData.cpp
	src/MantidWidget.cpp
	src/MdConstants.cpp
	src/MdPlottingCmapsProvider.cpp
	src/MdSettings.cpp
	src/Message.cpp
	src/NonOrthogonal.cpp
	src/MWRunFiles.cpp
	src/OptionsPropertyWidget.cpp
	src/pixmaps.cpp
	src/PlotAxis.cpp
	src/PowerScaleEngine.cpp
	src/PropertyWidget.cpp
	src/PropertyWidgetFactory.cpp
	src/PythonRunner.cpp
	src/PythonThreading.cpp
	src/QScienceSpinBox.cpp
	src/QtSignalChannel.cpp
	src/QwtRasterDataMD.cpp
	src/QwtRasterDataMDNonOrthogonal.cpp
	src/QwtWorkspaceBinData.cpp
	src/QwtWorkspaceSpectrumData.cpp
	src/RepoModel.cpp
	src/ScaleEngine.cpp
	src/ScriptRepositoryView.cpp
	src/SelectionNotificationService.cpp
	src/SignalBlocker.cpp
	src/SignalRange.cpp
	src/SyncedCheckboxes.cpp
	src/TextPropertyWidget.cpp
	src/TSVSerialiser.cpp
	src/UserSubWindow.cpp
	src/VatesViewerInterface.cpp
<<<<<<< HEAD
	src/WidgetScrollbarDecorator.cpp
=======
        src/WidgetScrollbarDecorator.cpp
  src/WindowIcons.cpp
>>>>>>> c8b03b5c
	src/WorkspaceObserver.cpp
	src/WorkspaceIcons.cpp
)

set ( MOC_FILES
  inc/MantidQtAPI/AlgorithmDialog.h
  inc/MantidQtAPI/AlgorithmRunner.h
  inc/MantidQtAPI/AlgorithmPropertiesWidget.h
  inc/MantidQtAPI/BatchAlgorithmRunner.h
  inc/MantidQtAPI/BoolPropertyWidget.h
  inc/MantidQtAPI/FilePropertyWidget.h
  inc/MantidQtAPI/GenericDialog.h
  inc/MantidQtAPI/ListPropertyWidget.h
  inc/MantidQtAPI/ManageUserDirectories.h
  inc/MantidQtAPI/MantidDialog.h
  inc/MantidQtAPI/MantidHelpInterface.h
  inc/MantidQtAPI/MantidWidget.h
  inc/MantidQtAPI/MWRunFiles.h
  inc/MantidQtAPI/OptionsPropertyWidget.h
  inc/MantidQtAPI/PropertyWidget.h
  inc/MantidQtAPI/PythonRunner.h
  inc/MantidQtAPI/QScienceSpinBox.h
  inc/MantidQtAPI/QtSignalChannel.h
  inc/MantidQtAPI/ScriptRepositoryView.h
  inc/MantidQtAPI/RepoTreeView.h
  inc/MantidQtAPI/RepoModel.h
  inc/MantidQtAPI/SyncedCheckboxes.h
  inc/MantidQtAPI/TextPropertyWidget.h
  inc/MantidQtAPI/UserSubWindow.h
  inc/MantidQtAPI/VatesViewerInterface.h
  inc/MantidQtAPI/WorkspaceObserver.h
  inc/MantidQtAPI/SelectionNotificationService.h
)

# Include files aren't required, but this makes them appear in Visual Studio
set ( INC_FILES
	${MOC_FILES}
	inc/MantidQtAPI/AlgorithmInputHistory.h
	inc/MantidQtAPI/AlgorithmRunner.h
	inc/MantidQtAPI/BatchAlgorithmRunner.h
	inc/MantidQtAPI/DllOption.h
	inc/MantidQtAPI/FileDialogHandler.h
	inc/MantidQtAPI/FlowLayout.h
	inc/MantidQtAPI/GraphOptions.h
	inc/MantidQtAPI/DistributionOptions.h
	inc/MantidQtAPI/HelpWindow.h
	inc/MantidQtAPI/InterfaceFactory.h
	inc/MantidQtAPI/InterfaceManager.h
	inc/MantidQtAPI/IProjectSerialisable.h
	inc/MantidQtAPI/MantidColorMap.h
	inc/MantidQtAPI/MantidDesktopServices.h
	inc/MantidQtAPI/MantidQwtIMDWorkspaceData.h
	inc/MantidQtAPI/MantidQwtWorkspaceData.h
	inc/MantidQtAPI/MantidAlgorithmMetatype.h
	inc/MantidQtAPI/MdConstants.h
	inc/MantidQtAPI/MdPlottingCmapsProvider.h
	inc/MantidQtAPI/MdSettings.h
	inc/MantidQtAPI/NonOrthogonal.h
	inc/MantidQtAPI/pixmaps.h
	inc/MantidQtAPI/PlotAxis.h
	inc/MantidQtAPI/PowerScaleEngine.h
	inc/MantidQtAPI/PropertyWidgetFactory.h
	inc/MantidQtAPI/PythonSystemHeader.h
	inc/MantidQtAPI/PythonThreading.h
	inc/MantidQtAPI/QScienceSpinBox.h
	inc/MantidQtAPI/QwtRasterDataMD.h
	inc/MantidQtAPI/QwtRasterDataMDNonOrthogonal.h
	inc/MantidQtAPI/QwtWorkspaceBinData.h
	inc/MantidQtAPI/QwtWorkspaceSpectrumData.h
	inc/MantidQtAPI/ScaleEngine.h
	inc/MantidQtAPI/ScriptRepositoryView.h
	inc/MantidQtAPI/SelectionNotificationService.h
	inc/MantidQtAPI/SignalBlocker.h
	inc/MantidQtAPI/SignalRange.h
	inc/MantidQtAPI/TSVSerialiser.h
	inc/MantidQtAPI/qwt_compat.h
<<<<<<< HEAD
	inc/MantidQtAPI/WidgetScrollbarDecorator.h
	inc/MantidQtAPI/WorkspaceIcons.h
=======
        inc/MantidQtAPI/WidgetScrollbarDecorator.h
  inc/MantidQtAPI/WindowIcons.h
  inc/MantidQtAPI/WorkspaceIcons.h
>>>>>>> c8b03b5c
)

set ( UI_FILES
  inc/MantidQtAPI/ManageUserDirectories.ui
  inc/MantidQtAPI/MWRunFiles.ui
  inc/MantidQtAPI/ScriptRepositoryView.ui
)

# Python unit tests
set ( TEST_PY_FILES
  test/MWRunFilesTest.py
)

set( TEST_FILES
   BatchAlgorithmRunnerTest.h
   FileDialogHandlerTest.h
   InterfaceManagerTest.h
   MantidColorMapTest.h
   NonOrthogonalTest.h
   PlotAxisTest.h
   QwtWorkspaceBinDataTest.h
   QwtWorkspaceSpectrumDataTest.h
   SelectionNotificationServiceTest.h
   SignalRangeTest.h
   SignalBlockerTest.h
)

qt4_wrap_cpp ( MOCCED_FILES ${MOC_FILES} )
set ( ALL_SRC ${SRC_FILES} ${MOCCED_FILES} )
qt4_wrap_ui ( UI_HDRS ${UI_FILES} )

if(MAKE_VATES AND ParaView_FOUND)
  include( ${PARAVIEW_USE_FILE} )
endif()

# Python includes
include_directories ( ${PYTHON_INCLUDE_PATH})
if(MAKE_VATES AND ParaView_FOUND)
  include_directories (SYSTEM ${PARAVIEW_INCLUDE_DIRS})
endif()
# Use a precompiled header where they are supported
enable_precompiled_headers( inc/MantidQtAPI/PrecompiledHeader.h ALL_SRC )
add_library ( MantidQtAPI ${ALL_SRC} ${INC_FILES} ${UI_HDRS} )

set_target_properties ( MantidQtAPI PROPERTIES COMPILE_DEFINITIONS IN_MANTIDQT_API )

if (OSX_VERSION VERSION_GREATER 10.8)
  set_target_properties ( MantidQtAPI PROPERTIES INSTALL_RPATH "@loader_path/../MacOS;@loader_path/../Libraries")
endif ()

target_link_libraries ( MantidQtAPI LINK_PRIVATE ${TCMALLOC_LIBRARIES_LINKTIME}
  ${CORE_MANTIDLIBS} ${QT_LIBRARIES} ${QWT_LIBRARIES}
  ${POCO_LIBRARIES} ${Boost_LIBRARIES} ${PYTHON_LIBRARIES}
)

if(MAKE_VATES AND ParaView_FOUND)
  target_link_libraries (MantidQtAPI LINK_PRIVATE
  vtkPVServerManagerRendering
  ${vtkjsoncpp_LIBRARIES}
  )
endif()

###########################################################################
# Windows: Generate a qt.conf file so that the dev build finds the qt
# plugins in third party. Done in two steps to get it into the build
# directory that is selected at build time.
# This file is NOT packaged. See installers/WinInstaller for the package
# version.
###########################################################################
if ( WIN32 )
  set ( QT_CONF qt.conf )
  configure_file ( qt.conf.template ${CMAKE_CURRENT_BINARY_DIR}/${QT_CONF} @ONLY )
  add_custom_command ( TARGET MantidQtAPI POST_BUILD
                       COMMAND ${CMAKE_COMMAND} ARGS -E copy_if_different
                               ${CMAKE_CURRENT_BINARY_DIR}/${QT_CONF}
                               ${CMAKE_LIBRARY_OUTPUT_DIRECTORY}/${CMAKE_CFG_INTDIR}/${QT_CONF} )
endif()

###########################################################################
# Testing
###########################################################################

add_subdirectory ( test )


###########################################################################
# Installation settings
###########################################################################

install ( TARGETS MantidQtAPI ${SYSTEM_PACKAGE_TARGET} DESTINATION ${LIB_DIR} )


set ( TEST_FILES
	ScriptRepositoryViewTest.h
)<|MERGE_RESOLUTION|>--- conflicted
+++ resolved
@@ -52,12 +52,8 @@
 	src/TSVSerialiser.cpp
 	src/UserSubWindow.cpp
 	src/VatesViewerInterface.cpp
-<<<<<<< HEAD
 	src/WidgetScrollbarDecorator.cpp
-=======
-        src/WidgetScrollbarDecorator.cpp
   src/WindowIcons.cpp
->>>>>>> c8b03b5c
 	src/WorkspaceObserver.cpp
 	src/WorkspaceIcons.cpp
 )
@@ -134,14 +130,9 @@
 	inc/MantidQtAPI/SignalRange.h
 	inc/MantidQtAPI/TSVSerialiser.h
 	inc/MantidQtAPI/qwt_compat.h
-<<<<<<< HEAD
 	inc/MantidQtAPI/WidgetScrollbarDecorator.h
+	inc/MantidQtAPI/WindowIcons.h
 	inc/MantidQtAPI/WorkspaceIcons.h
-=======
-        inc/MantidQtAPI/WidgetScrollbarDecorator.h
-  inc/MantidQtAPI/WindowIcons.h
-  inc/MantidQtAPI/WorkspaceIcons.h
->>>>>>> c8b03b5c
 )
 
 set ( UI_FILES

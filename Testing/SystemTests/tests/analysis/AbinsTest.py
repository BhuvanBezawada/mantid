from __future__ import (absolute_import, division, print_function)
import stresstesting
from mantid.simpleapi import Abins, mtd, DeleteWorkspace
from AbinsModules import AbinsConstants, AbinsTestHelpers


class HelperTestingClass(object):
    def __init__(self):

        self._temperature = 10  # K
        self._sample_form = "Powder"
        self._instrument_name = "TOSCA"
        self._atoms = ""
        self._sum_contributions = True
        self._cross_section_factor = "Incoherent"
        self._extension = {"CASTEP": ".phonon", "CRYSTAL": ".out", "DMOL3": ".outmol", "GAUSSIAN": ".log"}
        self._output_name = "output_workspace"
        self._ref = "reference_workspace"
        self._scale = 1.0
        self._bin_width = 1.0

        self._ab_initio_program = None
        self._quantum_order_event = None
        self._system_name = None

    def set_bin_width(self, width):
        if not (isinstance(width, float) and 1.0 <= width <= 10.0):
            raise ValueError("Invalid bin width: {}. ".format(width) + "Valid range is [1.0, 10.0] cm^-1")
        self._bin_width = width

    def set_instrument_name(self, instrument_name=None):

        if instrument_name in AbinsConstants.ALL_INSTRUMENTS:
            self._instrument_name = instrument_name
        else:
            raise ValueError("Wrong instrument.")

    def set_scale(self, scale=None):

        if isinstance(scale, float) and scale > 0.0:
            self._scale = scale
        else:
            raise ValueError("Wrong scale.")

    def set_ab_initio_program(self, ab_initio_program=None):

        if ab_initio_program in AbinsConstants.ALL_SUPPORTED_AB_INITIO_PROGRAMS:
            self._ab_initio_program = ab_initio_program
        else:
            raise RuntimeError("Unsupported ab initio program: %s " % ab_initio_program)

    def set_order(self, order=None):

        orders = [AbinsConstants.QUANTUM_ORDER_ONE, AbinsConstants.QUANTUM_ORDER_TWO,
                  AbinsConstants.QUANTUM_ORDER_THREE, AbinsConstants.QUANTUM_ORDER_FOUR]

        if order in orders:
            self._quantum_order_event = order
        else:
            raise RuntimeError(
                "Unsupported number of quantum order event %s" % order)

    def set_name(self, name):
        if isinstance(name, str):
            self._system_name = name
            self._output_name = name
        else:
            raise RuntimeError(
                "Invalid name. Name should be a string but it is %s " % type(name))

    def set_cross_section(self, cross_section=None):
        self._cross_section_factor = cross_section

    def case_from_scratch(self):
        """
        User performs calculation from scratch (not loaded from hdf file). All data is calculated.
        """
        Abins(AbInitioProgram=self._ab_initio_program,
              VibrationalOrPhononFile=self._system_name + self._extension[self._ab_initio_program],
              TemperatureInKelvin=self._temperature, SampleForm=self._sample_form, Instrument=self._instrument_name,
              BinWidthInWavenumber=self._bin_width, Atoms=self._atoms, SumContributions=self._sum_contributions,
              QuantumOrderEventsNumber=str(self._quantum_order_event), Scale=self._scale,
              ScaleByCrossSection=self._cross_section_factor, OutputWorkspace=self._output_name)

    def case_restart_diff_t(self):
        """
        The considered testing scenario looks as follows. First the user performs the simulation for T=10K (first run).
        Then the user changes T to 20K (second run). For T=20K  S has to be recalculated. After that the user performs
        simulation with the same parameters as for the initial simulation, e.g., T=10K (third run). In the third run all
        required data will be read from hdf file. It is checked if workspace for the initial run and the third run is
        the same (should be the same).
        """
        temperature_for_test = self._temperature + 10  # 20K
        wrk_name = self._system_name

        # T = 10 K
        Abins(AbInitioProgram=self._ab_initio_program,
              VibrationalOrPhononFile=self._system_name + self._extension[self._ab_initio_program],
              TemperatureInKelvin=self._temperature, SampleForm=self._sample_form, Instrument=self._instrument_name,
              BinWidthInWavenumber=self._bin_width, Atoms=self._atoms, SumContributions=self._sum_contributions,
              Scale=self._scale, QuantumOrderEventsNumber=str(self._quantum_order_event),
              ScaleByCrossSection=self._cross_section_factor, OutputWorkspace=wrk_name + "init")

        # T = 20 K
        Abins(AbInitioProgram=self._ab_initio_program,
              VibrationalOrPhononFile=self._system_name + self._extension[self._ab_initio_program],
              TemperatureInKelvin=temperature_for_test, SampleForm=self._sample_form, Instrument=self._instrument_name,
              BinWidthInWavenumber=self._bin_width,
              Atoms=self._atoms, SumContributions=self._sum_contributions, Scale=self._scale,
              QuantumOrderEventsNumber=str(self._quantum_order_event), ScaleByCrossSection=self._cross_section_factor,
              OutputWorkspace=wrk_name + "_mod")

        # T = 10 K
        Abins(AbInitioProgram=self._ab_initio_program,
              VibrationalOrPhononFile=self._system_name + self._extension[self._ab_initio_program],
              TemperatureInKelvin=self._temperature, SampleForm=self._sample_form, Instrument=self._instrument_name,
              BinWidthInWavenumber=self._bin_width, Atoms=self._atoms, SumContributions=self._sum_contributions,
              Scale=self._scale, QuantumOrderEventsNumber=str(self._quantum_order_event),
              ScaleByCrossSection=self._cross_section_factor, OutputWorkspace=self._output_name)

    def case_restart_diff_order(self, order=None):
        """
        The considered testing scenario looks as follows. First calculations are performed for
        self._quantum_order_event. Then calculations are performed for order (different quantum order event). In case
        order >  self._quantum_order_event then S should be calculated. Otherwise, it will be loaded from an hdf file.
        :param order: number of quantum order event for which restart should be done.
        """
        self.case_from_scratch()
        DeleteWorkspace(self._output_name)
        Abins(AbInitioProgram=self._ab_initio_program,
              VibrationalOrPhononFile=self._system_name + self._extension[self._ab_initio_program],
              TemperatureInKelvin=self._temperature, SampleForm=self._sample_form, Instrument=self._instrument_name,
              BinWidthInWavenumber=self._bin_width, Atoms=self._atoms, SumContributions=self._sum_contributions,
              Scale=self._scale, QuantumOrderEventsNumber=str(order), ScaleByCrossSection=self._cross_section_factor,
              OutputWorkspace=self._output_name)

    def __del__(self):
        """
        Destructor removes output files after tests and workspaces.
        :return:
        """

        try:
            AbinsTestHelpers.remove_output_files(list_of_names=[self._system_name])
        except TypeError:
            # nothing to remove but it is OK
            pass

        mtd.clear()


# ----------------------------------------------------------------------------------------------------------------
# Tests for 1D S
# ----------------------------------------------------------------------------------------------------------------


class AbinsCRYSTALTestScratch(stresstesting.MantidStressTest, HelperTestingClass):
    """
    In this benchmark it is tested if calculation from scratch with input data from CRYSTAL and for 1-4 quantum
    order events is correct.
    """
    tolerance = None
    ref_result = None

    def runTest(self):
        HelperTestingClass.__init__(self)

        name = "TolueneScratchAbins"

        self.ref_result = name + ".nxs"
        self.set_ab_initio_program("CRYSTAL")
        self.set_name(name)
        self.set_order(AbinsConstants.QUANTUM_ORDER_FOUR)
        self.case_from_scratch()

    def excludeInPullRequests(self):
        return True

    def validate(self):
        self.tolerance = 1e-2
        return self._output_name, self.ref_result


# ----------------------------------------------------------------------------------------------------------------


class AbinsCRYSTALTestBiggerSystem(stresstesting.MantidStressTest, HelperTestingClass):
    """
    In this benchmark it is tested if calculation from scratch with input data from CRYSTAL and for only 1 quantum
    order event is correct.
    """
    tolerance = None
    ref_result = None

    def runTest(self):
        HelperTestingClass.__init__(self)

        name = "Crystalb3lypScratchAbins"

        self.ref_result = name + ".nxs"
        self.set_ab_initio_program("CRYSTAL")
        self.set_name(name)
        self.set_order(AbinsConstants.QUANTUM_ORDER_ONE)
        self.case_from_scratch()

    def validate(self):
        self.tolerance = 1e-1
        return self._output_name, self.ref_result


# ----------------------------------------------------------------------------------------------------------------


class AbinsCRYSTALTestT(stresstesting.MantidStressTest, HelperTestingClass):
    """
    In this benchmark scenario of restart is considered in which data for other temperature already exists in an hdf
    file. In this benchmark input data from CRYSTAL DFT program is used.
    """
    tolerance = None
    ref_result = None

    def runTest(self):
        HelperTestingClass.__init__(self)

        name = "TolueneTAbins"

        self.ref_result = name + ".nxs"
        self.set_ab_initio_program("CRYSTAL")
        self.set_name(name)
        self.set_order(AbinsConstants.QUANTUM_ORDER_TWO)
        self.case_restart_diff_t()

    def excludeInPullRequests(self):
        return True

    def validate(self):
        self.tolerance = 1e-1
        return self._output_name, self.ref_result


# ----------------------------------------------------------------------------------------------------------------


class AbinsCRYSTALTestLargerOrder(stresstesting.MantidStressTest, HelperTestingClass):
    """
    In this benchmark it is tested if calculation from restart with input data from CRYSTAL is correct. Requested order
    of quantum event is larger than the one which is saved to an hdf file so S has to be calculated.
    """
    tolerance = None
    ref_result = None

    def runTest(self):
        HelperTestingClass.__init__(self)

        name = "TolueneLargerOrderAbins"

        self.ref_result = name + ".nxs"
        self.set_ab_initio_program("CRYSTAL")
        self.set_name(name)
        self.set_order(AbinsConstants.QUANTUM_ORDER_TWO)
        self.case_restart_diff_order(AbinsConstants.QUANTUM_ORDER_THREE)

    def excludeInPullRequests(self):
        return True

    def validate(self):
        self.tolerance = 1e-1
        return self._output_name, self.ref_result


# ----------------------------------------------------------------------------------------------------------------


class AbinsCRYSTALTestSmallerOrder(stresstesting.MantidStressTest, HelperTestingClass):
    """
    In this benchmark it is tested if calculation from restart with input data from CRYSTAL is correct. Requested
    order of quantum event is smaller than the one which is saved to an hdf file so S is loaded from an hdf file.
    """
    tolerance = None
    ref_result = None

    def runTest(self):
        HelperTestingClass.__init__(self)

        name = "TolueneSmallerOrderAbins"

        self.ref_result = name + ".nxs"
        self.set_ab_initio_program("CRYSTAL")
        self.set_name(name)
        self.set_order(AbinsConstants.QUANTUM_ORDER_TWO)
        self.case_restart_diff_order(AbinsConstants.QUANTUM_ORDER_ONE)

    def validate(self):
        self.tolerance = 1e-1
        return self._output_name, self.ref_result


class AbinsCRYSTALTestScale(stresstesting.MantidStressTest, HelperTestingClass):
    """
    In this benchmark it is tested if scaling is correct.
    """
    _wrk_1 = None
    _ref_result = None
    tolerance = None

    def runTest(self):
        HelperTestingClass.__init__(self)

        scaling_factor = 2.0

        name = "TolueneScale"
        self.ref_result = name + ".nxs"
        self.set_ab_initio_program("CRYSTAL")
        self.set_name(name)
        self.set_order(AbinsConstants.QUANTUM_ORDER_TWO)

        self.set_scale(scale=scaling_factor)
        self.case_from_scratch()

    def validate(self):
        self.tolerance = 1e-1
        return self._output_name, self.ref_result


# noinspection PyAttributeOutsideInit,PyPep8Naming
class AbinsCASTEPNoH(stresstesting.MantidStressTest, HelperTestingClass):
    """
    In this benchmark it is tested if calculation for systems without H is correct.
    """
    tolerance = None
    ref_result = None

    def runTest(self):
        HelperTestingClass.__init__(self)

        name = "Na2SiF6_CASTEP"
        self.ref_result = name + ".nxs"
        self.set_ab_initio_program("CASTEP")
        self.set_name(name)
        self.set_order(AbinsConstants.QUANTUM_ORDER_FOUR)
        self.set_cross_section(cross_section="Total")
        self.case_from_scratch()
        self._wrk_1 = self._output_name

    def validate(self):
        self.tolerance = 1e-1
        return self._output_name, self.ref_result


# noinspection PyAttributeOutsideInit,PyPep8Naming
class AbinsCASTEP1DDispersion(stresstesting.MantidStressTest, HelperTestingClass):
    """
    In this benchmark it is tested if calculation of S from phonon dispersion is correct (1D case).
    """
    tolerance = None
    ref_result = None

    def runTest(self):
        HelperTestingClass.__init__(self)

        name = "Mapi"
        self.ref_result = name + ".nxs"
        self.set_ab_initio_program("CASTEP")
        self.set_name(name)
        self.set_order(AbinsConstants.QUANTUM_ORDER_ONE)
        self.case_from_scratch()
        self._wrk_1 = self._output_name

    def validate(self):

        self.tolerance = 1e-1
        return self._output_name, self.ref_result


class AbinsDMOL3TestScratch(stresstesting.MantidStressTest, HelperTestingClass):
    """
    In this benchmark it is tested if calculation from scratch with input data from DMOL3 and for 1-4 quantum
    order events is correct.
    """
    tolerance = None
    ref_result = None

    def runTest(self):
        HelperTestingClass.__init__(self)

        name = "Na2SiF6_DMOL3"

        self.ref_result = name + ".nxs"
        self.set_ab_initio_program("DMOL3")
        self.set_name(name)
        self.set_order(AbinsConstants.QUANTUM_ORDER_FOUR)
        self.set_cross_section(cross_section="Total")
        self.case_from_scratch()

    def excludeInPullRequests(self):
        return True

    def validate(self):
        self.tolerance = 1e-2
        return self._output_name, self.ref_result


class AbinsGAUSSIANestScratch(stresstesting.MantidStressTest, HelperTestingClass):
    """
    In this benchmark it is tested if calculation from scratch with input data from GAUSSIAN and for 1-4 quantum
    order events is correct.
    """
    tolerance = None
    ref_result = None

    def runTest(self):
        HelperTestingClass.__init__(self)

        name = "C6H5Cl-Gaussian"

        self.ref_result = name + ".nxs"
        self.set_ab_initio_program("GAUSSIAN")
        self.set_name(name)
        self.set_order(AbinsConstants.QUANTUM_ORDER_FOUR)
        self.set_cross_section(cross_section="Incoherent")
        self.case_from_scratch()

    def excludeInPullRequests(self):
        return True

    def validate(self):
        self.tolerance = 1e-2
        return self._output_name, self.ref_result


class AbinsBinWidth(stresstesting.MantidStressTest, HelperTestingClass):
    """
    In this benchmark it is tested if calculation with bin width different than the default value is correct.
    Calculation performed for crystalline benzene for 1st and 2nd quantum event for output from CASTEP and bin width
    3 cm^-1. This system test should be fast so no need for excludeInPullRequests flag.
    """
    tolerance = None
    ref_result = None

    def runTest(self):
        HelperTestingClass.__init__(self)
        name = "BenzeneBinWidthCASTEP"
        self.ref_result = name + ".nxs"
        self.set_ab_initio_program("CASTEP")
        self.set_name(name)
        self.set_order(AbinsConstants.QUANTUM_ORDER_TWO)
        self.set_cross_section(cross_section="Incoherent")
        self.set_bin_width(width=3.0)
        self.case_from_scratch()

    def validate(self):
        self.tolerance = 1e-2
<<<<<<< HEAD
=======
        return self._output_name, self.ref_result


class AbinsCASTEPIsotopes(stresstesting.MantidStressTest, HelperTestingClass):
    """
    In this benchmark it is tested if calculation of the system with isotopic substitutions: H -> 2H, Li -> 7Li,
    produces correct results. Input data is generated by CASTEP. This system test should be fast so no need for
    excludeInPullRequests flag.
    """
    tolerance = None
    ref_result = None

    def runTest(self):
        HelperTestingClass.__init__(self)
        name = "LiOH_H2O_2D2O_CASTEP"
        self.ref_result = name + ".nxs"
        self.set_ab_initio_program("CASTEP")
        self.set_name(name)
        self.set_order(AbinsConstants.QUANTUM_ORDER_ONE)
        self.set_cross_section(cross_section="Incoherent")
        self.set_bin_width(width=2.0)
        self.case_from_scratch()

    def validate(self):
        self.tolerance = 1e-2
>>>>>>> 172d1bbc
        return self._output_name, self.ref_result<|MERGE_RESOLUTION|>--- conflicted
+++ resolved
@@ -450,8 +450,6 @@
 
     def validate(self):
         self.tolerance = 1e-2
-<<<<<<< HEAD
-=======
         return self._output_name, self.ref_result
 
 
@@ -477,5 +475,4 @@
 
     def validate(self):
         self.tolerance = 1e-2
->>>>>>> 172d1bbc
         return self._output_name, self.ref_result
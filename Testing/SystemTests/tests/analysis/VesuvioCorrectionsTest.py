--- conflicted
+++ resolved
@@ -142,19 +142,6 @@
         # Test Corrections Workspaces
         corrections_wsg = self._algorithm.getProperty("CorrectionWorkspaces").value
         _validate_group_structure(self, corrections_wsg, 3)
-<<<<<<< HEAD
-        corrections_gb_peak = 0.012675639864
-        corrections_ts_peak = 0.161125285346
-        corrections_ms_peak = 0.000170937010
-        corrections_ts_bin = 724
-        corrections_ms_bin = 721
-        if _is_old_boost_version():
-            corrections_ms_peak = 0.000233662993
-            corrections_ts_bin = 722
-            corrections_ms_bin = 367
-
-        _validate_matrix_peak_height(self, corrections_wsg.getItem(0), corrections_gb_peak, 623)
-=======
         corrections_gb_peak = 0.013565531122
         corrections_ts_peak = 0.157937557587
         corrections_ms_peak = 0.000168789876
@@ -166,7 +153,6 @@
             corrections_ms_bin = 367
 
         _validate_matrix_peak_height(self, corrections_wsg.getItem(0), corrections_gb_peak, 458)
->>>>>>> e8c17377
         _validate_matrix_peak_height(self, corrections_wsg.getItem(1), corrections_ts_peak, corrections_ts_bin)
         _validate_matrix_peak_height(self, corrections_wsg.getItem(2), corrections_ms_peak, corrections_ms_bin)
 
@@ -174,15 +160,9 @@
         # Test Corrected Workspaces
         corrected_wsg = self._algorithm.getProperty("CorrectedWorkspaces").value
         _validate_group_structure(self, corrected_wsg, 3)
-<<<<<<< HEAD
-        corrected_gb_peak = 0.636547077684
-        corrected_ts_peak = 0.587870515272
-        corrected_ms_peak = 0.626612845598
-=======
         corrected_gb_peak = 0.63430494091
         corrected_ts_peak = 0.58823622842
         corrected_ms_peak = 0.62668268027
->>>>>>> e8c17377
         _validate_matrix_peak_height(self, corrected_wsg.getItem(0), corrected_gb_peak, 325)
         _validate_matrix_peak_height(self, corrected_wsg.getItem(1), corrected_ts_peak, 220)
         _validate_matrix_peak_height(self, corrected_wsg.getItem(2), corrected_ms_peak, 325)
@@ -190,11 +170,7 @@
         # Test OutputWorkspace
         output_ws = self._algorithm.getProperty("OutputWorkspace").value
         _validate_matrix_structure(self, output_ws, 1, self._input_bins)
-<<<<<<< HEAD
-        output_expected_peak = 0.636436654367
-=======
         output_expected_peak = 0.634264352261
->>>>>>> e8c17377
         _validate_matrix_peak_height(self, output_ws, output_expected_peak, 325)
 
         # Test Linear fit Result Workspace
@@ -229,17 +205,6 @@
         # Test Corrections Workspaces
         corrections_wsg = self._algorithm.getProperty("CorrectionWorkspaces").value
         _validate_group_structure(self, corrections_wsg, 3)
-<<<<<<< HEAD
-        corrections_gb_peak = 0.0106977817681
-        corrections_ts_peak = 0.159340707436
-        corrections_ms_peak = 0.000226355717662
-        correction_ms_bin = 46
-        if _is_old_boost_version():
-            corrections_ms_peak = 0.000219113428752
-            correction_ms_bin = 717
-
-        _validate_matrix_peak_height(self, corrections_wsg.getItem(0), corrections_gb_peak, 625)
-=======
         corrections_gb_peak = 0.010067042262
         corrections_ts_peak = 0.156099834417
         corrections_ms_peak = 0.000224572965
@@ -249,7 +214,6 @@
             correction_ms_bin = 717
 
         _validate_matrix_peak_height(self, corrections_wsg.getItem(0), corrections_gb_peak, 457)
->>>>>>> e8c17377
         _validate_matrix_peak_height(self, corrections_wsg.getItem(1), corrections_ts_peak, 724)
         _validate_matrix_peak_height(self, corrections_wsg.getItem(2), corrections_ms_peak, correction_ms_bin)
 
@@ -267,11 +231,7 @@
         # Test OutputWorkspace
         output_ws = self._algorithm.getProperty("OutputWorkspace").value
         _validate_matrix_structure(self, output_ws, 1, self._input_bins)
-<<<<<<< HEAD
-        output_expected_peak = 0.710897137455
-=======
         output_expected_peak = 0.709044962434
->>>>>>> e8c17377
         _validate_matrix_peak_height(self, output_ws, output_expected_peak, 324)
 
         # Test Linear fit Result Workspace
@@ -305,22 +265,13 @@
         # Test Corrections Workspaces
         corrections_wsg = self._algorithm.getProperty("CorrectionWorkspaces").value
         _validate_group_structure(self, corrections_wsg, 3)
-<<<<<<< HEAD
-        corrections_gb_peak = 0.027110661758
-        corrections_ts_peak = 0.139480812485
-=======
         corrections_gb_peak = 0.026998140125
         corrections_ts_peak = 0.138476364257
->>>>>>> e8c17377
         corrections_ms_peak = 0.000147974497
         corrections_ts_bin = 724
         corrections_ms_bin = 721
         if _is_old_boost_version():
-<<<<<<< HEAD
-            corrections_ms_peak = 0.000202286455
-=======
             corrections_ms_peak = 0.000202286454557
->>>>>>> e8c17377
             corrections_ts_bin = 722
             corrections_ms_bin = 367
 
@@ -332,15 +283,9 @@
         # Test Corrected Workspaces
         corrected_wsg = self._algorithm.getProperty("CorrectedWorkspaces").value
         _validate_group_structure(self, corrected_wsg, 3)
-<<<<<<< HEAD
-        corrected_gb_peak = 0.62177067421
-        corrected_ts_peak = 0.58934599577
-        corrected_ms_peak = 0.62662767911
-=======
         corrected_gb_peak = 0.621791229741
         corrected_ts_peak = 0.589544590004
         corrected_ms_peak = 0.626687681632
->>>>>>> e8c17377
 
         _validate_matrix_peak_height(self, corrected_wsg.getItem(0), corrected_gb_peak, 325)
         _validate_matrix_peak_height(self, corrected_wsg.getItem(1), corrected_ts_peak, 220)
@@ -357,11 +302,7 @@
         # Test Linear fit Result Workspace
         linear_params = self._algorithm.getProperty("LinearFitResult").value
         _validate_table_workspace(self, linear_params, 7, 3)
-<<<<<<< HEAD
-        expected_values = [0.059489604022, 0.0, 1.0, 11.684536881, 0.0, 1.0, 3.16837831189]
-=======
         expected_values = [0.0592426949865, 0.0, 1.0, 11.7152355823, 0.0, 1.0, 3.16613507481]
->>>>>>> e8c17377
         _validate_table_values_top_to_bottom(self, linear_params, expected_values)
         tearDown()
 
@@ -387,40 +328,24 @@
         # Test Corrections Workspaces
         corrections_wsg = self._algorithm.getProperty("CorrectionWorkspaces").value
         _validate_group_structure(self, corrections_wsg, 4)
-<<<<<<< HEAD
-        corrections_gb_peak = 0.0247790033028
-        corrections_ts_peak = 0.0123013465718
-        corrections_ms_peak = 0.151014049848
-=======
         corrections_gb_peak = 0.0249370393881
         corrections_ts_peak = 0.0131222459575
         corrections_ms_peak = 0.147875290632
->>>>>>> e8c17377
         corrections_ms_bin = 724
         if _is_old_boost_version():
             corrections_ms_bin = 722
 
         _validate_matrix_peak_height(self, corrections_wsg.getItem(0), corrections_gb_peak, 3)
-<<<<<<< HEAD
-        _validate_matrix_peak_height(self, corrections_wsg.getItem(1), corrections_ts_peak, 623)
-=======
         _validate_matrix_peak_height(self, corrections_wsg.getItem(1), corrections_ts_peak, 458)
->>>>>>> e8c17377
         _validate_matrix_peak_height(self, corrections_wsg.getItem(2), corrections_ms_peak, corrections_ms_bin)
 
 
         # Test Corrected Workspaces
         corrected_wsg = self._algorithm.getProperty("CorrectedWorkspaces").value
         _validate_group_structure(self, corrected_wsg, 4)
-<<<<<<< HEAD
-        corrected_gb_peak = 0.622196623212
-        corrected_ts_peak = 0.636256994835
-        corrected_ms_peak = 0.588559787352
-=======
         corrected_gb_peak = 0.622167753069
         corrected_ts_peak = 0.634057192209
         corrected_ms_peak = 0.588912707162
->>>>>>> e8c17377
 
         _validate_matrix_peak_height(self, corrected_wsg.getItem(0), corrected_gb_peak, 325)
         _validate_matrix_peak_height(self, corrected_wsg.getItem(1), corrected_ts_peak, 325)
@@ -430,22 +355,14 @@
         # Test OutputWorkspace
         output_ws = self._algorithm.getProperty("OutputWorkspace").value
         _validate_matrix_structure(self, output_ws, 1, self._input_bins)
-<<<<<<< HEAD
-        output_expected_peak = 0.631626855306
-=======
         output_expected_peak = 0.629463673633
->>>>>>> e8c17377
         _validate_matrix_peak_height(self, output_ws, output_expected_peak, 325)
 
 
         # Test Linear fit Result Workspace
         linear_params = self._algorithm.getProperty("LinearFitResult").value
         _validate_table_workspace(self, linear_params, 10, 3)
-<<<<<<< HEAD
-        expected_values = [0.0543731874834, 0.0, 1.0, 1.55311412227, 0.0, 1.0, 12.6506951283]
-=======
         expected_values = [0.0547199700231, 0.0, 1.0, 1.18398261145, 0.0, 1.0, 12.5103939279]
->>>>>>> e8c17377
         _validate_table_values_top_to_bottom(self, linear_params, expected_values)
         tearDown()
 
@@ -476,38 +393,23 @@
         corrections_wsg = self._algorithm.getProperty("CorrectionWorkspaces").value
         _validate_group_structure(self, corrections_wsg, 4)
         corrections_gb_peak = 0.045572099871
-<<<<<<< HEAD
-        corrections_ts_peak = 0.001584087917
-        corrections_ms_peak = 0.133554640277
-=======
         corrections_ts_peak = 0.002216628155
         corrections_ms_peak = 0.132649056625
->>>>>>> e8c17377
         corrections_ms_bin = 724
         if _is_old_boost_version():
             corrections_ms_bin = 722
 
         _validate_matrix_peak_height(self, corrections_wsg.getItem(0), corrections_gb_peak, 3)
-<<<<<<< HEAD
-        _validate_matrix_peak_height(self, corrections_wsg.getItem(1), corrections_ts_peak, 623)
-=======
         _validate_matrix_peak_height(self, corrections_wsg.getItem(1), corrections_ts_peak, 458)
->>>>>>> e8c17377
         _validate_matrix_peak_height(self, corrections_wsg.getItem(2), corrections_ms_peak, corrections_ms_bin)
 
 
         # Test Corrected Workspaces
         corrected_wsg = self._algorithm.getProperty("CorrectedWorkspaces").value
         _validate_group_structure(self, corrected_wsg, 4)
-<<<<<<< HEAD
-        corrected_gb_peak = 0.618398125747
-        corrected_ts_peak = 0.627950960529
-        corrected_ms_peak = 0.589749976577
-=======
         corrected_gb_peak = 0.61839812575
         corrected_ts_peak = 0.62796212550
         corrected_ms_peak = 0.58993635557
->>>>>>> e8c17377
 
         _validate_matrix_peak_height(self, corrected_wsg.getItem(0), corrected_gb_peak, 325)
         _validate_matrix_peak_height(self, corrected_wsg.getItem(1), corrected_ts_peak, 325)
@@ -517,11 +419,7 @@
         # Test OutputWorkspace
         output_ws = self._algorithm.getProperty("OutputWorkspace").value
         _validate_matrix_structure(self, output_ws, 1, self._input_bins)
-<<<<<<< HEAD
-        output_expected_peak = 0.619534288919
-=======
         output_expected_peak = 0.619602892622
->>>>>>> e8c17377
         _validate_matrix_peak_height(self, output_ws, output_expected_peak, 325)
 
 
@@ -628,10 +526,7 @@
             abs_difference = abs(expected_values[i] - table_ws.cell(i,1))
             self.assertTrue(abs_difference <= abs(tolerance_value))
 
-<<<<<<< HEAD
-=======
 #pylint: disable=too-many-arguments
->>>>>>> e8c17377
 def _validate_matrix_peak_height(self, matrix_ws, expected_height, expected_bin, ws_index=0, tolerance=0.05):
     """
     Checks that the heightest peak value is as expected

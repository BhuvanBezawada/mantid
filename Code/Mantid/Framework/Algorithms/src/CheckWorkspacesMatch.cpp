--- conflicted
+++ resolved
@@ -171,13 +171,10 @@
                                         "Very often such logs are huge so making it true should be the last option.");
   // Have this one false by default - it can be a lot of printing.
 
-<<<<<<< HEAD
-=======
   declareProperty("NumberMismatchedSpectraToPrint", 1, "Number of mismatched spectra from lowest to be listed. ");
 
   declareProperty("DetailedPrintIndex", EMPTY_INT(), "Mismatched spectra that will be printed out in details. ");
 
->>>>>>> 1cb02da6
 }
 
 void CheckWorkspacesMatch::exec()
@@ -377,12 +374,6 @@
   bool mismatchedEvent = false;
   int mismatchedEventWI = 0;
 
-<<<<<<< HEAD
-  bool condition = m_ParallelComparison && ews1->threadSafe()  &&  ews2->threadSafe() ;
-  PARALLEL_FOR_IF(condition)
-  for (int i=0; i<static_cast<int>(ews1->getNumberHistograms()); ++i)
-  {
-=======
   size_t numUnequalNumEventsSpectra = 0;
   size_t numUnequalEvents = 0;
   size_t numUnequalTOFEvents = 0;
@@ -390,11 +381,11 @@
   size_t numUnequalBothEvents = 0;
 
   std::vector<int> vec_mismatchedwsindex;
-
-  PARALLEL_FOR2(ews1, ews2)
+  bool condition = m_ParallelComparison && ews1->threadSafe()  &&  ews2->threadSafe() ;
+  PARALLEL_FOR_IF(condition)
+  for (int i=0; i<static_cast<int>(ews1->getNumberHistograms()); ++i)
   for (int i=0; i<static_cast<int>(ews1->getNumberHistograms()); i++)
   {   
->>>>>>> 1cb02da6
     PARALLEL_START_INTERUPT_REGION
     prog->report("EventLists");
     if (!mismatchedEvent || checkallspectra) // This guard will avoid checking unnecessarily
@@ -434,7 +425,7 @@
           {
             // 2 spectra have different number of events
             ++ numUnequalNumEventsSpectra;
-          }
+      }
           else
           {
             // 2 spectra have some events different to each other
@@ -442,7 +433,7 @@
             numUnequalTOFEvents += tempNumTof;
             numUnequalPulseEvents += tempNumPulses;
             numUnequalBothEvents += tempNumBoth;
-          }
+    }
 
           vec_mismatchedwsindex.push_back(i);
         } // Parallel critical region

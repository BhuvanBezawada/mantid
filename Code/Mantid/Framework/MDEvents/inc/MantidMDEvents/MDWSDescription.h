--- conflicted
+++ resolved
@@ -52,11 +52,7 @@
 /// helper class describes the properties of target MD workspace, which should be obtained as the result of conversion algorithm. 
 class DLLExport MDWSDescription
 {
-<<<<<<< HEAD
-public:
-=======
 public:  // for the time being
->>>>>>> 8ce213d9
     /// the string which describes subalgorithm, used to convert source ws to target MD ws. 
     std::string AlgID; 
     // the matrix which describes target coordiante system of the workpsace and connected with convert_to_factor;
@@ -88,49 +84,31 @@
 
     API::MatrixWorkspace_const_sptr getInWS()const               {return inWS;}
 
-<<<<<<< HEAD
-=======
     std::string getWSName()const                                  {return inWS->name();}
->>>>>>> 8ce213d9
     bool isPowder()const                                          {return !inWS->sample().hasOrientedLattice();}
     bool hasLattice()const                                        {return inWS->sample().hasOrientedLattice();}
     bool isDetInfoLost()const                                     {return isDetInfoLost(inWS);}
     double getEi()const                                           {return getEi(inWS);}
     boost::shared_ptr<Geometry::OrientedLattice> getLattice()const{return getOrientedLattice(inWS);}
 
-<<<<<<< HEAD
-    /// constructor
-    MDWSDescription(unsigned int nDimensions=0);
-
-
-    /// method builds MD Event description from existing MD event workspace
-=======
   /// constructor
   MDWSDescription(unsigned int nDimensions=0);
 
   /// method builds MD Event description from existing MD event workspace
->>>>>>> 8ce213d9
   void buildFromMDWS(const API::IMDEventWorkspace_const_sptr &pWS);
   /// copy some parameters from the input workspace, as target md WS do not have all information about the algorithm.  
   void setUpMissingParameters(const MDEvents::MDWSDescription &SourceMatrixWorkspace);
 
   /// method builds MD Event ws description from a matrix workspace and the transformations, requested to be performed on the workspace
    void buildFromMatrixWS(const API::MatrixWorkspace_const_sptr &pWS,const std::string &QMode,const std::string dEMode,
-<<<<<<< HEAD
-                            const std::vector<std::string> &dimProperyNames,size_t maxNdims);
-=======
                             const std::vector<std::string> &dimProperyNames = std::vector<std::string>());
->>>>>>> 8ce213d9
 
   /// compare two descriptions and select the coplimentary result. 
    void checkWSCorresponsMDWorkspace(MDEvents::MDWSDescription &NewMDWorkspace);
  
    void setMinMax(const std::vector<double> &minVal,const std::vector<double> &maxVal);
    void setDimName(unsigned int nDim,const std::string &Name);
-<<<<<<< HEAD
-=======
    // this is rather misleading function, as MD workspace do not have dimension units
->>>>>>> 8ce213d9
    void setDimUnit(unsigned int nDim,const std::string &Unit);
    void setDetectors(const ConvToMDPreprocDet &det_loc);
 // static helper functions:

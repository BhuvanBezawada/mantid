#include "MantidAPI/ITableWorkspace.h"
#include "MantidDataObjects/TableWorkspace.h"
#include "MantidGeometry/MDGeometry/MDHistoDimension.h"
#include "MantidKernel/CPUTimer.h"
#include "MantidKernel/FunctionTask.h"
#include "MantidKernel/ProgressBase.h"
#include "MantidKernel/Task.h"
#include "MantidKernel/ThreadPool.h"
#include "MantidKernel/ThreadScheduler.h"
#include "MantidKernel/Timer.h"
#include "MantidKernel/Utils.h"
#include "MantidMDEvents/MDBoxBase.h"
#include "MantidMDEvents/MDBox.h"
#include "MantidMDEvents/MDEventWorkspace.h"
#include "MantidMDEvents/MDGridBox.h"
#include "MantidMDEvents/MDLeanEvent.h"
#include <iomanip>
#include <functional>
#include <algorithm>
#include "MantidMDEvents/MDBoxIterator.h"
#include "MantidKernel/Memory.h"
#include "MantidKernel/Exception.h"

using namespace Mantid;
using namespace Mantid::Kernel;
using namespace Mantid::API;
using namespace Mantid::Geometry;
using namespace Mantid::DataObjects;

namespace Mantid {
namespace MDEvents {

//-----------------------------------------------------------------------------------------------
/** Default constructor
 */
TMDE(MDEventWorkspace)::MDEventWorkspace()
    : data(NULL), m_BoxController(new BoxController(nd)), m_coordSystem(None) {
  // First box is at depth 0, and has this default boxController
  data = new MDBox<MDE, nd>(m_BoxController.get(), 0);
}

//-----------------------------------------------------------------------------------------------
/** Copy constructor
 */
TMDE(MDEventWorkspace)::MDEventWorkspace(const MDEventWorkspace<MDE, nd> &other)
    : IMDEventWorkspace(other),
      m_BoxController(other.m_BoxController->clone()) {

  const MDBox<MDE, nd> *mdbox =
      dynamic_cast<const MDBox<MDE, nd> *>(other.data);
  const MDGridBox<MDE, nd> *mdgridbox =
      dynamic_cast<const MDGridBox<MDE, nd> *>(other.data);
  if (mdbox) {
    data = new MDBox<MDE, nd>(*mdbox, m_BoxController.get());
  } else if (mdgridbox) {
    data = new MDGridBox<MDE, nd>(*mdgridbox, m_BoxController.get());
  } else {
    throw std::runtime_error(
        "MDEventWorkspace::copy_ctor(): unexpected data box type found.");
  }
}

//-----------------------------------------------------------------------------------------------
/** Destructor
 */
TMDE(MDEventWorkspace)::~MDEventWorkspace() { delete data; }
/**Make workspace file backed if it has not been already file backed
 * @param fileName -- short or full file name of the file, which should be used
 * as the file back end
*/
TMDE(void MDEventWorkspace)::setFileBacked(const std::string & /*fileName*/) {
  throw Kernel::Exception::NotImplementedError(" Not yet implemented");
}
/** If the workspace was filebacked, this would clear file-backed information
 *from the workspace nodes and close the files responsible for file backing
 *
 *@param LoadFileBackedData -- if true, load all data initially backed to hdd
 *when breaking connection between the file and the workspace.
 *                             if false, data on hdd are lost if not previously
 *loaded in memory and the workspace is generally corrupted
 *                              (used in destructor)
 */
TMDE(void MDEventWorkspace)::clearFileBacked(bool LoadFileBackedData) {
  if (m_BoxController->isFileBacked()) {
    data->clearFileBacked(LoadFileBackedData);
    m_BoxController->clearFileBacked();
  }
}
//-----------------------------------------------------------------------------------------------
/** Perform initialization after m_dimensions (and others) have been set.
 * This sets the size of the box.
 */
TMDE(void MDEventWorkspace)::initialize() {
  if (m_dimensions.size() != nd)
    throw std::runtime_error("MDEventWorkspace::initialize() called with an "
                             "incorrect number of m_dimensions set. Use "
                             "addDimension() first to add the right number of "
                             "dimension info objects.");
  if (isGridBox())
    throw std::runtime_error("MDEventWorkspace::initialize() called on a "
                             "MDEventWorkspace containing a MDGridBox. You "
                             "should call initialize() before adding any "
                             "events!");
  double minSize[nd], maxSize[nd];
  for (size_t d = 0; d < nd; d++) {
    minSize[d] = m_dimensions[d]->getMinimum();
    maxSize[d] = m_dimensions[d]->getMaximum();
  }
  data->setExtents(minSize, maxSize);
}

//-----------------------------------------------------------------------------------------------
/** Get the data type (id) of the workspace */
TMDE(const std::string MDEventWorkspace)::id() const {
  std::ostringstream out;
  out << "MDEventWorkspace<" << MDE::getTypeName() << "," << getNumDims()
      << ">";
  return out.str();
}

//-----------------------------------------------------------------------------------------------
/** Get the data type (id) of the events in the workspace.
 * @return a string, either "MDEvent" or "MDLeanEvent"
 */
TMDE(std::string MDEventWorkspace)::getEventTypeName() const {
  return MDE::getTypeName();
}

//-----------------------------------------------------------------------------------------------
/** Returns the number of dimensions in this workspace */
TMDE(size_t MDEventWorkspace)::getNumDims() const { return nd; }

//-----------------------------------------------------------------------------------------------
/** Returns the total number of points (events) in this workspace */
TMDE(uint64_t MDEventWorkspace)::getNPoints() const {
  return data->getNPoints();
}

//-----------------------------------------------------------------------------------------------
/** Recurse box structure down to a minimum depth.
 *
 * This will split all boxes so that all MDBoxes are at the depth indicated.
 * 0 = no splitting, 1 = one level of splitting, etc.
 *
 * WARNING! This should ONLY be called before adding any events to a workspace.
 *
 * WARNING! Be careful using this since it can quickly create a huge
 * number of boxes = (SplitInto ^ (MinRercursionDepth * NumDimensions))
 *
 * @param minDepth :: minimum recursion depth.
 * @throw std::runtime_error if there is not enough memory for the boxes.
 */
TMDE(void MDEventWorkspace)::setMinRecursionDepth(size_t minDepth) {
  BoxController_sptr bc = this->getBoxController();
  double numBoxes = pow(double(bc->getNumSplit()), double(minDepth));
  double memoryToUse = numBoxes * double(sizeof(MDBox<MDE, nd>)) / 1024.0;
  MemoryStats stats;
  if (double(stats.availMem()) < memoryToUse) {
    std::ostringstream mess;
    mess << "Not enough memory available for the given MinRecursionDepth! "
         << "MinRecursionDepth is set to " << minDepth
         << ", which would create " << numBoxes << " boxes using "
         << memoryToUse << " kB of memory."
         << " You have " << stats.availMem() << " kB available." << std::endl;
    throw std::runtime_error(mess.str());
  }

  for (size_t depth = 1; depth < minDepth; depth++) {
    // Get all the MDGridBoxes in the workspace
    std::vector<API::IMDNode *> boxes;
    boxes.clear();
    this->getBox()->getBoxes(boxes, depth - 1, false);
    for (size_t i = 0; i < boxes.size(); i++) {
      MDGridBox<MDE, nd> *gbox = dynamic_cast<MDGridBox<MDE, nd> *>(boxes[i]);
      if (gbox) {
        // Split ALL the contents.
        for (size_t j = 0; j < gbox->getNumChildren(); j++)
          gbox->splitContents(j, NULL);
      }
    }
  }
}

//-----------------------------------------------------------------------------------------------
/** @return a vector with the size of the smallest bin in each dimension */
TMDE(std::vector<coord_t> MDEventWorkspace)::estimateResolution() const {
  size_t realDepth = 0;
  std::vector<size_t> numMD = m_BoxController->getNumMDBoxes();
  for (size_t i = 0; i < numMD.size(); i++)
    if (numMD[i] > 0)
      realDepth = i;

  std::vector<coord_t> out;
  for (size_t d = 0; d < nd; d++) {
    size_t finestSplit = 1;
    for (size_t i = 0; i < realDepth; i++)
      finestSplit *= m_BoxController->getSplitInto(d);
    IMDDimension_const_sptr dim = this->getDimension(d);
    // Calculate the bin size at the smallest split amount
    out.push_back((dim->getMaximum() - dim->getMinimum()) /
                  static_cast<coord_t>(finestSplit));
  }
  return out;
}

//-----------------------------------------------------------------------------------------------
/** Creates a new iterator pointing to the first cell (box) in the workspace
 *
 * @param suggestedNumCores :: split iterator over this many cores.
 * @param function :: Optional MDImplicitFunction limiting the iterator
 */
TMDE(std::vector<Mantid::API::IMDIterator *> MDEventWorkspace)::createIterators(
    size_t suggestedNumCores,
    Mantid::Geometry::MDImplicitFunction *function) const {
  // Get all the boxes in this workspaces
  std::vector<IMDNode *> boxes;
  // TODO: Should this be leaf only? Depends on most common use case
  if (function)
    this->data->getBoxes(boxes, 10000, true, function);
  else
    this->data->getBoxes(boxes, 10000, true);

  // Calculate the right number of cores
  size_t numCores = suggestedNumCores;
  if (!this->threadSafe())
    numCores = 1;
  size_t numElements = boxes.size();
  if (numCores > numElements)
    numCores = numElements;
  if (numCores < 1)
    numCores = 1;

  // Create one iterator per core, splitting evenly amongst spectra
  std::vector<IMDIterator *> out;
  for (size_t i = 0; i < numCores; i++) {
    size_t begin = (i * numElements) / numCores;
    size_t end = ((i + 1) * numElements) / numCores;
    if (end > numElements)
      end = numElements;
    out.push_back(new MDBoxIterator<MDE, nd>(boxes, begin, end));
  }
  return out;
}

//-----------------------------------------------------------------------------------------------
/** Returns the (normalized) signal at a given coordinates
 *
 * @param coords :: nd-sized array of coordinates
 * @param normalization :: how to normalize the signal.
 * @return the normalized signal of the box at the given coordinates. NaN if out
 *of bounds
 */
TMDE(signal_t MDEventWorkspace)::getSignalAtCoord(
    const coord_t *coords,
    const Mantid::API::MDNormalization &normalization) const {
  // Do an initial bounds check
  for (size_t d = 0; d < nd; d++) {
    coord_t x = coords[d];
    if (data->getExtents(d).outside(x))
      return std::numeric_limits<signal_t>::quiet_NaN();
  }
  // If you got here, then the point is in the workspace.
  const API::IMDNode *box = data->getBoxAtCoord(coords);
  if (box) {
    // What is our normalization factor?
    switch (normalization) {
    case NoNormalization:
      return box->getSignal();
    case VolumeNormalization:
      return box->getSignal() * box->getInverseVolume();
    case NumEventsNormalization:
      return box->getSignal() / double(box->getNPoints());
    }
    // Should not reach here
    return box->getSignal();
  } else
    return std::numeric_limits<signal_t>::quiet_NaN();
}

//-----------------------------------------------------------------------------------------------
/** Get a vector of the minimum extents that still contain all the events in the
 *workspace.
 *
 * @param depth :: recursion depth to which to search. This will determine the
 *resolution
 *        to which the extents will be found.
 * @return a vector of the minimum extents that still contain all the events in
 *the workspace.
 *         If the workspace is empty, then this will be the size of the overall
 *workspace
 */
TMDE(std::vector<Mantid::Geometry::MDDimensionExtents<coord_t>>
         MDEventWorkspace)::getMinimumExtents(size_t depth) {
  std::vector<Mantid::Geometry::MDDimensionExtents<coord_t>> out(nd);
  std::vector<API::IMDNode *> boxes;
  // Get all the end (leaf) boxes
  this->data->getBoxes(boxes, depth, true);
  auto it = boxes.begin();
  auto it_end = boxes.end();
  for (; it != it_end; ++it) {
    API::IMDNode *box = *it;
    if (box->getNPoints() > 0) {
      for (size_t d = 0; d < nd; d++)
        box->getExtents(d).expand(out[d]);
    }
  }

  // Fix any missing dimensions (for empty workspaces)
  for (size_t d = 0; d < nd; d++) {
    if (out[d].isUndefined())
      out[d].setExtents(this->getDimension(d)->getMinimum(),
                        this->getDimension(d)->getMaximum());
  }
  return out;
}

//-----------------------------------------------------------------------------------------------
/// Returns some information about the box controller, to be displayed in the
/// GUI, for example
TMDE(std::vector<std::string> MDEventWorkspace)::getBoxControllerStats() const {
  std::vector<std::string> out;
  std::ostringstream mess;
  size_t mem;
  mem = (this->m_BoxController->getTotalNumMDBoxes() * sizeof(MDBox<MDE, nd>)) /
        1024;
  mess << m_BoxController->getTotalNumMDBoxes() << " MDBoxes (" << mem
       << " kB)";
  out.push_back(mess.str());
  mess.str("");

  mem = (this->m_BoxController->getTotalNumMDGridBoxes() *
         sizeof(MDGridBox<MDE, nd>)) /
        1024;
  mess << m_BoxController->getTotalNumMDGridBoxes() << " MDGridBoxes (" << mem
       << " kB)";
  out.push_back(mess.str());
  mess.str("");

  //    mess << "Avg recursion depth: " << m_BoxController->getAverageDepth();
  //    out.push_back(mess.str()); mess.str("");
  //
  //    mess << "Recursion Coverage %: ";
  //    const std::vector<size_t> & num = m_BoxController->getNumMDBoxes();
  //    const std::vector<double> & max = m_BoxController->getMaxNumMDBoxes();
  //    for (size_t i=0; i<num.size(); i++)
  //    {
  //      if (i > 0) mess << ", ";
  //      double pct = (double(num[i]) / double(max[i] * 100));
  //      if (pct > 0 && pct < 1e-2) mess << std::scientific; else mess <<
  //      std::fixed;
  //      mess << std::setprecision(2) << pct;
  //    }
  //    out.push_back(mess.str()); mess.str("");

  if (m_BoxController->isFileBacked()) {
    mess << "File backed: ";
    double avail = double(m_BoxController->getFileIO()->getWriteBufferSize() *
                          sizeof(MDE)) /
                   (1024 * 1024);
    double used = double(m_BoxController->getFileIO()->getWriteBufferUsed() *
                         sizeof(MDE)) /
                  (1024 * 1024);
    mess << "Write buffer: " << used << " of " << avail << " MB. ";
    out.push_back(mess.str());
    mess.str("");

    mess << "File";
    if (this->fileNeedsUpdating())
      mess << " (needs updating)";

    mess << ": " << this->m_BoxController->getFileIO()->getFileName();
    out.push_back(mess.str());
    mess.str("");
  } else {
    mess << "Not file backed.";
    out.push_back(mess.str());
    mess.str("");
  }

  return out;
}

//-----------------------------------------------------------------------------------------------
/** Comparator for sorting MDBoxBase'es by ID */
template <typename BOXTYPE>
bool SortBoxesByID(const BOXTYPE &a, const BOXTYPE &b) {
  return a->getID() < b->getID();
}

//-----------------------------------------------------------------------------------------------
/** Create a table of data about the boxes contained */
TMDE(Mantid::API::ITableWorkspace_sptr MDEventWorkspace)::makeBoxTable(
    size_t start, size_t num) {
  CPUTimer tim;
  UNUSED_ARG(start);
  UNUSED_ARG(num);

  // Boxes to show
  std::vector<API::IMDNode *> boxes;
  std::vector<MDBoxBase<MDE, nd> *> boxes_filtered;
  this->getBox()->getBoxes(boxes, 1000, false);
  boxes_filtered.reserve(boxes.size());

  for (size_t i = 0; i < boxes.size(); i++) {
    MDBoxBase<MDE, nd> *box = dynamic_cast<MDBoxBase<MDE, nd> *>(boxes[i]);
    boxes_filtered.push_back(box);
  }

  // Now sort by ID
  typedef MDBoxBase<MDE, nd> *ibox_t;
  std::sort(boxes_filtered.begin(), boxes_filtered.end(),
            SortBoxesByID<ibox_t>);

  // Create the table
  int numRows = int(boxes_filtered.size());
  TableWorkspace_sptr ws(new TableWorkspace(numRows));
  ws->addColumn("int", "ID");
  ws->addColumn("int", "Depth");
  ws->addColumn("int", "# children");
  ws->addColumn("int", "File Pos.");
  ws->addColumn("int", "File Size");
  ws->addColumn("int", "EventVec Size");
  ws->addColumn("str", "OnDisk?");
  ws->addColumn("str", "InMemory?");
  ws->addColumn("str", "Changes?");
  ws->addColumn("str", "Extents");

  for (int i = 0; i < int(boxes_filtered.size()); i++) {
    MDBoxBase<MDE, nd> *box = boxes_filtered[i];
    int col = 0;

    ws->cell<int>(i, col++) = int(box->getID());
    ;
    ws->cell<int>(i, col++) = int(box->getDepth());
    ws->cell<int>(i, col++) = int(box->getNumChildren());

    MDBox<MDE, nd> *mdbox = dynamic_cast<MDBox<MDE, nd> *>(box);
    Kernel::ISaveable const *const pSaver(box->getISaveable());

    ws->cell<int>(i, col++) = pSaver ? int(pSaver->getFilePosition()) : -1;
    ws->cell<int>(i, col++) = pSaver ? int(pSaver->getFileSize()) : 0;
    ws->cell<int>(i, col++) = mdbox ? int(mdbox->getDataInMemorySize()) : -1;
    if (mdbox && pSaver) {
      ws->cell<std::string>(i, col++) = (pSaver->wasSaved() ? "yes" : "no");
      ws->cell<std::string>(i, col++) = (pSaver->isLoaded() ? "yes" : "no");

      bool isDataAdded = (mdbox->isDataAdded());
      ws->cell<std::string>(i, col++) =
          std::string(isDataAdded ? "Added " : "") +
          std::string(pSaver->isBusy() ? "Modif." : "");
    } else {
      ws->cell<std::string>(i, col++) = (pSaver ? "-" : "NA");
      ws->cell<std::string>(i, col++) = (pSaver ? "-" : "NA");
      ws->cell<std::string>(i, col++) = (pSaver ? "-" : "NA");
    }
    ws->cell<std::string>(i, col++) = box->getExtentsStr();
  }
  std::cout << tim << " to create the MDBox data table." << std::endl;
  return ws;
}

//-----------------------------------------------------------------------------------------------
/** @returns the number of bytes of memory used by the workspace. */
TMDE(size_t MDEventWorkspace)::getMemorySize() const {
  //    std::cout << "sizeof(MDE) " << sizeof(MDE) << std::endl;
  //    std::cout << "sizeof(MDBox<MDE,nd>) " << sizeof(MDBox<MDE,nd>) <<
  //    std::endl;
  //    std::cout << "sizeof(MDGridBox<MDE,nd>) " << sizeof(MDGridBox<MDE,nd>)
  //    << std::endl;
  size_t total = 0;
  if (this->m_BoxController->isFileBacked()) {
    // File-backed workspace
    // How much is in the cache?
    total =
        this->m_BoxController->getFileIO()->getWriteBufferUsed() * sizeof(MDE);
  } else {
    // All the events
    total = this->getNPoints() * sizeof(MDE);
  }
  // The MDBoxes are always in memory
  total += this->m_BoxController->getTotalNumMDBoxes() * sizeof(MDBox<MDE, nd>);
  total += this->m_BoxController->getTotalNumMDGridBoxes() *
           sizeof(MDGridBox<MDE, nd>);
  return total;
}

//-----------------------------------------------------------------------------------------------
/** Add a single event to this workspace. Automatic splitting is not performed
 *after adding
 * (call splitAllIfNeeded).
 *
 * @param event :: event to add.
 */
TMDE(void MDEventWorkspace)::addEvent(const MDE &event) {
  data->addEvent(event);
}

//-----------------------------------------------------------------------------------------------
/** Add a vector of MDEvents to the workspace.
 *
 * @param events :: const ref. to a vector of events; they will be copied into
 *the
 *        MDBox'es contained within.
 */
TMDE(size_t MDEventWorkspace)::addEvents(const std::vector<MDE> &events) {
  return data->addEvents(events);
}

//-----------------------------------------------------------------------------------------------
/** Split the contained MDBox into a MDGridBox or MDSplitBox, if it is not
 * that already.
 */
TMDE(void MDEventWorkspace)::splitBox() {
  // Want MDGridBox
  MDGridBox<MDE, nd> *gridBox = dynamic_cast<MDGridBox<MDE, nd> *>(data);
  if (!gridBox) {
    // Track how many MDBoxes there are in the overall workspace
    this->m_BoxController->trackNumBoxes(data->getDepth());
    MDBox<MDE, nd> *box = dynamic_cast<MDBox<MDE, nd> *>(data);
    if (!box)
      throw std::runtime_error("MDEventWorkspace::splitBox() expected its data "
                               "to be a MDBox* to split to MDGridBox.");
    gridBox = new MDGridBox<MDE, nd>(box);
    delete data;
    data = gridBox;
  }
}

//-----------------------------------------------------------------------------------------------
/** Goes through all the sub-boxes and splits them if they contain
 * enough events to be worth it.
 *
 * @param ts :: optional ThreadScheduler * that will be used to parallelize
 *        recursive splitting. Set to NULL to do it serially.
 */
TMDE(void MDEventWorkspace)::splitAllIfNeeded(Kernel::ThreadScheduler *ts) {
  data->splitAllIfNeeded(ts);
}

//-----------------------------------------------------------------------------------------------
/** Goes through the MDBoxes that were tracked by the BoxController
 * as being too large, and splits them.
 * @param ts :: optional ThreadScheduler * that will be used to parallelize
 *        recursive splitting.
 */
TMDE(void MDEventWorkspace)::splitTrackedBoxes(ThreadScheduler *ts) {
  UNUSED_ARG(ts);
  throw std::runtime_error("Not implemented yet");
  //    // Get a COPY of the vector (to avoid thread-safety issues)
  //    std::vector<void *> boxes = this->getBoxController()->getBoxesToSplit();
  //    //PRAGMA_OMP( parallel for )
  //    for (int i=0; i<int(boxes.size()); i++)
  //    {
  //      MDBox<MDE,nd> * box = dynamic_cast<MDBox<MDE,nd> *>(boxes[i]);
  //      if (box)
  //      {
  //        MDGridBox<MDE,nd> * parent = dynamic_cast<MDGridBox<MDE,nd>
  //        *>(box->getParent());
  //        if (parent)
  //        {
  //          parent->splitContents(parent->getChildIndexFromID(box->getId()),
  //          ts);
  //        }
  //      }
  //    }
}

//-----------------------------------------------------------------------------------------------
/** Refresh the cache of # of points, signal, and error.
 * NOTE: This is performed in parallel using a threadpool.
 *  */
TMDE(void MDEventWorkspace)::refreshCache() {
  // Function is overloaded and recursive; will check all sub-boxes
  data->refreshCache();
  // TODO ThreadPool
}

//  //-----------------------------------------------------------------------------------------------
//  /** Add a large number of events to this MDEventWorkspace.
//   * This will use a ThreadPool/OpenMP to allocate events in parallel.
//   *
//   * param events :: vector of events to be copied.
//   * param prog :: optional Progress object to report progress back to
//   GUI/algorithms.
//   * return the number of events that were rejected (because of being out of
//   bounds)
//   */
//  TMDE(
//  void MDEventWorkspace)::addManyEvents(const std::vector<MDE> & events,
//  Mantid::Kernel::ProgressBase * prog)
//  {
//    // Always split the MDBox into a grid box
//    this->splitBox();
//    MDGridBox<MDE,nd> * gridBox = dynamic_cast<MDGridBox<MDE,nd> *>(data);
//
//    // Get some parameters that should optimize task allocation.
//    size_t eventsPerTask, numTasksPerBlock;
//    this->m_BoxController->getAddingEventsParameters(eventsPerTask,
//    numTasksPerBlock);
//
//    // Set up progress report, if any
//    if (prog)
//    {
//      size_t numTasks = events.size()/eventsPerTask;
//      prog->setNumSteps( int( numTasks + numTasks/numTasksPerBlock ));
//    }
//
//    // Where we are in the list of events
//    size_t event_index = 0;
//    while (event_index < events.size())
//    {
//      //Since the costs are not known ahead of time, use a simple FIFO buffer.
//      ThreadScheduler * ts = new ThreadSchedulerFIFO();
//      // Create the threadpool
//      ThreadPool tp(ts);
//
//      // Do 'numTasksPerBlock' tasks with 'eventsPerTask' events in each one.
//      for (size_t i = 0; i < numTasksPerBlock; i++)
//      {
//        // Calculate where to start and stop in the events vector
//        bool breakout = false;
//        size_t start_at = event_index;
//        event_index += eventsPerTask;
//        size_t stop_at = event_index;
//        if (stop_at >= events.size())
//        {
//          stop_at = events.size();
//          breakout = true;
//        }
//
//        // Create a task and push it into the scheduler
//        //std::cout << "Making a AddEventsTask " << start_at << " to " <<
//        stop_at << std::endl;
//        typename MDGridBox<MDE,nd>::AddEventsTask * task;
//        task = new typename MDGridBox<MDE,nd>::AddEventsTask(gridBox, events,
//        start_at, stop_at, prog) ;
//        ts->push( task );
//
//        if (breakout) break;
//      }
//
//      // Finish all threads.
////      std::cout << "Starting block ending at index " << event_index << " of
///" << events.size() << std::endl;
//      Timer tim;
//      tp.joinAll();
////      std::cout << "... block took " << tim.elapsed() << " secs.\n";
//
//      //Create a threadpool for splitting.
//      ThreadScheduler * ts_splitter = new ThreadSchedulerFIFO();
//      ThreadPool tp_splitter(ts_splitter);
//
//      //Now, shake out all the sub boxes and split those if needed
////      std::cout << "\nStarting splitAllIfNeeded().\n";
//      if (prog) prog->report("Splitting MDBox'es.");
//
//      gridBox->splitAllIfNeeded(ts_splitter);
//      tp_splitter.joinAll();
////      std::cout << "\n... splitAllIfNeeded() took " << tim.elapsed() << "
/// secs.\n";
//    }
//
//    // Refresh the counts, now that we are all done.
//    this->refreshCache();
//  }

//-----------------------------------------------------------------------------------------------
/** Obtain coordinates for a line plot through a MDWorkspace.
 * Cross the workspace from start to end points, recording the signal along the
 *line.
 * Sets the x,y vectors to the histogram bin boundaries and counts
 *
 * @param start :: coordinates of the start point of the line
 * @param end :: coordinates of the end point of the line
 * @param normalize :: how to normalize the signal
 * @param x :: is set to the boundaries of the bins, relative to start of the
 *line.
 * @param y :: is set to the normalized signal for each bin. Length = length(x)
 *- 1
 * @param e :: vector of errors for each bin.
 */
TMDE(void MDEventWorkspace)::getLinePlot(const Mantid::Kernel::VMD &start,
                                         const Mantid::Kernel::VMD &end,
                                         Mantid::API::MDNormalization normalize,
                                         std::vector<coord_t> &x,
                                         std::vector<signal_t> &y,
                                         std::vector<signal_t> &e) const {
  // TODO: Don't use a fixed number of points later
  size_t numPoints = 200;

  VMD step = (end - start) / double(numPoints);
  double stepLength = step.norm();

  // These will be the curve as plotted
  x.clear();
  y.clear();
  e.clear();
  for (size_t i = 0; i < numPoints; i++) {
    // Coordinate along the line
    VMD coord = start + step * double(i);
    // Record the position along the line
    x.push_back(static_cast<coord_t>(stepLength * double(i)));

    // Look for the box at this coordinate
    // const MDBoxBase<MDE,nd> * box = NULL;
    const IMDNode *box = NULL;

    // Do an initial bounds check
    bool outOfBounds = false;
    for (size_t d = 0; d < nd; d++) {
      if (data->getExtents(d).outside(coord[d])) {
        outOfBounds = true;
        break;
      }
    }

    // TODO: make the logic/reuse in the following nicer.
    if (!outOfBounds) {
      box = this->data->getBoxAtCoord(coord.getBareArray());

      if (box != NULL) {
        // What is our normalization factor?
        signal_t normalizer = 1.0;
        switch (normalize) {
        case NoNormalization:
          break;
        case VolumeNormalization:
          normalizer = box->getInverseVolume();
          break;
        case NumEventsNormalization:
          normalizer = double(box->getNPoints());
          break;
        }

        // And add the normalized signal/error to the list
        y.push_back(box->getSignal() * normalizer);
        e.push_back(box->getError() * normalizer);
      } else {
        y.push_back(std::numeric_limits<double>::quiet_NaN());
        e.push_back(std::numeric_limits<double>::quiet_NaN());
      }
    } else {
      // Point is outside the workspace. Add NANs
      y.push_back(std::numeric_limits<double>::quiet_NaN());
      e.push_back(std::numeric_limits<double>::quiet_NaN());
    }
  }
  // And the last point
  x.push_back((end - start).norm());
}

/**
Setter for the masking region.
@param maskingRegion : Implicit function defining mask region.
*/
TMDE(void MDEventWorkspace)::setMDMasking(
    Mantid::Geometry::MDImplicitFunction *maskingRegion) {
  if (maskingRegion) {
    std::vector<API::IMDNode *> toMaskBoxes;

    // Apply new masks
    this->data->getBoxes(toMaskBoxes, 10000, true, maskingRegion);
    for (size_t i = 0; i < toMaskBoxes.size(); ++i) {
      toMaskBoxes[i]->mask();
    }

    delete maskingRegion;
  }
}

/**
Clears ALL existing masks off the workspace.
*/
TMDE(void MDEventWorkspace)::clearMDMasking() {
  std::vector<API::IMDNode *> allBoxes;
  // Clear old masks
  this->data->getBoxes(allBoxes, 10000, true);
  for (size_t i = 0; i < allBoxes.size(); ++i) {
    allBoxes[i]->unmask();
  }
}

/**
Get the coordinate system (if any) to use.
@return An enumeration specifying the coordinate system if any.
*/
<<<<<<< HEAD
TMDE(void MDEventWorkspace)::setCoordinateSystem(
    const Mantid::Kernel::SpecialCoordinateSystem coordinateSystem) {
  // If there isn't an experiment info, create one.
  uint16_t nexpts = this->getNumExperimentInfo();
  ExperimentInfo_sptr expInfo;
  if (nexpts == 0) {
    expInfo = boost::make_shared<ExperimentInfo>();
    this->addExperimentInfo(expInfo);
  }
  else {
    // The last experiment info should always be the one that refers
    // to latest converting workspace to use this
    expInfo = this->getExperimentInfo(static_cast<uint16_t>(nexpts - 1));
  }
  expInfo->mutableRun().addProperty("CoordinateSystem", (int)coordinateSystem, true);
=======
TMDE(Kernel::SpecialCoordinateSystem
         MDEventWorkspace)::getSpecialCoordinateSystem() const {
  return m_coordSystem;
>>>>>>> cee29dc7
}

/**
Set the coordinate system (if any) to use.
@param coordSystem : Coordinate system to use.
*/
<<<<<<< HEAD
TMDE(Mantid::Kernel::SpecialCoordinateSystem
         MDEventWorkspace)::getSpecialCoordinateSystem() const {
  Mantid::Kernel::SpecialCoordinateSystem result = None;
  try {
    auto nInfos = this->getNumExperimentInfo();
    if (nInfos > 0) {
      // The last experiment info should always be the one that refers
      // to latest converting workspace to use this
      auto *prop = this->getExperimentInfo(static_cast<uint16_t>(nInfos - 1))
                       ->run()
                       .getProperty("CoordinateSystem");
      auto *p = dynamic_cast<PropertyWithValue<int> *>(prop);
      int temp = *p;
      result = static_cast<SpecialCoordinateSystem>(temp);
    }
  } catch (Mantid::Kernel::Exception::NotFoundError &) {
  }
  return result;
=======
TMDE(void MDEventWorkspace)::setCoordinateSystem(
    const Kernel::SpecialCoordinateSystem coordSystem) {
  m_coordSystem = coordSystem;
>>>>>>> cee29dc7
}

} // namespace MDEvents

} // namespace Mantid<|MERGE_RESOLUTION|>--- conflicted
+++ resolved
@@ -784,57 +784,18 @@
 Get the coordinate system (if any) to use.
 @return An enumeration specifying the coordinate system if any.
 */
-<<<<<<< HEAD
-TMDE(void MDEventWorkspace)::setCoordinateSystem(
-    const Mantid::Kernel::SpecialCoordinateSystem coordinateSystem) {
-  // If there isn't an experiment info, create one.
-  uint16_t nexpts = this->getNumExperimentInfo();
-  ExperimentInfo_sptr expInfo;
-  if (nexpts == 0) {
-    expInfo = boost::make_shared<ExperimentInfo>();
-    this->addExperimentInfo(expInfo);
-  }
-  else {
-    // The last experiment info should always be the one that refers
-    // to latest converting workspace to use this
-    expInfo = this->getExperimentInfo(static_cast<uint16_t>(nexpts - 1));
-  }
-  expInfo->mutableRun().addProperty("CoordinateSystem", (int)coordinateSystem, true);
-=======
 TMDE(Kernel::SpecialCoordinateSystem
          MDEventWorkspace)::getSpecialCoordinateSystem() const {
   return m_coordSystem;
->>>>>>> cee29dc7
 }
 
 /**
 Set the coordinate system (if any) to use.
 @param coordSystem : Coordinate system to use.
 */
-<<<<<<< HEAD
-TMDE(Mantid::Kernel::SpecialCoordinateSystem
-         MDEventWorkspace)::getSpecialCoordinateSystem() const {
-  Mantid::Kernel::SpecialCoordinateSystem result = None;
-  try {
-    auto nInfos = this->getNumExperimentInfo();
-    if (nInfos > 0) {
-      // The last experiment info should always be the one that refers
-      // to latest converting workspace to use this
-      auto *prop = this->getExperimentInfo(static_cast<uint16_t>(nInfos - 1))
-                       ->run()
-                       .getProperty("CoordinateSystem");
-      auto *p = dynamic_cast<PropertyWithValue<int> *>(prop);
-      int temp = *p;
-      result = static_cast<SpecialCoordinateSystem>(temp);
-    }
-  } catch (Mantid::Kernel::Exception::NotFoundError &) {
-  }
-  return result;
-=======
 TMDE(void MDEventWorkspace)::setCoordinateSystem(
     const Kernel::SpecialCoordinateSystem coordSystem) {
   m_coordSystem = coordSystem;
->>>>>>> cee29dc7
 }
 
 } // namespace MDEvents

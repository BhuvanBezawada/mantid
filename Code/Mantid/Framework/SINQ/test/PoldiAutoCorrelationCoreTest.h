--- conflicted
+++ resolved
@@ -84,91 +84,6 @@
         TS_ASSERT_EQUALS(autoCorrelationCore.m_wavelengthRange.second, 5.0);
     }
 
-<<<<<<< HEAD
-=======
-    void testgetDeltaD()
-    {
-        boost::shared_ptr<MockDetector> mockDetector(new MockDetector);
-        boost::shared_ptr<MockChopper> mockChopper(new MockChopper);
-
-        TestablePoldiAutoCorrelationCore autoCorrelationCore(m_log);
-        autoCorrelationCore.setInstrument(mockDetector, mockChopper);
-
-        EXPECT_CALL(*mockDetector, centralElement())
-                .WillOnce(Return(199));
-        EXPECT_CALL(*mockChopper, distanceFromSample())
-                .WillOnce(Return(11800.0));
-        EXPECT_CALL(*mockDetector, distanceFromSample(199))
-                .WillOnce(Return(1996.017578125));
-        EXPECT_CALL(*mockDetector, twoTheta(199))
-                .WillOnce(Return(1.577357650));
-
-        TS_ASSERT_DELTA(autoCorrelationCore.getDeltaD(3.0), 0.000606307, 1e-9);
-    }
-
-    void testgetDRangeAsDeltaMultiples()
-    {
-        boost::shared_ptr<MockDetector> mockDetector(new MockDetector);
-        boost::shared_ptr<MockChopper> mockChopper(new MockChopper);
-
-        TestablePoldiAutoCorrelationCore autoCorrelationCore(m_log);
-        autoCorrelationCore.setInstrument(mockDetector, mockChopper);
-        autoCorrelationCore.setWavelengthRange(1.1, 5.0);
-
-        EXPECT_CALL(*mockDetector, qLimits(1.1, 5.0))
-                .WillOnce(Return(std::make_pair(1.549564, 8.960878)));
-
-        std::pair<int, int> drange = autoCorrelationCore.getDRangeAsDeltaMultiples(0.000606307);
-
-        TS_ASSERT_EQUALS(drange.first, 1156);
-        TS_ASSERT_EQUALS(drange.second, 6687);
-    }
-
-    void testgetDGrid()
-    {
-        boost::shared_ptr<MockDetector> mockDetector(new MockDetector);
-        boost::shared_ptr<MockChopper> mockChopper(new MockChopper);
-
-        TestablePoldiAutoCorrelationCore autoCorrelationCore(m_log);
-        autoCorrelationCore.setInstrument(mockDetector, mockChopper);
-        autoCorrelationCore.setWavelengthRange(1.1, 5.0);
-
-        EXPECT_CALL(*mockDetector, centralElement())
-                .WillOnce(Return(199));
-        EXPECT_CALL(*mockChopper, distanceFromSample())
-                .WillOnce(Return(11800.0));
-        EXPECT_CALL(*mockDetector, distanceFromSample(199))
-                .WillOnce(Return(1996.017578125));
-        EXPECT_CALL(*mockDetector, twoTheta(199))
-                .WillOnce(Return(1.577357650));
-
-        EXPECT_CALL(*mockDetector, qLimits(1.1, 5.0))
-                .WillOnce(Return(std::make_pair(1.549564, 8.960878)));
-
-        double deltaD = autoCorrelationCore.getDeltaD(3.0);
-
-        std::vector<double> dgrid = autoCorrelationCore.getDGrid(deltaD);
-
-        TS_ASSERT_DELTA(dgrid[0], 0.700890601 + 0.000606307, 1e-7);
-        TS_ASSERT_DELTA(dgrid[1] - dgrid[0], 0.000606307, 1e-9);
-        TS_ASSERT_DELTA(dgrid.back(), 4.0543741859, 1e-6);
-
-        TS_ASSERT_EQUALS(dgrid.size(), 5531);
-    }
-
-    void testConversions()
-    {
-        double distance = 11800.0 + 1996.017578125;
-        double sinTheta = sin(1.577357650 / 2.0);
-        double tof = 3.0;
-
-        double d = PoldiAutoCorrelationCore::TOFtod(tof, distance, sinTheta);
-
-        TS_ASSERT_DELTA(d, 0.000606307, 1e-9);
-        TS_ASSERT_EQUALS(PoldiAutoCorrelationCore::dtoTOF(d, distance, sinTheta), tof);
-    }
->>>>>>> bbb73364
-
     void testgetTOFsFor1Angstrom()
     {
         boost::shared_ptr<PoldiAbstractDetector> detector(new ConfiguredHeliumDetector);

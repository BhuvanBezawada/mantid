--- conflicted
+++ resolved
@@ -4,10 +4,7 @@
 
 #include "MantidDataHandling/LoadHelper.h"
 
-<<<<<<< HEAD
-=======
 #include <nexus/napi.h>
->>>>>>> 5fe9c230
 #include <boost/algorithm/string/predicate.hpp> //assert(boost::algorithm::ends_with("mystring", "ing"));
 
 namespace Mantid {
@@ -193,16 +190,8 @@
 			//dump_attributes(nxfileID, indent_str);
 			g_log.debug()<<indent_str<<nxname<<" opened."<<std::endl;
 
-<<<<<<< HEAD
-			if (parent_class=="NXData") {
-				g_log.debug()<<indent_str<<"skipping NXData"<<std::endl;
-				/* nothing */
-			} else if (parent_class=="NXMonitor") {
-				g_log.debug()<<indent_str<<"skipping NXMonitor"<<std::endl;
-=======
 			if (parent_class=="NXData" || parent_class=="NXMonitor") {
 				g_log.debug()<<indent_str<<"skipping "<<parent_class<<std::endl;
->>>>>>> 5fe9c230
 				/* nothing */
 			} else { // create a property
 				int rank;
@@ -227,20 +216,14 @@
 				} else {
 					void *dataBuffer;
 					NXmalloc (&dataBuffer, rank, dims, type);
-<<<<<<< HEAD
-=======
-
-
->>>>>>> 5fe9c230
+
+
 					if (NXgetdata(nxfileID, dataBuffer) != NX_OK) {
 						NXfree(&dataBuffer);
 						throw std::runtime_error("Cannot read data from NeXus file");
 					}
 
-<<<<<<< HEAD
-=======
-
->>>>>>> 5fe9c230
+
 					if (type==NX_CHAR) {
 						std::string property_value((const char *)dataBuffer);
 						if (boost::algorithm::ends_with(property_name, "_time")) {
@@ -268,8 +251,6 @@
 							g_log.debug()<<indent_str<<"[ "<<property_name<<" has unit "<<units_sbuf<<" ]"<<std::endl;
 						}
 
-<<<<<<< HEAD
-=======
 						if (dims[0]!=1) {
 							g_log.debug()<<indent_str<<property_name<<" is an array..."<<std::endl;
 							if (dims[0]>10) {
@@ -280,23 +261,10 @@
 
 						}
 
->>>>>>> 5fe9c230
 
 						if ((type==NX_FLOAT32)||(type==NX_FLOAT64)) {
 							// Mantid numerical properties are double only.
 							double property_double_value=0.0;
-<<<<<<< HEAD
-							if (type==NX_FLOAT32) {
-								property_double_value = *((float*)dataBuffer);
-							} else if (type==NX_FLOAT64) {
-								property_double_value = *((double*)dataBuffer);
-							}
-
-							if(units_status!=NX_ERROR)
-								runDetails.addProperty(property_name, property_double_value, std::string(units_sbuf));
-							else
-								runDetails.addProperty(property_name, property_double_value);
-=======
 
 							// Simple case, one value
 							if (dims[0]==1) {
@@ -324,7 +292,6 @@
 										runDetails.addProperty(indexed_property_name, property_double_value);
 								}
 							}
->>>>>>> 5fe9c230
 
 						} else {
 							// int case

--- conflicted
+++ resolved
@@ -392,7 +392,6 @@
 **/
 void InternetHelper::setTimeout(int seconds) { m_timeout = seconds; }
 
-<<<<<<< HEAD
 /// Checks the HTTP status to decide if this is a relocation
 /// @response the HTTP status
 /// @returns true if the return code is considered a relocation
@@ -417,8 +416,6 @@
   throw Exception::InternetError(info.str() + ex.displayText());
 }
 
-=======
-
 /** Gets the timeout in seconds
 * @returns The value in seconds for the timeout
 **/
@@ -568,7 +565,6 @@
   m_contentType = "application/json";
   m_request = NULL ;
 }
->>>>>>> 5d5e6453
 
 } // namespace Kernel
 } // namespace Mantid
#ifndef MANTID_MDALGORITHMS_CONVERT_TO_MDEVENTS_H_
#define MANTID_MDALGORITHMS_CONVERT_TO_MDEVENTS_H_


#include "MantidMDEvents/MDWSDescription.h"
#include "MantidMDEvents/BoxControllerSettingsAlgorithm.h"
#include "MantidMDEvents/ConvToMDBase.h"

#include "MantidMDEvents/ConvToMDPreprocDet.h"
#include "MantidKernel/DeltaEMode.h"


namespace Mantid
{
namespace MDAlgorithms
{

/** ConvertToMD :
   *  Transfrom a workspace into MD workspace with components defined by user. 
   *
   * Gateway for number of ChildAlgorithms, some are very important, some are questionable 
   * Intended to cover wide range of cases; 
   *
   * The description of the algorithm is avalible at: <http://www.mantidproject.org/ConvertToMD> 
   * The detailed description of the algoritm is provided at: <http://www.mantidproject.org/Writing_custom_ConvertTo_MD_transformation>

   * @date 11-10-2011

    Copyright &copy; 2010 ISIS Rutherford Appleton Laboratory & NScD Oak Ridge National Laboratory

        This file is part of Mantid.

        Mantid is free software; you can redistribute it and/or modify
        it under the terms of the GNU General Public License as published by
        the Free Software Foundation; either version 3 of the License, or
        (at your option) any later version.

        Mantid is distributed in the hope that it will be useful,
        but WITHOUT ANY WARRANTY; without even the implied warranty of
        MERCHANTABILITY or FITNESS FOR A PARTICULAR PURPOSE.  See the
        GNU General Public License for more details.

        You should have received a copy of the GNU General Public License
        along with this program.  If not, see <http://www.gnu.org/licenses/>.

        File change history is stored at: <https://github.com/mantidproject/mantid>
        Code Documentation is available at: <http://doxygen.mantidproject.org>
*/
 
 
/// Convert to MD Events class itself:
  class DLLExport ConvertToMD  : public MDEvents::BoxControllerSettingsAlgorithm
  {
  public:
    ConvertToMD();
    ~ConvertToMD();
    
    /// Algorithm's name for identification 
    virtual const std::string name() const { return "ConvertToMD";};
    /// Algorithm's version for identification 
    virtual int version() const { return 1;};
    /// Algorithm's category for identification
    virtual const std::string category() const { return "MDAlgorithms";}  


  private:
    void init();
    void exec();
   /// Sets documentation strings for this algorithm
    virtual void initDocs();  
   /// progress reporter
   boost::scoped_ptr<API::Progress > m_Progress;
 
  /// logger -> to provide logging, for MD dataset file operations
   static Mantid::Kernel::Logger& g_Log;
   //------------------------------------------------------------------------------------------------------------------------------------------
   protected: //for testing, otherwise private:
      /// the pointer to class which keeps output MD workspace and is responsible for adding data to N-dimensional workspace;
      boost::shared_ptr<MDEvents::MDEventWSWrapper> m_OutWSWrapper;
       /// pointer to the input workspace;
      Mantid::API::MatrixWorkspace_sptr m_InWS2D;
      /// pointer to the class, which does the particular conversion
      boost::shared_ptr<MDEvents::ConvToMDBase> m_Convertor; 


       static Mantid::Kernel::Logger & getLogger();

        // Workflow helpers:
        /**Check if target workspace new or existing one and we need to create new workspace*/
       bool doWeNeedNewTargetWorkspace(API::IMDEventWorkspace_sptr spws);
      /**Create new MD workspace using existing parameters for algorithm */
        API::IMDEventWorkspace_sptr createNewMDWorkspace(const MDEvents::MDWSDescription &NewMDWSDescription);

        bool buildTargetWSDescription(API::IMDEventWorkspace_sptr spws,const std::string &Q_mod_req,const std::string &dEModeRequested,const std::vector<std::string> &other_dim_names,
<<<<<<< HEAD
                                      const std::string &convert_to_,MDEvents::MDWSDescription &targWSDescr);
       /// Store metadata and set some methadata, needed for plugin to run on the target workspace description
       void copyMetaData(API::IMDEventWorkspace_sptr mdEventWS,MDEvents::MDWSDescription &targWSDescr) const;
=======
                                      const std::string &QFrame,const std::string &convert_to_,MDEvents::MDWSDescription &targWSDescr);
       /// Store metadata and set some methadata, needed for plugin to run on the target workspace description
       void copyMetaData(API::IMDEventWorkspace_sptr mdEventWS) const;
>>>>>>> e6a93242

       // 
       DataObjects::TableWorkspace_const_sptr preprocessDetectorsPositions( Mantid::API::MatrixWorkspace_const_sptr InWS2D,const std::string &dEModeRequested,bool updateMasks);

       DataObjects::TableWorkspace_sptr runPreprocessDetectorsToMDChildUpdatingMasks(Mantid::API::MatrixWorkspace_const_sptr InWS2D,const std::string &OutWSName,
                                                                                           const std::string &dEModeRequested,Kernel::DeltaEMode::Type &Emode);
 };

} // namespace Mantid
} // namespace MDAlgorithms

#endif  /* MANTID_MDEVENTS_MAKEDIFFRACTIONMDEVENTWORKSPACE_H_ */<|MERGE_RESOLUTION|>--- conflicted
+++ resolved
@@ -92,15 +92,10 @@
         API::IMDEventWorkspace_sptr createNewMDWorkspace(const MDEvents::MDWSDescription &NewMDWSDescription);
 
         bool buildTargetWSDescription(API::IMDEventWorkspace_sptr spws,const std::string &Q_mod_req,const std::string &dEModeRequested,const std::vector<std::string> &other_dim_names,
-<<<<<<< HEAD
-                                      const std::string &convert_to_,MDEvents::MDWSDescription &targWSDescr);
+                                      const std::string &QFrame,const std::string &convertTo_,MDEvents::MDWSDescription &targWSDescr);
+
        /// Store metadata and set some methadata, needed for plugin to run on the target workspace description
        void copyMetaData(API::IMDEventWorkspace_sptr mdEventWS,MDEvents::MDWSDescription &targWSDescr) const;
-=======
-                                      const std::string &QFrame,const std::string &convert_to_,MDEvents::MDWSDescription &targWSDescr);
-       /// Store metadata and set some methadata, needed for plugin to run on the target workspace description
-       void copyMetaData(API::IMDEventWorkspace_sptr mdEventWS) const;
->>>>>>> e6a93242
 
        // 
        DataObjects::TableWorkspace_const_sptr preprocessDetectorsPositions( Mantid::API::MatrixWorkspace_const_sptr InWS2D,const std::string &dEModeRequested,bool updateMasks);

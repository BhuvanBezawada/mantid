--- conflicted
+++ resolved
@@ -152,11 +152,7 @@
   names.insert(std::make_pair(algorithmName, -1));
   IAlgorithm_sptr loader;
   if (nexus) {
-<<<<<<< HEAD
-    if( NexusDescriptor::isHDF(filename)) {
-=======
     if (NexusDescriptor::isHDF(filename)) {
->>>>>>> 04fcf0fb
       loader = searchForLoader<NexusDescriptor, IFileLoader<NexusDescriptor>>(
           filename, names, m_log);
     }

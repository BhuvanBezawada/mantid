#ifndef MANTID_API_DATAPROCESSORALGORITHMTEST_H_
#define MANTID_API_DATAPROCESSORALGORITHMTEST_H_

#include <cxxtest/TestSuite.h>
#include "MantidKernel/Timer.h"
#include "MantidKernel/System.h"
#include <iostream>
#include <iomanip>
#include "MantidAPI/DataProcessorAlgorithm.h"
#include "MantidTestHelpers/FakeObjects.h"

using namespace Mantid;
using namespace Mantid::API;
using namespace Mantid::API;

<<<<<<< HEAD
class SubAlgorithm : public Algorithm
{
public:
  SubAlgorithm() : Algorithm() {}
  virtual ~SubAlgorithm() {}
  const std::string name() const { return "SubAlgorithm";}
  int version() const  { return 1;}
  const std::string category() const { return "Cat;Leopard;Mink";}
  const std::string summary() const { return "Test summary"; }
  const std::string workspaceMethodName() const { return "methodname"; }
  const std::string workspaceMethodOnTypes() const { return "MatrixWorkspace;ITableWorkspace"; }
  const std::string workspaceMethodInputProperty() const { return "InputWorkspace"; }
  
  void init()
  {
    declareProperty("PropertyA", "Hello");
    declareProperty("PropertyB", "World");
  }
  void exec()
  {
    //nothing to do!
  }
};
DECLARE_ALGORITHM(SubAlgorithm);
=======
>>>>>>> bcf0e072

class DataProcessorAlgorithmTest : public CxxTest::TestSuite
{
<<<<<<< HEAD
public:
  BasicAlgorithm() : Algorithm() {}
  virtual ~BasicAlgorithm() {}
  const std::string name() const { return "BasicAlgorithm";}
  int version() const  { return 1;}
  const std::string category() const { return "Cat;Leopard;Mink";}
  const std::string summary() const { return "Test summary"; }
  const std::string workspaceMethodName() const { return "methodname"; }
  const std::string workspaceMethodOnTypes() const { return "MatrixWorkspace;ITableWorkspace"; }
  const std::string workspaceMethodInputProperty() const { return "InputWorkspace"; }
  
  void init()
  {
    declareProperty("PropertyA", "Hello");
    declareProperty("PropertyB", "World");
  }
  void exec()
  {
    // the history from this should never be stored
    auto alg = createChildAlgorithm("SubAlgorithm");
    alg->initialize();
    alg->setProperty("PropertyA", "I Don't exist!");
    alg->execute();
  }
};
DECLARE_ALGORITHM(BasicAlgorithm)

//middle layer algorithm executed by a top level algorithm
class NestedAlgorithm : public DataProcessorAlgorithm
{
public:
  NestedAlgorithm() : DataProcessorAlgorithm() {}
  virtual ~NestedAlgorithm() {}
  const std::string name() const { return "NestedAlgorithm";}
  int version() const  { return 1;}
  const std::string category() const { return "Cat;Leopard;Mink";}
  const std::string summary() const { return "Test summary"; }
  const std::string workspaceMethodName() const { return "methodname"; }
  const std::string workspaceMethodOnTypes() const { return "MatrixWorkspace;ITableWorkspace"; }
  const std::string workspaceMethodInputProperty() const { return "InputWorkspace"; }
  
  void init()
=======

  //top level algorithm which executes -> NestedAlgorithm which executes -> BasicAlgorithm
  class SubAlgorithm : public Algorithm
>>>>>>> bcf0e072
  {
  public:
    SubAlgorithm() : Algorithm() {}
    virtual ~SubAlgorithm() {}
    const std::string name() const { return "SubAlgorithm";}
    int version() const  { return 1;}
    const std::string category() const { return "Cat;Leopard;Mink";}
    const std::string summary() const { return "SubAlgorithm"; }
    const std::string workspaceMethodName() const { return "methodname"; }
    const std::string workspaceMethodOnTypes() const { return "MatrixWorkspace;ITableWorkspace"; }
    const std::string workspaceMethodInputProperty() const { return "InputWorkspace"; }
    
    void init()
    {
      declareProperty("PropertyA", "Hello");
      declareProperty("PropertyB", "World");
    }
    void exec()
    {
      //nothing to do!
    }
  };

  // basic algorithm. This acts as a child called for other DataProcessorAlgorithms
  class BasicAlgorithm : public Algorithm
  {
<<<<<<< HEAD
    auto alg = createChildAlgorithm("BasicAlgorithm");
    alg->initialize();
    alg->setProperty("PropertyA", "Same!");
    alg->execute();
  }
};
DECLARE_ALGORITHM(NestedAlgorithm)

//top level algorithm which executes -> NestedAlgorithm which executes -> BasicAlgorithm
class TopLevelAlgorithm : public DataProcessorAlgorithm
{
public:
  TopLevelAlgorithm() : DataProcessorAlgorithm() {}
  virtual ~TopLevelAlgorithm() {}
  const std::string name() const { return "TopLevelAlgorithm";}
  int version() const  { return 1;}
  const std::string category() const { return "Cat;Leopard;Mink";}
  const std::string summary() const { return "Test summary"; }
  const std::string workspaceMethodName() const { return "methodname"; }
  const std::string workspaceMethodOnTypes() const { return "Workspace;MatrixWorkspace;ITableWorkspace"; }
  const std::string workspaceMethodInputProperty() const { return "InputWorkspace"; }
  
  void init()
=======
  public:
    BasicAlgorithm() : Algorithm() {}
    virtual ~BasicAlgorithm() {}
    const std::string name() const { return "BasicAlgorithm";}
    int version() const  { return 1;}
    const std::string category() const { return "Cat;Leopard;Mink";}
    const std::string summary() const { return "BasicAlgorithm"; }
    const std::string workspaceMethodName() const { return "methodname"; }
    const std::string workspaceMethodOnTypes() const { return "MatrixWorkspace;ITableWorkspace"; }
    const std::string workspaceMethodInputProperty() const { return "InputWorkspace"; }
    
    void init()
    {
      declareProperty("PropertyA", "Hello");
      declareProperty("PropertyB", "World");
    }
    void exec()
    {
      // the history from this should never be stored
      auto alg = createChildAlgorithm("SubAlgorithm");
      alg->initialize();
      alg->setProperty("PropertyA", "I Don't exist!");
      alg->execute();
    }
  };

  //middle layer algorithm executed by a top level algorithm
  class NestedAlgorithm : public DataProcessorAlgorithm
>>>>>>> bcf0e072
  {
  public:
    NestedAlgorithm() : DataProcessorAlgorithm() {}
    virtual ~NestedAlgorithm() {}
    const std::string name() const { return "NestedAlgorithm";}
    int version() const  { return 1;}
    const std::string category() const { return "Cat;Leopard;Mink";}
    const std::string summary() const { return "NestedAlgorithm"; }
    const std::string workspaceMethodName() const { return "methodname"; }
    const std::string workspaceMethodOnTypes() const { return "MatrixWorkspace;ITableWorkspace"; }
    const std::string workspaceMethodInputProperty() const { return "InputWorkspace"; }
    
    void init()
    {
      declareProperty("PropertyA", 13);
      declareProperty("PropertyB", 42);
    }

    void exec()
    {
      auto alg = createChildAlgorithm("BasicAlgorithm");
      alg->initialize();
      alg->setProperty("PropertyA", "Same!");
      alg->execute();
    }
  };

  class TopLevelAlgorithm : public DataProcessorAlgorithm
  {
  public:
    TopLevelAlgorithm() : DataProcessorAlgorithm() {}
    virtual ~TopLevelAlgorithm() {}
    const std::string name() const { return "TopLevelAlgorithm";}
    int version() const  { return 1;}
    const std::string category() const { return "Cat;Leopard;Mink";}
    const std::string summary() const { return "TopLevelAlgorithm"; }
    const std::string workspaceMethodName() const { return "methodname"; }
    const std::string workspaceMethodOnTypes() const { return "Workspace;MatrixWorkspace;ITableWorkspace"; }
    const std::string workspaceMethodInputProperty() const { return "InputWorkspace"; }
    
    void init()
    {
      declareProperty(new WorkspaceProperty<MatrixWorkspace>("InputWorkspace", "", Direction::Input));
      declareProperty(new WorkspaceProperty<MatrixWorkspace>("OutputWorkspace","", Direction::Output));
      declareProperty("RecordHistory", true, Direction::Input);
    }
    void exec()
    {
      const bool recordHistory = static_cast<bool>(getProperty("RecordHistory"));
      auto alg = createChildAlgorithm("NestedAlgorithm");
      alg->enableHistoryRecordingForChild(recordHistory);
      alg->initialize();
      alg->execute();

      boost::shared_ptr<MatrixWorkspace> output(new WorkspaceTester());
      setProperty("OutputWorkspace", output);
    }
  };

public:
  // This pair of boilerplate methods prevent the suite being created statically
  // This means the constructor isn't called when running other tests
  static DataProcessorAlgorithmTest *createSuite() { return new DataProcessorAlgorithmTest(); }
  static void destroySuite( DataProcessorAlgorithmTest *suite ) { delete suite; }

  void setUp()
  {
    Mantid::API::AlgorithmFactory::Instance().subscribe<TopLevelAlgorithm>();
    Mantid::API::AlgorithmFactory::Instance().subscribe<NestedAlgorithm>();
    Mantid::API::AlgorithmFactory::Instance().subscribe<BasicAlgorithm>();
    Mantid::API::AlgorithmFactory::Instance().subscribe<SubAlgorithm>();
  }

  void tearDown()
  {
    Mantid::API::AlgorithmFactory::Instance().unsubscribe("TopLevelAlgorithm",1);
    Mantid::API::AlgorithmFactory::Instance().unsubscribe("NestedAlgorithm",1);
    Mantid::API::AlgorithmFactory::Instance().unsubscribe("BasicAlgorithm",1);
    Mantid::API::AlgorithmFactory::Instance().unsubscribe("SubAlgorithm",1);
  }

  void test_Nested_History()
  {
    boost::shared_ptr<WorkspaceTester> input(new WorkspaceTester());
    AnalysisDataService::Instance().addOrReplace("test_input_workspace", input);

    TopLevelAlgorithm alg;
    alg.initialize();
    alg.setRethrows(true);
    alg.setProperty("InputWorkspace", input);
    alg.setPropertyValue("OutputWorkspace", "test_output_workspace");

    TS_ASSERT_THROWS_NOTHING( alg.execute() );
    TS_ASSERT( alg.isExecuted() );
   
    // check workspace history
    auto ws = AnalysisDataService::Instance().retrieveWS<MatrixWorkspace>("test_output_workspace");
    auto wsHist = ws->getHistory();
    TS_ASSERT_EQUALS( wsHist.size(), 1);
    
    // check top level algorithm history
    auto algHist = wsHist.getAlgorithmHistory(0);
    
    TS_ASSERT_EQUALS(algHist->name(), "TopLevelAlgorithm");
    TS_ASSERT_EQUALS(algHist->childHistorySize(), 1);
    
    // check nested algorithm history
    auto childHist = algHist->getChildAlgorithmHistory(0);

    TS_ASSERT_EQUALS(childHist->name(), "NestedAlgorithm");
    TS_ASSERT_EQUALS(childHist->childHistorySize(), 1);

    // check basic algorithm history
    childHist = childHist->getChildAlgorithmHistory(0);
    TS_ASSERT_EQUALS(childHist->name(), "BasicAlgorithm");
    
    //even though BasicAlgorithm calls another algorithm, 
    //it should not store the history.
    TS_ASSERT_EQUALS(childHist->childHistorySize(), 0);

    AnalysisDataService::Instance().remove("test_output_workspace");
    AnalysisDataService::Instance().remove("test_input_workspace");
  }

  void test_Dont_Record_Nested_History()
  {
    boost::shared_ptr<WorkspaceTester> input(new WorkspaceTester());
    AnalysisDataService::Instance().addOrReplace("test_input_workspace", input);

    TopLevelAlgorithm alg;
    alg.initialize();
    alg.setRethrows(true);
    alg.setProperty("InputWorkspace", input);
    alg.setProperty("RecordHistory", false);
    alg.setPropertyValue("OutputWorkspace", "test_output_workspace");

    TS_ASSERT_THROWS_NOTHING( alg.execute() );
    TS_ASSERT( alg.isExecuted() );
   
    // check workspace history
    auto ws = AnalysisDataService::Instance().retrieveWS<MatrixWorkspace>("test_output_workspace");
    auto wsHist = ws->getHistory();
    TS_ASSERT_EQUALS( wsHist.size(), 1 );

    auto algHist = wsHist.getAlgorithmHistory(0);
    TS_ASSERT_EQUALS( algHist->name(), "TopLevelAlgorithm");    
    //algorithm should have no child histories.
    TS_ASSERT_EQUALS( algHist->childHistorySize(), 0 );

    AnalysisDataService::Instance().remove("test_output_workspace");
    AnalysisDataService::Instance().remove("test_input_workspace");
  }

};


#endif /* MANTID_API_DATAPROCESSORALGORITHMTEST_H_ */<|MERGE_RESOLUTION|>--- conflicted
+++ resolved
@@ -13,84 +13,12 @@
 using namespace Mantid::API;
 using namespace Mantid::API;
 
-<<<<<<< HEAD
-class SubAlgorithm : public Algorithm
-{
-public:
-  SubAlgorithm() : Algorithm() {}
-  virtual ~SubAlgorithm() {}
-  const std::string name() const { return "SubAlgorithm";}
-  int version() const  { return 1;}
-  const std::string category() const { return "Cat;Leopard;Mink";}
-  const std::string summary() const { return "Test summary"; }
-  const std::string workspaceMethodName() const { return "methodname"; }
-  const std::string workspaceMethodOnTypes() const { return "MatrixWorkspace;ITableWorkspace"; }
-  const std::string workspaceMethodInputProperty() const { return "InputWorkspace"; }
-  
-  void init()
-  {
-    declareProperty("PropertyA", "Hello");
-    declareProperty("PropertyB", "World");
-  }
-  void exec()
-  {
-    //nothing to do!
-  }
-};
-DECLARE_ALGORITHM(SubAlgorithm);
-=======
->>>>>>> bcf0e072
 
 class DataProcessorAlgorithmTest : public CxxTest::TestSuite
 {
-<<<<<<< HEAD
-public:
-  BasicAlgorithm() : Algorithm() {}
-  virtual ~BasicAlgorithm() {}
-  const std::string name() const { return "BasicAlgorithm";}
-  int version() const  { return 1;}
-  const std::string category() const { return "Cat;Leopard;Mink";}
-  const std::string summary() const { return "Test summary"; }
-  const std::string workspaceMethodName() const { return "methodname"; }
-  const std::string workspaceMethodOnTypes() const { return "MatrixWorkspace;ITableWorkspace"; }
-  const std::string workspaceMethodInputProperty() const { return "InputWorkspace"; }
-  
-  void init()
-  {
-    declareProperty("PropertyA", "Hello");
-    declareProperty("PropertyB", "World");
-  }
-  void exec()
-  {
-    // the history from this should never be stored
-    auto alg = createChildAlgorithm("SubAlgorithm");
-    alg->initialize();
-    alg->setProperty("PropertyA", "I Don't exist!");
-    alg->execute();
-  }
-};
-DECLARE_ALGORITHM(BasicAlgorithm)
-
-//middle layer algorithm executed by a top level algorithm
-class NestedAlgorithm : public DataProcessorAlgorithm
-{
-public:
-  NestedAlgorithm() : DataProcessorAlgorithm() {}
-  virtual ~NestedAlgorithm() {}
-  const std::string name() const { return "NestedAlgorithm";}
-  int version() const  { return 1;}
-  const std::string category() const { return "Cat;Leopard;Mink";}
-  const std::string summary() const { return "Test summary"; }
-  const std::string workspaceMethodName() const { return "methodname"; }
-  const std::string workspaceMethodOnTypes() const { return "MatrixWorkspace;ITableWorkspace"; }
-  const std::string workspaceMethodInputProperty() const { return "InputWorkspace"; }
-  
-  void init()
-=======
 
   //top level algorithm which executes -> NestedAlgorithm which executes -> BasicAlgorithm
   class SubAlgorithm : public Algorithm
->>>>>>> bcf0e072
   {
   public:
     SubAlgorithm() : Algorithm() {}
@@ -117,31 +45,6 @@
   // basic algorithm. This acts as a child called for other DataProcessorAlgorithms
   class BasicAlgorithm : public Algorithm
   {
-<<<<<<< HEAD
-    auto alg = createChildAlgorithm("BasicAlgorithm");
-    alg->initialize();
-    alg->setProperty("PropertyA", "Same!");
-    alg->execute();
-  }
-};
-DECLARE_ALGORITHM(NestedAlgorithm)
-
-//top level algorithm which executes -> NestedAlgorithm which executes -> BasicAlgorithm
-class TopLevelAlgorithm : public DataProcessorAlgorithm
-{
-public:
-  TopLevelAlgorithm() : DataProcessorAlgorithm() {}
-  virtual ~TopLevelAlgorithm() {}
-  const std::string name() const { return "TopLevelAlgorithm";}
-  int version() const  { return 1;}
-  const std::string category() const { return "Cat;Leopard;Mink";}
-  const std::string summary() const { return "Test summary"; }
-  const std::string workspaceMethodName() const { return "methodname"; }
-  const std::string workspaceMethodOnTypes() const { return "Workspace;MatrixWorkspace;ITableWorkspace"; }
-  const std::string workspaceMethodInputProperty() const { return "InputWorkspace"; }
-  
-  void init()
-=======
   public:
     BasicAlgorithm() : Algorithm() {}
     virtual ~BasicAlgorithm() {}
@@ -170,7 +73,6 @@
 
   //middle layer algorithm executed by a top level algorithm
   class NestedAlgorithm : public DataProcessorAlgorithm
->>>>>>> bcf0e072
   {
   public:
     NestedAlgorithm() : DataProcessorAlgorithm() {}

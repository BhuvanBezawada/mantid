set ( SRC_FILES
	src/Algorithm.cpp
	src/AlgorithmFactory.cpp
	src/AlgorithmHasProperty.cpp
	src/AlgorithmHistory.cpp
	src/AlgorithmManager.cpp
	src/AlgorithmObserver.cpp
	src/AlgorithmProperty.cpp
	src/AlgorithmProxy.cpp
	src/AnalysisDataService.cpp
	src/ArchiveSearchFactory.cpp
	src/Axis.cpp
	src/BinEdgeAxis.cpp
	src/BoxController.cpp
	src/CatalogFactory.cpp
	src/CatalogManager.cpp
	src/CatalogSession.cpp
	src/ChopperModel.cpp
	src/Column.cpp
	src/ColumnFactory.cpp
	src/CompositeCatalog.cpp
	src/CompositeDomainMD.cpp
	src/CompositeFunction.cpp
	src/ConstraintFactory.cpp
	src/CoordTransform.cpp
	src/CostFunctionFactory.cpp
	src/DataProcessorAlgorithm.cpp
	src/DeprecatedAlgorithm.cpp
	src/DomainCreatorFactory.cpp
	src/EnabledWhenWorkspaceIsType.cpp
	src/ExperimentInfo.cpp
	src/Expression.cpp
	src/FermiChopperModel.cpp
	src/FileBackedExperimentInfo.cpp
	src/FileFinder.cpp
	src/FileLoaderRegistry.cpp
	src/FileProperty.cpp
	src/FrameworkManager.cpp
	src/FuncMinimizerFactory.cpp
	src/FunctionDomain1D.cpp
	src/FunctionDomainMD.cpp
	src/FunctionFactory.cpp
	src/FunctionParameterDecorator.cpp
	src/FunctionProperty.cpp
	src/FunctionValues.cpp
	src/GridDomain.cpp
	src/GridDomain1D.cpp
	src/HistoryItem.cpp
	src/HistoryView.cpp
	src/IDomainCreator.cpp
	src/IEventList.cpp
	src/IEventWorkspace.cpp
	src/IFuncMinimizer.cpp
	src/IFunction.cpp
	src/IFunction1D.cpp
	src/IFunction1DSpectrum.cpp
	src/IFunctionMD.cpp
	src/IFunctionMW.cpp
	src/ILatticeFunction.cpp
	src/ILiveListener.cpp
	src/IMDEventWorkspace.cpp
	src/IMDHistoWorkspace.cpp
	src/IMDIterator.cpp
	src/IMDWorkspace.cpp
	src/IPawleyFunction.cpp
	src/IPeakFunction.cpp
	src/IPeaksWorkspace.cpp
	src/IPowderDiffPeakFunction.cpp
	src/ISpectrum.cpp
	src/ISplittersWorkspace.cpp
	src/ITableWorkspace.cpp
	src/IkedaCarpenterModerator.cpp
	src/ImmutableCompositeFunction.cpp
	src/ImplicitFunctionFactory.cpp
	src/ImplicitFunctionParameterParserFactory.cpp
	src/ImplicitFunctionParserFactory.cpp
	src/InstrumentDataService.cpp
	src/JointDomain.cpp
	src/LatticeDomain.cpp
	src/LinearScale.cpp
	src/LiveListenerFactory.cpp
	src/LogManager.cpp
	src/LogarithmScale.cpp
	src/MDGeometry.cpp
	src/MatrixWSIndexCalculator.cpp
	src/MatrixWorkspace.cpp
	src/MatrixWorkspaceMDIterator.cpp
	src/MemoryManager.cpp
	src/ModeratorModel.cpp
	src/MultiDomainFunction.cpp
	src/MultiPeriodGroupAlgorithm.cpp
	src/MultiPeriodGroupWorker.cpp
	src/MultipleExperimentInfos.cpp
	src/MultipleFileProperty.cpp
	src/NullCoordTransform.cpp
	src/NumericAxis.cpp
	src/ParamFunction.cpp
	src/ParameterReference.cpp
	src/ParameterTie.cpp
	src/PeakFunctionIntegrator.cpp
	src/Progress.cpp
	src/Projection.cpp
	src/PropertyManagerDataService.cpp
	src/PropertyNexus.cpp
	src/RefAxis.cpp
	src/RemoteJobManagerFactory.cpp
	src/Run.cpp
	src/Sample.cpp
	src/SampleEnvironment.cpp
	src/SampleShapeValidator.cpp
	src/ScopedWorkspace.cpp
	src/ScriptBuilder.cpp
	src/ScriptRepository.cpp
	src/ScriptRepositoryFactory.cpp
	src/SpectraAxis.cpp
	src/SpectrumDetectorMapping.cpp
	src/TableRow.cpp
	src/TextAxis.cpp
	src/TransformScaleFactory.cpp
	src/Workspace.cpp
	src/WorkspaceFactory.cpp
	src/WorkspaceGroup.cpp
	src/WorkspaceHistory.cpp
	src/WorkspaceOpOverloads.cpp
	src/WorkspaceProperty.cpp
<<<<<<< HEAD
        src/NotebookWriter.cpp src/NotebookBuilder.cpp)
=======
	src/WorkspaceValidators.cpp
)
>>>>>>> a91ec72d

set ( SRC_UNITY_IGNORE_FILES src/CompositeFunction.cpp
        src/IDataFileChecker.cpp
        src/MatrixWorkspace.cpp
        src/IEventWorkspace.cpp
        src/IFunctionMD.cpp
        src/IPeakFunction.cpp
	src/IPowderDiffPeakFunction.cpp
        )

set ( INC_FILES
	#	inc/MantidAPI/BoxCtrlChangesInterface.h
	inc/MantidAPI/Algorithm.h
	inc/MantidAPI/AlgorithmFactory.h
	inc/MantidAPI/AlgorithmHasProperty.h
	inc/MantidAPI/AlgorithmHistory.h
	inc/MantidAPI/AlgorithmManager.h
	inc/MantidAPI/AlgorithmObserver.h
	inc/MantidAPI/AlgorithmProperty.h
	inc/MantidAPI/AlgorithmProxy.h
	inc/MantidAPI/AnalysisDataService.h
	inc/MantidAPI/ArchiveSearchFactory.h
	inc/MantidAPI/Axis.h
	inc/MantidAPI/BinEdgeAxis.h
	inc/MantidAPI/BoxController.h
	inc/MantidAPI/CatalogFactory.h
	inc/MantidAPI/CatalogManager.h
	inc/MantidAPI/CatalogSession.h
	inc/MantidAPI/ChopperModel.h
	inc/MantidAPI/Column.h
	inc/MantidAPI/ColumnFactory.h
	inc/MantidAPI/CompositeCatalog.h
	inc/MantidAPI/CompositeDomain.h
	inc/MantidAPI/CompositeDomainMD.h
	inc/MantidAPI/CompositeFunction.h
	inc/MantidAPI/ConstraintFactory.h
	inc/MantidAPI/CoordTransform.h
	inc/MantidAPI/CostFunctionFactory.h
	inc/MantidAPI/DataProcessorAlgorithm.h
	inc/MantidAPI/DeclareUserAlg.h
	inc/MantidAPI/DeprecatedAlgorithm.h
	inc/MantidAPI/DllConfig.h
	inc/MantidAPI/DomainCreatorFactory.h
	inc/MantidAPI/EnabledWhenWorkspaceIsType.h
	inc/MantidAPI/ExperimentInfo.h
	inc/MantidAPI/Expression.h
	inc/MantidAPI/FermiChopperModel.h
	inc/MantidAPI/FileBackedExperimentInfo.h
	inc/MantidAPI/FileFinder.h
	inc/MantidAPI/FileLoaderRegistry.h
	inc/MantidAPI/FileProperty.h
	inc/MantidAPI/FrameworkManager.h
	inc/MantidAPI/FuncMinimizerFactory.h
	inc/MantidAPI/FunctionDomain.h
	inc/MantidAPI/FunctionDomain1D.h
	inc/MantidAPI/FunctionDomainMD.h
	inc/MantidAPI/FunctionFactory.h
	inc/MantidAPI/FunctionParameterDecorator.h
	inc/MantidAPI/FunctionProperty.h
	inc/MantidAPI/FunctionValues.h
	inc/MantidAPI/GridDomain.h
	inc/MantidAPI/GridDomain1D.h
	inc/MantidAPI/HistoryItem.h
	inc/MantidAPI/HistoryView.h
	inc/MantidAPI/IAlgorithm.h
	inc/MantidAPI/IArchiveSearch.h
	inc/MantidAPI/IBackgroundFunction.h
	inc/MantidAPI/IBoxControllerIO.h
	inc/MantidAPI/ICatalog.h
	inc/MantidAPI/ICatalogInfoService.h
	inc/MantidAPI/IConstraint.h
	inc/MantidAPI/ICostFunction.h
	inc/MantidAPI/IDomainCreator.h
	inc/MantidAPI/IEventList.h
	inc/MantidAPI/IEventWorkspace.h
	inc/MantidAPI/IEventWorkspace_fwd.h
	inc/MantidAPI/IFileLoader.h
	inc/MantidAPI/IFuncMinimizer.h
	inc/MantidAPI/IFunction.h
	inc/MantidAPI/IFunction1D.h
	inc/MantidAPI/IFunction1DSpectrum.h
	inc/MantidAPI/IFunctionMD.h
	inc/MantidAPI/IFunctionMW.h
	inc/MantidAPI/IFunctionWithLocation.h
	inc/MantidAPI/ILatticeFunction.h
	inc/MantidAPI/ILiveListener.h
	inc/MantidAPI/IMDEventWorkspace.h
	inc/MantidAPI/IMDEventWorkspace_fwd.h
	inc/MantidAPI/IMDHistoWorkspace.h
	inc/MantidAPI/IMDHistoWorkspace_fwd.h
	inc/MantidAPI/IMDIterator.h
	inc/MantidAPI/IMDNode.h
	inc/MantidAPI/IMDWorkspace.h
	inc/MantidAPI/IMaskWorkspace.h
	inc/MantidAPI/IPawleyFunction.h
	inc/MantidAPI/IPeakFunction.h
	inc/MantidAPI/IPeaksWorkspace.h
	inc/MantidAPI/IPeaksWorkspace_fwd.h
	inc/MantidAPI/IPowderDiffPeakFunction.h
	inc/MantidAPI/IRemoteJobManager.h
	inc/MantidAPI/ISpectrum.h
	inc/MantidAPI/ISplittersWorkspace.h
	inc/MantidAPI/ITableWorkspace.h
	inc/MantidAPI/ITableWorkspace_fwd.h
	inc/MantidAPI/ITransformScale.h
	inc/MantidAPI/IWorkspaceProperty.h
	inc/MantidAPI/IkedaCarpenterModerator.h
	inc/MantidAPI/ImmutableCompositeFunction.h
	inc/MantidAPI/ImplicitFunctionBuilder.h
	inc/MantidAPI/ImplicitFunctionFactory.h
	inc/MantidAPI/ImplicitFunctionParameter.h
	inc/MantidAPI/ImplicitFunctionParameterParser.h
	inc/MantidAPI/ImplicitFunctionParameterParserFactory.h
	inc/MantidAPI/ImplicitFunctionParser.h
	inc/MantidAPI/ImplicitFunctionParserFactory.h
	inc/MantidAPI/InstrumentDataService.h
	inc/MantidAPI/Jacobian.h
	inc/MantidAPI/JointDomain.h
	inc/MantidAPI/LatticeDomain.h
	inc/MantidAPI/LinearScale.h
	inc/MantidAPI/LiveListenerFactory.h
	inc/MantidAPI/LogManager.h
	inc/MantidAPI/LogarithmScale.h
	inc/MantidAPI/MDGeometry.h
	inc/MantidAPI/MatrixWSIndexCalculator.h
	inc/MantidAPI/MatrixWorkspace.h
	inc/MantidAPI/MatrixWorkspace_fwd.h
	inc/MantidAPI/MatrixWorkspaceMDIterator.h
	inc/MantidAPI/MemoryManager.h
	inc/MantidAPI/ModeratorModel.h
	inc/MantidAPI/MultiDomainFunction.h
	inc/MantidAPI/MultiPeriodGroupAlgorithm.h
	inc/MantidAPI/MultiPeriodGroupWorker.h
	inc/MantidAPI/MultipleExperimentInfos.h
	inc/MantidAPI/MultipleFileProperty.h
	inc/MantidAPI/NullCoordTransform.h
	inc/MantidAPI/NumericAxis.h
	inc/MantidAPI/ParamFunction.h
	inc/MantidAPI/ParameterReference.h
	inc/MantidAPI/ParameterTie.h
	inc/MantidAPI/PeakFunctionIntegrator.h
	inc/MantidAPI/Progress.h
	inc/MantidAPI/Projection.h
	inc/MantidAPI/PropertyManagerDataService.h
	inc/MantidAPI/PropertyNexus.h
	inc/MantidAPI/RefAxis.h
	inc/MantidAPI/RemoteJobManagerFactory.h
	inc/MantidAPI/Run.h
	inc/MantidAPI/Sample.h
	inc/MantidAPI/SampleEnvironment.h
	inc/MantidAPI/SampleShapeValidator.h
	inc/MantidAPI/ScopedWorkspace.h
	inc/MantidAPI/ScriptBuilder.h
	inc/MantidAPI/ScriptRepository.h
	inc/MantidAPI/ScriptRepositoryFactory.h
	inc/MantidAPI/SingleValueParameter.h
	inc/MantidAPI/SingleValueParameterParser.h
	inc/MantidAPI/SpectraAxis.h
	inc/MantidAPI/SpectrumDetectorMapping.h
	inc/MantidAPI/TableRow.h
	inc/MantidAPI/TextAxis.h
	inc/MantidAPI/TransformScaleFactory.h
	inc/MantidAPI/VectorParameter.h
	inc/MantidAPI/VectorParameterParser.h
	inc/MantidAPI/Workspace.h
	inc/MantidAPI/Workspace_fwd.h
	inc/MantidAPI/WorkspaceFactory.h
	inc/MantidAPI/WorkspaceGroup.h
	inc/MantidAPI/WorkspaceGroup_fwd.h
	inc/MantidAPI/WorkspaceHistory.h
	inc/MantidAPI/WorkspaceOpOverloads.h
	inc/MantidAPI/WorkspaceProperty.h
	inc/MantidAPI/WorkspaceValidators.h
        inc/MantidAPI/NotebookWriter.h inc/MantidAPI/NotebookBuilder.h)

set ( TEST_FILES
	#	IkedaCarpenterModeratorTest.h
	AlgorithmFactoryTest.h
	AlgorithmHasPropertyTest.h
	AlgorithmHistoryTest.h
	AlgorithmManagerTest.h
	AlgorithmPropertyTest.h
	AlgorithmProxyTest.h
	AlgorithmTest.h
	AnalysisDataServiceTest.h
	AsynchronousTest.h
	BinEdgeAxisTest.h
	BoxControllerTest.h
	CompositeFunctionTest.h
	CoordTransformTest.h
	CostFunctionFactoryTest.h
	DataProcessorAlgorithmTest.h
	EnabledWhenWorkspaceIsTypeTest.h
	ExperimentInfoTest.h
	ExpressionTest.h
	FermiChopperModelTest.h
	FileBackedExperimentInfoTest.h
	FileFinderTest.h
	FilePropertyTest.h
	FrameworkManagerTest.h
	FuncMinimizerFactoryTest.h
	FunctionAttributeTest.h
	FunctionDomainTest.h
	FunctionFactoryTest.h
	FunctionParameterDecoratorTest.h
	FunctionPropertyTest.h
	FunctionTest.h
	FunctionValuesTest.h
	HistoryItemTest.h
	HistoryViewTest.h
	IEventListTest.h
	IFunction1DSpectrumTest.h
	IFunction1DTest.h
	IFunctionMDTest.h
	ILatticeFunctionTest.h
	ILiveListenerTest.h
	IMDWorkspaceTest.h
	ISpectrumTest.h
	IkedaCarpenterModeratorTest.h
	ImmutableCompositeFunctionTest.h
	ImplicitFunctionParserFactoryTest.h
	IncreasingAxisValidatorTest.h
	InstrumentDataServiceTest.h
	LatticeDomainTest.h
	LiveListenerFactoryTest.h
	LogManagerTest.h
	MDGeometryTest.h
	MatrixWorkspaceMDIteratorTest.h
	MemoryManagerTest.h
	ModeratorModelTest.h
	MultiDomainFunctionTest.h
	MultiPeriodGroupAlgorithmTest.h
	MultiPeriodGroupWorkerTest.h
	MultipleExperimentInfosTest.h
	MultipleFilePropertyTest.h
	NotebookBuilderTest.h
	NotebookWriterTest.h
	NumericAxisTest.h
	ParamFunctionAttributeHolderTest.h
	ParameterReferenceTest.h
	ParameterTieTest.h
	PeakFunctionIntegratorTest.h
	ProjectionTest.h
	PropertyManagerDataServiceTest.h
	PropertyNexusTest.h
	RemoteJobManagerFactoryTest.h
	RunTest.h
	SampleEnvironmentTest.h
	SampleShapeValidatorTest.h
	SampleTest.h
	ScopedWorkspaceTest.h
	ScriptBuilderTest.h
	SpectraAxisTest.h
	SpectrumDetectorMappingTest.h
	TextAxisTest.h
	VectorParameterParserTest.h
	VectorParameterTest.h
	WorkspaceFactoryTest.h
	WorkspaceGroupTest.h
	WorkspaceHistoryIOTest.h
	WorkspaceHistoryTest.h
	WorkspaceOpOverloadsTest.h
	WorkspacePropertyTest.h
)

set ( GMOCK_TEST_FILES
        ImplicitFunctionFactoryTest.h
        ImplicitFunctionParameterParserFactoryTest.h
	MatrixWorkspaceTest.h
)

if (COVERALLS)
    foreach( loop_var ${SRC_FILES} ${INC_FILES} )
      set_property(GLOBAL APPEND PROPERTY COVERAGE_SRCS "${CMAKE_CURRENT_SOURCE_DIR}/${loop_var}")
    endforeach(loop_var)
endif()

if(UNITY_BUILD)
  include(UnityBuild)
  enable_unity_build(API SRC_FILES SRC_UNITY_IGNORE_FILES 10)
endif(UNITY_BUILD)

# Have to link to winsock library on Windows
if ( WIN32 )
  set ( WINSOCK ws2_32 )
endif ()

# Add a precompiled header where they are supported
enable_precompiled_headers( inc/MantidAPI/PrecompiledHeader.h SRC_FILES )
# Add the target for this directory
add_library ( API ${SRC_FILES} ${INC_FILES})
# Set the name of the generated library
set_target_properties ( API PROPERTIES OUTPUT_NAME MantidAPI
                                       COMPILE_DEFINITIONS IN_MANTID_API )

if (OSX_VERSION VERSION_GREATER 10.8)
  set_target_properties ( API PROPERTIES INSTALL_RPATH "@loader_path/../MacOS")
endif ()

# Add to the 'Framework' group in VS
set_property ( TARGET API PROPERTY FOLDER "MantidFramework" )

target_link_libraries ( API LINK_PRIVATE ${TCMALLOC_LIBRARIES_LINKTIME} ${JSONCPP_LIBRARIES} ${MANTIDLIBS} ${GSL_LIBRARIES} ${NEXUS_LIBRARIES} ${WINSOCK} )

# Add the unit tests directory
add_subdirectory ( test )

###########################################################################
# Installation settings
###########################################################################

install ( TARGETS API ${SYSTEM_PACKAGE_TARGET} DESTINATION ${LIB_DIR} )<|MERGE_RESOLUTION|>--- conflicted
+++ resolved
@@ -93,6 +93,8 @@
 	src/MultipleExperimentInfos.cpp
 	src/MultipleFileProperty.cpp
 	src/NullCoordTransform.cpp
+        src/NotebookBuilder.cpp
+      	src/NotebookWriter.cpp 
 	src/NumericAxis.cpp
 	src/ParamFunction.cpp
 	src/ParameterReference.cpp
@@ -123,12 +125,8 @@
 	src/WorkspaceHistory.cpp
 	src/WorkspaceOpOverloads.cpp
 	src/WorkspaceProperty.cpp
-<<<<<<< HEAD
-        src/NotebookWriter.cpp src/NotebookBuilder.cpp)
-=======
-	src/WorkspaceValidators.cpp
+        src/WorkspaceValidators.cpp
 )
->>>>>>> a91ec72d
 
 set ( SRC_UNITY_IGNORE_FILES src/CompositeFunction.cpp
         src/IDataFileChecker.cpp
@@ -264,6 +262,8 @@
 	inc/MantidAPI/MultiPeriodGroupWorker.h
 	inc/MantidAPI/MultipleExperimentInfos.h
 	inc/MantidAPI/MultipleFileProperty.h
+        inc/MantidAPI/NotebookBuilder.h
+        inc/MantidAPI/NotebookWriter.h  
 	inc/MantidAPI/NullCoordTransform.h
 	inc/MantidAPI/NumericAxis.h
 	inc/MantidAPI/ParamFunction.h
@@ -302,7 +302,7 @@
 	inc/MantidAPI/WorkspaceOpOverloads.h
 	inc/MantidAPI/WorkspaceProperty.h
 	inc/MantidAPI/WorkspaceValidators.h
-        inc/MantidAPI/NotebookWriter.h inc/MantidAPI/NotebookBuilder.h)
+)
 
 set ( TEST_FILES
 	#	IkedaCarpenterModeratorTest.h

--- conflicted
+++ resolved
@@ -129,10 +129,6 @@
       // Format the timestamps in order to compare them.
       std::string startDate = formatDateTime(inputs.getStartDate() + 60*60, "%Y-%m-%d %H:%M:%S"); // 2 hours
       std::string endDate   = formatDateTime(inputs.getEndDate() + (24*60*60) + (59*60) + 59, "%Y-%m-%d %H:%M:%S"); // A day, 59 mins & 59 secs.
-<<<<<<< HEAD
-=======
-
->>>>>>> 9f47d0c4
 
       // Investigation startDate if endDate is not selected
       if (inputs.getStartDate() != 0 && inputs.getEndDate() == 0)

#ifndef MANTID_DATAOBJECTS_MDHISTOWORKSPACEITERATORTEST_H_
#define MANTID_DATAOBJECTS_MDHISTOWORKSPACEITERATORTEST_H_

#include "MantidKernel/System.h"
#include "MantidKernel/Timer.h"
#include "MantidGeometry/MDGeometry/MDHistoDimension.h"
#include "MantidDataObjects/MDHistoWorkspace.h"
#include "MantidDataObjects/MDHistoWorkspaceIterator.h"
#include "MantidTestHelpers/MDEventsTestHelper.h"
#include <cxxtest/TestSuite.h>
#include "MantidKernel/VMD.h"
#include "MantidGeometry/MDGeometry/MDImplicitFunction.h"
#include "MantidGeometry/MDGeometry/MDPlane.h"
#include <boost/assign/list_of.hpp>
#include <boost/function.hpp>
#include <boost/bind.hpp>
#include <boost/scoped_ptr.hpp>


using namespace Mantid;
using namespace Mantid::DataObjects;
using namespace Mantid::API;
using namespace Mantid::Kernel;
using Mantid::Kernel::VMD;
using Mantid::Geometry::MDHistoDimension;
using Mantid::Geometry::MDImplicitFunction;
using Mantid::Geometry::MDHistoDimension_sptr;
using Mantid::Geometry::MDPlane;
using Mantid::Geometry::MDPlane;

class MDHistoWorkspaceIteratorTest: public CxxTest::TestSuite
{
private:

  /// Helper type allows masking to take place directly on MDHistoWorkspaces for testing purposes.
  class WritableHistoWorkspace: public Mantid::DataObjects::MDHistoWorkspace
  {
  public:
    WritableHistoWorkspace(MDHistoDimension_sptr x) :
        Mantid::DataObjects::MDHistoWorkspace(x)
    {
    }
    void setMaskValueAt(size_t at, bool value)
    {
      m_masks[at] = value;
    }
  };

public:
  // This pair of boilerplate methods prevent the suite being created statically
  // This means the constructor isn't called when running other tests
  static MDHistoWorkspaceIteratorTest *createSuite()
  {
    return new MDHistoWorkspaceIteratorTest();
  }
  static void destroySuite(MDHistoWorkspaceIteratorTest *suite)
  {
    delete suite;
  }

  void test_bad_constructor()
  {
    MDHistoWorkspace_sptr ws;
    TS_ASSERT_THROWS_ANYTHING( MDHistoWorkspaceIterator it(ws));
  }

  void do_test_iterator(size_t nd, size_t numPoints)
  {
    MDHistoWorkspace_sptr ws = MDEventsTestHelper::makeFakeMDHistoWorkspace(1.0, nd, 10);
    for (size_t i = 0; i < numPoints; i++) {
      ws->setSignalAt(i, double(i));
    }
    boost::scoped_ptr<MDHistoWorkspaceIterator> it(new MDHistoWorkspaceIterator(ws));
    TSM_ASSERT( "This iterator is valid at the start.", it->valid());
    size_t i = 0;

    // Position of the first box
    for (size_t d = 0; d < nd; d++)
    {
      TS_ASSERT_DELTA( it->getInnerPosition(0,0), 0.5, 1e-6);
    }

    VMD compare(nd);
    for (size_t d = 0; d < nd; d++)
    {
      compare[d] = 0.5;
    }
    TS_ASSERT_EQUALS( it->getCenter(), compare);

    do
    {
      TS_ASSERT_DELTA( it->getNormalizedSignal(), double(i) / 1.0, 1e-5);
      TS_ASSERT_DELTA( it->getNormalizedError(), 1.0, 1e-5);
      size_t numVertices;
      coord_t *vertexes = it->getVertexesArray(numVertices);
      TS_ASSERT(vertexes);
      delete [] vertexes;
      TS_ASSERT_EQUALS( it->getNumEvents(), 1);
      TS_ASSERT_EQUALS( it->getInnerDetectorID(0), 0);
      TS_ASSERT_EQUALS( it->getInnerRunIndex(0), 0);
      TS_ASSERT_EQUALS( it->getInnerSignal(0), double(i));
      TS_ASSERT_EQUALS( it->getInnerError(0), 1.0);
      i++;
    } while (it->next());
    TS_ASSERT_EQUALS( i, numPoints);

    // Now use a for loop
    for (size_t i = 0; i < numPoints; i++)
    {
      it->jumpTo(i);
      TS_ASSERT_DELTA( it->getNormalizedSignal(), double(i) / 1.0, 1e-5);
    }
    delete it;
  }

  void test_iterator_1D()
  {
    do_test_iterator(1, 10);
  }

  void test_iterator_2D()
  {
    do_test_iterator(2, 100);
  }

  void test_iterator_3D()
  {
    do_test_iterator(3, 1000);
  }

  void test_iterator_4D()
  {
    do_test_iterator(4, 10000);
  }

  void test_iterator_2D_implicitFunction()
  {
    // Make an implicit function that will keep the points in a corner close to 0,0
    MDImplicitFunction * function = new MDImplicitFunction();
    function->addPlane(MDPlane(VMD(-1., -1.), VMD(4.5, 0.)));

    MDHistoWorkspace_sptr ws = MDEventsTestHelper::makeFakeMDHistoWorkspace(1.0, 2, 10);
    for (size_t i = 0; i < 100; i++)
      ws->setSignalAt(i, double(i));
    MDHistoWorkspaceIterator * it = new MDHistoWorkspaceIterator(ws, function);
    TSM_ASSERT( "This iterator is valid at the start.", it->valid());

    TS_ASSERT_EQUALS(it->getNormalizedSignal(), 0.);
    it->next();
    TS_ASSERT_EQUALS(it->getNormalizedSignal(), 1.);
    it->next();
    TS_ASSERT_EQUALS(it->getNormalizedSignal(), 2.);
    it->next();
    TS_ASSERT_EQUALS(it->getNormalizedSignal(), 3.);
    it->next();
    TS_ASSERT_EQUALS(it->getNormalizedSignal(), 10.);
    it->next();
    TS_ASSERT_EQUALS(it->getNormalizedSignal(), 11.);
    it->next();
    TS_ASSERT_EQUALS(it->getNormalizedSignal(), 12.);
    it->next();
    TS_ASSERT_EQUALS(it->getNormalizedSignal(), 20.);
    it->next();
    TS_ASSERT_EQUALS(it->getNormalizedSignal(), 21.);
    it->next();
    TS_ASSERT_EQUALS(it->getNormalizedSignal(), 30.);
    TS_ASSERT( !it->next());
<<<<<<< HEAD
=======

>>>>>>> 4434327b
    delete it;
  }

  void test_iterator_2D_implicitFunction_thatExcludesTheStart()
  {
    // Make an implicit function that will EXCLUDE the points in a corner close to 0,0
    MDImplicitFunction * function = new MDImplicitFunction();
    function->addPlane(MDPlane(VMD(+1., +1.), VMD(4.5, 0.)));

    MDHistoWorkspace_sptr ws = MDEventsTestHelper::makeFakeMDHistoWorkspace(1.0, 2, 10);
    for (size_t i = 0; i < 100; i++)
      ws->setSignalAt(i, double(i));
    MDHistoWorkspaceIterator * it = new MDHistoWorkspaceIterator(ws, function);
    TSM_ASSERT( "This iterator is valid at the start.", it->valid());

    TS_ASSERT_EQUALS(it->getNormalizedSignal(), 4.);
    it->next();
    TS_ASSERT_EQUALS(it->getNormalizedSignal(), 5.);
    it->next();
    TS_ASSERT_EQUALS(it->getNormalizedSignal(), 6.);
    it->next();
    TS_ASSERT_EQUALS(it->getNormalizedSignal(), 7.);
    it->next();
    TS_ASSERT_EQUALS(it->getNormalizedSignal(), 8.);
    it->next();
    TS_ASSERT_EQUALS(it->getNormalizedSignal(), 9.);
    it->next();
    TS_ASSERT_EQUALS(it->getNormalizedSignal(), 13.);
    it->next();
    // And so forth....
<<<<<<< HEAD
=======

>>>>>>> 4434327b
    delete it;
  }

  void test_iterator_2D_implicitFunction_thatExcludesEverything()
  {
    // Make an implicit function that will EXCLUDE all the points!
    MDImplicitFunction * function = new MDImplicitFunction();
    function->addPlane(MDPlane(VMD(-1., -1.), VMD(-4.5, 0.)));

    MDHistoWorkspace_sptr ws = MDEventsTestHelper::makeFakeMDHistoWorkspace(1.0, 2, 10);
    for (size_t i = 0; i < 100; i++)
      ws->setSignalAt(i, double(i));
    MDHistoWorkspaceIterator * it = new MDHistoWorkspaceIterator(ws, function);

    TSM_ASSERT( "This iterator is not valid at the start.", !it->valid());

    delete it;
  }

  /** Create several parallel iterators */
  void test_parallel_iterators()
  {
    size_t numPoints = 100;
    MDHistoWorkspace_sptr ws = MDEventsTestHelper::makeFakeMDHistoWorkspace(1.0, 2, 10);
    for (size_t i = 0; i < numPoints; i++)
      ws->setSignalAt(i, double(i));

    // Make 3 iterators
    std::vector<IMDIterator *> iterators = ws->createIterators(3);
    TS_ASSERT_EQUALS( iterators.size(), 3);

    IMDIterator *it;

    it = iterators[0];
    TS_ASSERT_DELTA( it->getSignal(), 0.0, 1e-5);
    TS_ASSERT_EQUALS( it->getDataSize(), 33);
    TS_ASSERT_DELTA( it->getInnerPosition(0,0), 0.5, 1e-5);
    TS_ASSERT_DELTA( it->getInnerPosition(0,1), 0.5, 1e-5);
    
    it = iterators[1];
    TS_ASSERT_DELTA( it->getSignal(), 33.0, 1e-5);
    TS_ASSERT_EQUALS( it->getDataSize(), 33);
    TS_ASSERT_DELTA( it->getInnerPosition(0,0), 3.5, 1e-5);
    TS_ASSERT_DELTA( it->getInnerPosition(0,1), 3.5, 1e-5);

    it = iterators[2];
    TS_ASSERT_DELTA( it->getSignal(), 66.0, 1e-5);
    TS_ASSERT_EQUALS( it->getDataSize(), 34);
    TS_ASSERT_DELTA( it->getInnerPosition(0,0), 6.5, 1e-5);
    TS_ASSERT_DELTA( it->getInnerPosition(0,1), 6.5, 1e-5);
<<<<<<< HEAD

    delete it;
=======
    
    for(size_t i = 0; i < 3; ++i) delete iterators[i];
>>>>>>> 4434327b
  }

  void test_predictable_steps()
  {
    MDHistoWorkspace_sptr ws = MDEventsTestHelper::makeFakeMDHistoWorkspace(1.0, 2, 10);
    MDHistoWorkspaceIterator* histoIt = dynamic_cast<MDHistoWorkspaceIterator*>(ws->createIterator());
    size_t expected = 0;
    for (size_t i = 0; i < histoIt->getDataSize(); ++i)
    {
      size_t current = histoIt->getLinearIndex();
      TSM_ASSERT_EQUALS("Has not proceeded in a incremental manner.", expected, current);
      expected = current + 1;
      histoIt->next();
    }
    delete histoIt;
  }

  void test_skip_masked_detectors()
  {
    WritableHistoWorkspace* ws = new WritableHistoWorkspace(
        MDHistoDimension_sptr(new MDHistoDimension("x", "x", "m", 0.0, 10, 100)));

    ws->setMaskValueAt(0, true);  //Mask the first bin
    ws->setMaskValueAt(1, true);  //Mask the second bin
    ws->setMaskValueAt(2, false);  //NOT MASKED
    ws->setMaskValueAt(3, true);  //Mask the second bin
    ws->setMaskValueAt(4, true);  //Mask the second bin
    ws->setMaskValueAt(5, false);  //NOT MASKED

    Mantid::DataObjects::MDHistoWorkspace_sptr ws_sptr(ws);

    MDHistoWorkspaceIterator* histoIt =
        dynamic_cast<MDHistoWorkspaceIterator*>(ws_sptr->createIterator());
    histoIt->next();
    TSM_ASSERT_EQUALS("The first index hit should be 2 since that is the first unmasked one", 2,
        histoIt->getLinearIndex());
    histoIt->next();
    TSM_ASSERT_EQUALS("The first index hit should be 2 since that is the first unmasked one", 5,
        histoIt->getLinearIndex());

    delete histoIt;
  }

  //template<typename ContainerType, typename ElementType>
  template<class ContainerType>
  bool doesContainIndex(const ContainerType& container, const typename ContainerType::value_type element)
  {
    return std::find(container.begin(), container.end(), element) != container.end();
  }

  void test_isWithinBounds()
  {
    const size_t nd = 1;
    MDHistoWorkspace_sptr ws = MDEventsTestHelper::makeFakeMDHistoWorkspace(1.0, nd, 10);

    size_t begin = 1;
    size_t end = 5;
    MDHistoWorkspaceIterator iterator(ws.get(), NULL, begin, end);

    TS_ASSERT(iterator.isWithinBounds(begin));
    TS_ASSERT(iterator.isWithinBounds(end-1));
    TS_ASSERT(!iterator.isWithinBounds(end));
  }


  void do_test_neighbours_1d(
      boost::function<std::vector<size_t>(MDHistoWorkspaceIterator*)> findNeighbourMemberFunction)
  {
    const size_t nd = 1;
    MDHistoWorkspace_sptr ws = MDEventsTestHelper::makeFakeMDHistoWorkspace(1.0, nd, 10);
    /*
     1D MDHistoWorkspace

     0 - 1 - 2 - 3 - 4 - 5 - 6 - 7 - 8 - 9

     */

    MDHistoWorkspaceIterator * it = new MDHistoWorkspaceIterator(ws);

    // At first position
    /*
     0 - 1 - 2 - 3 - 4 - 5 - 6 - 7 - 8 - 9
     ^
     |
     */
    std::vector<size_t> neighbourIndexes = findNeighbourMemberFunction(it);
    TS_ASSERT_EQUALS(1, neighbourIndexes.size());
    // should be on edge
    TSM_ASSERT( "Neighbour at index 0 is 1", doesContainIndex(neighbourIndexes, size_t(1)));

    // Go to intermediate position
    /*
     0 - 1 - 2 - 3 - 4 - 5 - 6 - 7 - 8 - 9
         ^
         |
         */
    it->next();
    neighbourIndexes = findNeighbourMemberFunction(it);
    TS_ASSERT_EQUALS(2, neighbourIndexes.size());
    // should be on edge
    TSM_ASSERT( "Neighbours at index 1 includes 0", doesContainIndex(neighbourIndexes, 0));
    TSM_ASSERT( "Neighbours at index 1 includes 2", doesContainIndex(neighbourIndexes, 2));

    // Go to last position
    /*
     0 - 1 - 2 - 3 - 4 - 5 - 6 - 7 - 8 - 9
                                         ^
                                         |
                                         */
    it->jumpTo(9);
    neighbourIndexes = findNeighbourMemberFunction(it);
    TSM_ASSERT( "Neighbour at index 9 is 8", doesContainIndex(neighbourIndexes, 8));

    delete it;
  }

  void test_neighbours_1d_face_touching()
  {
    boost::function<std::vector<size_t>(MDHistoWorkspaceIterator*)> findNeighbourIndexesFaceTouching =
        &MDHistoWorkspaceIterator::findNeighbourIndexesFaceTouching;
    do_test_neighbours_1d(findNeighbourIndexesFaceTouching);
  }

  void test_neighours_1d_vertex_touching()
  {
    boost::function<std::vector<size_t>(MDHistoWorkspaceIterator*)> findNeighbourIndexesVertexTouching =
        &MDHistoWorkspaceIterator::findNeighbourIndexes;
    do_test_neighbours_1d(findNeighbourIndexesVertexTouching);
  }

  void test_neighbours_2d_face_touching()
  {
    const size_t nd = 2;
    MDHistoWorkspace_sptr ws = MDEventsTestHelper::makeFakeMDHistoWorkspace(1.0, nd, 4);
    /*
     2D MDHistoWorkspace

     0 - 1 - 2 - 3
     4 - 5 - 6 - 7
     8 - 9 -10 -11
     12-13 -14 -15
     */
    MDHistoWorkspaceIterator * it = new MDHistoWorkspaceIterator(ws);

    // At initial position
    /*
     |0| - 1 - 2 - 3
     4 - 5 - 6 - 7
     8 - 9 -10 -11
     12-13 -14 -15
     */
    std::vector<size_t> neighbourIndexes = it->findNeighbourIndexesFaceTouching();
    TS_ASSERT_EQUALS(2, neighbourIndexes.size());
    // Is on an edge
    TSM_ASSERT( "Neighbour at index 0 is 1", doesContainIndex(neighbourIndexes, 1));
    TSM_ASSERT( "Neighbour at index 0 is 4", doesContainIndex(neighbourIndexes, 4));

    // At first position
    /*
     0 -|1|- 2 - 3
     4 - 5 - 6 - 7
     8 - 9 -10 -11
     12-13 -14 -15
     */
    it->next();
    neighbourIndexes = it->findNeighbourIndexesFaceTouching();
    TS_ASSERT_EQUALS(3, neighbourIndexes.size());
    TSM_ASSERT( "Neighbour at index 1 is 0", doesContainIndex(neighbourIndexes, 0));
    TSM_ASSERT( "Neighbour at index 1 is 2", doesContainIndex(neighbourIndexes, 2));
    TSM_ASSERT( "Neighbour at index 1 is 5", doesContainIndex(neighbourIndexes, 5));

    // At index 9 position
    /*
     0 - 1 - 2 - 3
     4 - 5 - 6 - 7
     8 -|9|-10 -11
     12-13 -14 -15
     */
    it->jumpTo(9);
    neighbourIndexes = it->findNeighbourIndexesFaceTouching();
    TS_ASSERT_EQUALS(4, neighbourIndexes.size());

    TSM_ASSERT( "Neighbour at index 9 is 5", doesContainIndex(neighbourIndexes, 5));
    TSM_ASSERT( "Neighbour at index 9 is 8", doesContainIndex(neighbourIndexes, 8));
    TSM_ASSERT( "Neighbour at index 9 is 10", doesContainIndex(neighbourIndexes, 10));
    TSM_ASSERT( "Neighbour at index 9 is 13", doesContainIndex(neighbourIndexes, 13));

    // At last position
    /*
     0 - 1 - 2 - 3
     4 - 5 - 6 - 7
     8 - 9 -10 -11
     12-13 -14 -|15|
     */
    it->jumpTo(15);
    neighbourIndexes = it->findNeighbourIndexesFaceTouching();
    TS_ASSERT_EQUALS(2, neighbourIndexes.size());
    // Is on an edge
    TSM_ASSERT( "Neighbour at index 15 is 11", doesContainIndex(neighbourIndexes, 11));
    TSM_ASSERT( "Neighbour at index 15 is 14", doesContainIndex(neighbourIndexes, 14));

    delete it;
  }

  void test_neighbours_2d_vertex_touching()
  {
    const size_t nd = 2;
    MDHistoWorkspace_sptr ws = MDEventsTestHelper::makeFakeMDHistoWorkspace(1.0, nd, 4);
    /*
     2D MDHistoWorkspace

     0 - 1 - 2 - 3
     4 - 5 - 6 - 7
     8 - 9 -10 -11
     12-13 -14 -15
     */
    MDHistoWorkspaceIterator * it = new MDHistoWorkspaceIterator(ws);

    // At initial position
    /*
     |0| - 1 - 2 - 3
     4 - 5 - 6 - 7
     8 - 9 -10 -11
     12-13 -14 -15
     */
    std::vector<size_t> neighbourIndexes = it->findNeighbourIndexes();
    TS_ASSERT_EQUALS(3, neighbourIndexes.size());
    // Is on an edge
    TSM_ASSERT( "Neighbour at index 0 is 1", doesContainIndex(neighbourIndexes, 1));
    TSM_ASSERT( "Neighbour at index 0 is 4", doesContainIndex(neighbourIndexes, 4));
    TSM_ASSERT( "Neighbour at index 0 is 5", doesContainIndex(neighbourIndexes, 5));

    // At first position
    /*
     0 -|1|- 2 - 3
     4 - 5 - 6 - 7
     8 - 9 -10 -11
     12-13 -14 -15
     */
    it->next();
    neighbourIndexes = it->findNeighbourIndexes();
    TS_ASSERT_EQUALS(5, neighbourIndexes.size());
    TSM_ASSERT( "Neighbour at index 1 is 0", doesContainIndex(neighbourIndexes, 0));
    TSM_ASSERT( "Neighbour at index 1 is 2", doesContainIndex(neighbourIndexes, 2));
    TSM_ASSERT( "Neighbour at index 1 is 4", doesContainIndex(neighbourIndexes, 4));
    TSM_ASSERT( "Neighbour at index 1 is 5", doesContainIndex(neighbourIndexes, 5));
    TSM_ASSERT( "Neighbour at index 1 is 6", doesContainIndex(neighbourIndexes, 6));

    // At index 9 position
    /*
     0 - 1 - 2 - 3
     4 - 5 - 6 - 7
     8 -|9|-10 -11
     12-13 -14 -15
     */
    it->jumpTo(9);
    neighbourIndexes = it->findNeighbourIndexes();
    TS_ASSERT_EQUALS(8, neighbourIndexes.size());

    TSM_ASSERT( "Neighbour at index 9 is 4", doesContainIndex(neighbourIndexes, 4));
    TSM_ASSERT( "Neighbour at index 9 is 5", doesContainIndex(neighbourIndexes, 5));
    TSM_ASSERT( "Neighbour at index 9 is 6", doesContainIndex(neighbourIndexes, 6));
    TSM_ASSERT( "Neighbour at index 9 is 8", doesContainIndex(neighbourIndexes, 8));
    TSM_ASSERT( "Neighbour at index 9 is 10", doesContainIndex(neighbourIndexes, 10));
    TSM_ASSERT( "Neighbour at index 9 is 12", doesContainIndex(neighbourIndexes, 12));
    TSM_ASSERT( "Neighbour at index 9 is 13", doesContainIndex(neighbourIndexes, 13));
    TSM_ASSERT( "Neighbour at index 9 is 14", doesContainIndex(neighbourIndexes, 14));

    // At last position
    /*
     0 - 1 - 2 - 3
     4 - 5 - 6 - 7
     8 - 9 -10 -11
     12-13 -14 -|15|
     */
    it->jumpTo(15);
    neighbourIndexes = it->findNeighbourIndexes();
    TS_ASSERT_EQUALS(3, neighbourIndexes.size());
    // Is on an edge
    TSM_ASSERT( "Neighbour at index 15 is 10", doesContainIndex(neighbourIndexes, 10));
    TSM_ASSERT( "Neighbour at index 15 is 11", doesContainIndex(neighbourIndexes, 11));
    TSM_ASSERT( "Neighbour at index 15 is 14", doesContainIndex(neighbourIndexes, 14));

    delete it;
  }

  void test_neighbours_3d_face_touching()
  {
    const size_t nd = 3;
    MDHistoWorkspace_sptr ws = MDEventsTestHelper::makeFakeMDHistoWorkspace(1.0, nd, 4);
    /*
     3D MDHistoWorkspace

     [[[ 0  1  2  3]
     [ 4  5  6  7]
     [ 8  9 10 11]
     [12 13 14 15]]

     [[16 17 18 19]
     [20 21 22 23]
     [24 25 26 27]
     [28 29 30 31]]

     [[32 33 34 35]
     [36 37 38 39]
     [40 41 42 43]
     [44 45 46 47]]

     [[48 49 50 51]
     [52 53 54 55]
     [56 57 58 59]
     [60 61 62 63]]]
     */

    MDHistoWorkspaceIterator * it = new MDHistoWorkspaceIterator(ws);

    // Start at Index = 0
    std::vector<size_t> neighbourIndexes = it->findNeighbourIndexesFaceTouching();
    TS_ASSERT_EQUALS(3, neighbourIndexes.size());
    // Is on an edge
    TS_ASSERT(doesContainIndex(neighbourIndexes, 1));
    TS_ASSERT(doesContainIndex(neighbourIndexes, 4));
    TS_ASSERT(doesContainIndex(neighbourIndexes, 16));

    // Move to index 1
    it->jumpTo(1);
    neighbourIndexes = it->findNeighbourIndexesFaceTouching();
    TS_ASSERT_EQUALS(4, neighbourIndexes.size());
    std::vector<size_t> expected_neighbours = boost::assign::list_of(0)(2)(5)(17).convert_to_container<
        std::vector<size_t>>();
    for (auto i = expected_neighbours.begin(); i != expected_neighbours.end(); ++i)
    {
      TS_ASSERT(doesContainIndex(neighbourIndexes, *i));
    }

    // Move to index 21
    it->jumpTo(21);
    neighbourIndexes = it->findNeighbourIndexesFaceTouching();
    TSM_ASSERT_EQUALS("Should have 2*n neighbours here", 6, neighbourIndexes.size());
    // Is completely enclosed
    expected_neighbours = boost::assign::list_of(17)(20)(22)(25)(5)(37).convert_to_container<
        std::vector<size_t>>();

    for (auto i = expected_neighbours.begin(); i != expected_neighbours.end(); ++i)
    {
      TS_ASSERT(doesContainIndex(neighbourIndexes, *i));
    }

    // Move to index 63. The last index.
    it->jumpTo(63);
    neighbourIndexes = it->findNeighbourIndexesFaceTouching();
    TS_ASSERT_EQUALS(3, neighbourIndexes.size());
    // Is on edge
    expected_neighbours = boost::assign::list_of(47)(59)(62).convert_to_container<std::vector<size_t>>();

    for (auto i = expected_neighbours.begin(); i != expected_neighbours.end(); ++i)
    {
      TS_ASSERT(doesContainIndex(neighbourIndexes, *i));
    }

    delete it;
  }

  void test_neighbours_3d_vertex_touching()
  {
    const size_t nd = 3;
    MDHistoWorkspace_sptr ws = MDEventsTestHelper::makeFakeMDHistoWorkspace(1.0, nd, 4);
    /*
     3D MDHistoWorkspace

     [[[ 0  1  2  3]
     [ 4  5  6  7]
     [ 8  9 10 11]
     [12 13 14 15]]

     [[16 17 18 19]
     [20 21 22 23]
     [24 25 26 27]
     [28 29 30 31]]

     [[32 33 34 35]
     [36 37 38 39]
     [40 41 42 43]
     [44 45 46 47]]

     [[48 49 50 51]
     [52 53 54 55]
     [56 57 58 59]
     [60 61 62 63]]]
     */

    MDHistoWorkspaceIterator * it = new MDHistoWorkspaceIterator(ws);

    // Start at Index = 0
    std::vector<size_t> neighbourIndexes = it->findNeighbourIndexes();
    TS_ASSERT_EQUALS(7, neighbourIndexes.size());
    // Is on an edge
    TS_ASSERT(doesContainIndex(neighbourIndexes, 1));
    TS_ASSERT(doesContainIndex(neighbourIndexes, 4));
    TS_ASSERT(doesContainIndex(neighbourIndexes, 5));
    TS_ASSERT(doesContainIndex(neighbourIndexes, 16));
    TS_ASSERT(doesContainIndex(neighbourIndexes, 17));
    TS_ASSERT(doesContainIndex(neighbourIndexes, 20));
    TS_ASSERT(doesContainIndex(neighbourIndexes, 21));

    // Move to index 1
    it->jumpTo(1);
    neighbourIndexes = it->findNeighbourIndexes();
    TS_ASSERT_EQUALS(11, neighbourIndexes.size());
    std::vector<size_t> expected_neighbours = boost::assign::list_of(0)(2)(4)(5)(6)(16)(17)(18)(20)(21)(
        22)(22).convert_to_container<std::vector<size_t>>();
    for (auto i = expected_neighbours.begin(); i != expected_neighbours.end(); ++i)
    {
      TS_ASSERT(doesContainIndex(neighbourIndexes, *i));
    }

    // Move to index 21
    it->jumpTo(21);
    neighbourIndexes = it->findNeighbourIndexes();
    TSM_ASSERT_EQUALS("Should have 3^n-1 neighbours here", 26, neighbourIndexes.size());
    // Is completely enclosed
    expected_neighbours = boost::assign::list_of(0)(1)(2)(4)(5)(6)(8)(9)(10)(16)(17)(18)(22)(20)(24)(25)(
        26)(32)(33)(34)(37)(38)(36)(41)(40)(42).convert_to_container<std::vector<size_t>>();

    for (auto i = expected_neighbours.begin(); i != expected_neighbours.end(); ++i)
    {
      TS_ASSERT(doesContainIndex(neighbourIndexes, *i));
    }

    // Move to index 63. The last index.
    it->jumpTo(63);
    neighbourIndexes = it->findNeighbourIndexes();
    TS_ASSERT_EQUALS(7, neighbourIndexes.size());
    // Is on edge
    expected_neighbours = boost::assign::list_of(42)(43)(46)(47)(58)(59)(62).convert_to_container<
        std::vector<size_t>>();

    for (auto i = expected_neighbours.begin(); i != expected_neighbours.end(); ++i)
    {
      TS_ASSERT(doesContainIndex(neighbourIndexes, *i));
    }

    delete it;
<<<<<<< HEAD

=======
>>>>>>> 4434327b
  }

  void test_neighbours_1d_with_width()
  {

      // This is the width to use
      const int width = 5;

      const size_t nd = 1;
      MDHistoWorkspace_sptr ws = MDEventsTestHelper::makeFakeMDHistoWorkspace(1.0, nd, 10);
      /*
       1D MDHistoWorkspace

       0 - 1 - 2 - 3 - 4 - 5 - 6 - 7 - 8 - 9

       */

      MDHistoWorkspaceIterator * it = new MDHistoWorkspaceIterator(ws);

      // At first position
      /*
       0 - 1 - 2 - 3 - 4 - 5 - 6 - 7 - 8 - 9
       ^
       |
       */

      std::vector<size_t> neighbourIndexes = it->findNeighbourIndexesByWidth(width);
      TS_ASSERT_EQUALS(2, neighbourIndexes.size());
      // should be on edge
      TSM_ASSERT( "Neighbours at index 0 includes 1", doesContainIndex(neighbourIndexes, 1));
      TSM_ASSERT( "Neighbours at index 0 includes 2", doesContainIndex(neighbourIndexes, 1));

      // Go to intermediate position
      /*
       0 - 1 - 2 - 3 - 4 - 5 - 6 - 7 - 8 - 9
           ^
           |
           */
      it->next();
      neighbourIndexes = it->findNeighbourIndexesByWidth(width);
      TS_ASSERT_EQUALS(3, neighbourIndexes.size());
      // should be on edge
      TSM_ASSERT( "Neighbours at index 1 includes 0", doesContainIndex(neighbourIndexes, 0));
      TSM_ASSERT( "Neighbours at index 1 includes 2", doesContainIndex(neighbourIndexes, 2));
      TSM_ASSERT( "Neighbours at index 1 includes 3", doesContainIndex(neighbourIndexes, 3));

      // Go to last position
      /*
       0 - 1 - 2 - 3 - 4 - 5 - 6 - 7 - 8 - 9
                                           ^
                                           |
                                           */
      it->jumpTo(9);
      neighbourIndexes = it->findNeighbourIndexesByWidth(width);
      TS_ASSERT_EQUALS(2, neighbourIndexes.size());
      TSM_ASSERT( "Neighbours at index 9 includes 8", doesContainIndex(neighbourIndexes, 8));
      TSM_ASSERT( "Neighbours at index 9 includes 7", doesContainIndex(neighbourIndexes, 7));
<<<<<<< HEAD

=======
      
>>>>>>> 4434327b
      delete it;
  }

  void test_neighbours_2d_vertex_touching_by_width()
  {
    const size_t nd = 2;
    const int width = 5;
    MDHistoWorkspace_sptr ws = MDEventsTestHelper::makeFakeMDHistoWorkspace(1.0, nd, 4);
    /*
     2D MDHistoWorkspace

     0 - 1 - 2 - 3
     4 - 5 - 6 - 7
     8 - 9 -10 -11
     12-13 -14 -15
     */
    MDHistoWorkspaceIterator * it = new MDHistoWorkspaceIterator(ws);

    // At initial position
    /*
     |0| - 1 - 2 - 3
     4 - 5 - 6 - 7
     8 - 9 -10 -11
     12-13 -14 -15
     */
    std::vector<size_t> neighbourIndexes = it->findNeighbourIndexesByWidth(width);
    TS_ASSERT_EQUALS(8, neighbourIndexes.size());
    // Is on an edge
    TSM_ASSERT( "Neighbour at index 0 is 1", doesContainIndex(neighbourIndexes, 1));
    TSM_ASSERT( "Neighbour at index 0 is 2", doesContainIndex(neighbourIndexes, 2));
    TSM_ASSERT( "Neighbour at index 0 is 4", doesContainIndex(neighbourIndexes, 4));
    TSM_ASSERT( "Neighbour at index 0 is 5", doesContainIndex(neighbourIndexes, 5));
    TSM_ASSERT( "Neighbour at index 0 is 6", doesContainIndex(neighbourIndexes, 6));
    TSM_ASSERT( "Neighbour at index 0 is 8", doesContainIndex(neighbourIndexes, 8));
    TSM_ASSERT( "Neighbour at index 0 is 9", doesContainIndex(neighbourIndexes, 9));
    TSM_ASSERT( "Neighbour at index 0 is 10", doesContainIndex(neighbourIndexes, 10));


    // At centreish position
    /*
     0 - 1 - 2 - 3
     4 - |5| - 6 - 7
     8 - 9 -10 -11
     12-13 -14 -15
     */
    it->jumpTo(5);
    neighbourIndexes = it->findNeighbourIndexesByWidth(width);
    TS_ASSERT_EQUALS(15, neighbourIndexes.size());
    // Is on an edge
    for(int i = 0; i < 16; ++i)
    {
        if(i == 5)
        {
            continue; // skip over the current index of the iterator.
        }
        std::stringstream buffer;
        buffer << "Neighbour at index 5 should include " << i;
        TSM_ASSERT( buffer.str(), doesContainIndex(neighbourIndexes, i));
    }

    // At end position
    /*
     0 - 1 - 2 - 3
     4 - 5 - 6 - 7
     8 - 9 -10 -11
     12-13 -14 -|15|
     */
    it->jumpTo(15);
    neighbourIndexes = it->findNeighbourIndexesByWidth(width);
    TS_ASSERT_EQUALS(8, neighbourIndexes.size());
    // Is on an edge
    TSM_ASSERT( "Neighbour at index is 5", doesContainIndex(neighbourIndexes, 5));
    TSM_ASSERT( "Neighbour at index is 6", doesContainIndex(neighbourIndexes, 6));
    TSM_ASSERT( "Neighbour at index is 7", doesContainIndex(neighbourIndexes, 7));
    TSM_ASSERT( "Neighbour at index is 9", doesContainIndex(neighbourIndexes, 9));
    TSM_ASSERT( "Neighbour at index is 10", doesContainIndex(neighbourIndexes, 10));
    TSM_ASSERT( "Neighbour at index is 11", doesContainIndex(neighbourIndexes, 11));
    TSM_ASSERT( "Neighbour at index is 13", doesContainIndex(neighbourIndexes, 13));
    TSM_ASSERT( "Neighbour at index is 14", doesContainIndex(neighbourIndexes, 14));

    delete it;
  }

  void test_neighbours_2d_vertex_touching_by_width_vector()
  {
    const size_t nd = 2;
    std::vector<int> widthVector;
    widthVector.push_back(5);
    widthVector.push_back(3);

    MDHistoWorkspace_sptr ws = MDEventsTestHelper::makeFakeMDHistoWorkspace(1.0, nd, 4);
    /*
     2D MDHistoWorkspace

     0 - 1 - 2 - 3
     4 - 5 - 6 - 7
     8 - 9 -10 -11
     12-13 -14 -15
     */
    MDHistoWorkspaceIterator * it = new MDHistoWorkspaceIterator(ws);

    // At initial position
    /*
     |0| - 1 - 2 - 3
     4 - 5 - 6 - 7
     8 - 9 -10 -11
     12-13 -14 -15
     */
    std::vector<size_t> neighbourIndexes = it->findNeighbourIndexesByWidth(widthVector);
    TS_ASSERT_EQUALS(5, neighbourIndexes.size());
    // Is on an edge
    TSM_ASSERT( "Neighbour at index is 1", doesContainIndex(neighbourIndexes, 1));
    TSM_ASSERT( "Neighbour at index is 2", doesContainIndex(neighbourIndexes, 2));
    TSM_ASSERT( "Neighbour at index is 4", doesContainIndex(neighbourIndexes, 4));
    TSM_ASSERT( "Neighbour at index is 5", doesContainIndex(neighbourIndexes, 5));
    TSM_ASSERT( "Neighbour at index is 6", doesContainIndex(neighbourIndexes, 6));



    // At centreish position
    /*
     0 - 1 - 2 - 3
     4 - |5| - 6 - 7
     8 - 9 -10 -11
     12-13 -14 -15
     */
    it->jumpTo(5);
    neighbourIndexes = it->findNeighbourIndexesByWidth(widthVector);
    TS_ASSERT_EQUALS(11, neighbourIndexes.size());
    // Is on an edge
    for(int i = 0; i < 12; ++i)
    {
        if(i == 5)
        {
            continue; // skip over the current index of the iterator.
        }
        std::stringstream buffer;
        buffer << "Neighbour at index 5 should include " << i;
        TSM_ASSERT( buffer.str(), doesContainIndex(neighbourIndexes, i));
    }

    // At end position
    /*
     0 - 1 - 2 - 3
     4 - 5 - 6 - 7
     8 - 9 -10 -11
     12-13 -14 -|15|
     */
    it->jumpTo(15);
    neighbourIndexes = it->findNeighbourIndexesByWidth(widthVector);
    TS_ASSERT_EQUALS(5, neighbourIndexes.size());
    // Is on an edge
    TSM_ASSERT( "Neighbour at index is 9", doesContainIndex(neighbourIndexes, 9));
    TSM_ASSERT( "Neighbour at index is 10", doesContainIndex(neighbourIndexes, 10));
    TSM_ASSERT( "Neighbour at index is 11", doesContainIndex(neighbourIndexes, 11));
    TSM_ASSERT( "Neighbour at index is 13", doesContainIndex(neighbourIndexes, 13));
    TSM_ASSERT( "Neighbour at index is 14", doesContainIndex(neighbourIndexes, 14));

    delete it;
  }


  void test_neighbours_3d_vertex_touching_width()
  {
    const size_t nd = 3;
    const int width = 5;
    MDHistoWorkspace_sptr ws = MDEventsTestHelper::makeFakeMDHistoWorkspace(1.0, nd, 4);
    /*
     3D MDHistoWorkspace

     [[[ 0  1  2  3]
     [ 4  5  6  7]
     [ 8  9 10 11]
     [12 13 14 15]]

     [[16 17 18 19]
     [20 21 22 23]
     [24 25 26 27]
     [28 29 30 31]]

     [[32 33 34 35]
     [36 37 38 39]
     [40 41 42 43]
     [44 45 46 47]]

     [[48 49 50 51]
     [52 53 54 55]
     [56 57 58 59]
     [60 61 62 63]]]
     */

    MDHistoWorkspaceIterator * it = new MDHistoWorkspaceIterator(ws);

    // Start at Index = 0
    std::vector<size_t> neighbourIndexes = it->findNeighbourIndexesByWidth(width);
    TS_ASSERT_EQUALS(26, neighbourIndexes.size());
    // Is on an edge
    TS_ASSERT(doesContainIndex(neighbourIndexes, 1));
    TS_ASSERT(doesContainIndex(neighbourIndexes, 2));
    TS_ASSERT(doesContainIndex(neighbourIndexes, 4));
    TS_ASSERT(doesContainIndex(neighbourIndexes, 5));
    TS_ASSERT(doesContainIndex(neighbourIndexes, 6));
    TS_ASSERT(doesContainIndex(neighbourIndexes, 8));
    TS_ASSERT(doesContainIndex(neighbourIndexes, 9));
    TS_ASSERT(doesContainIndex(neighbourIndexes, 10));
    TS_ASSERT(doesContainIndex(neighbourIndexes, 16));
    TS_ASSERT(doesContainIndex(neighbourIndexes, 17));
    TS_ASSERT(doesContainIndex(neighbourIndexes, 18));
    TS_ASSERT(doesContainIndex(neighbourIndexes, 20));
    TS_ASSERT(doesContainIndex(neighbourIndexes, 21));
    TS_ASSERT(doesContainIndex(neighbourIndexes, 22));
    TS_ASSERT(doesContainIndex(neighbourIndexes, 24));
    TS_ASSERT(doesContainIndex(neighbourIndexes, 25));
    TS_ASSERT(doesContainIndex(neighbourIndexes, 26));

    delete it;
  }

  void test_cache()
  {
      const size_t nd = 1;
      MDHistoWorkspace_sptr ws = MDEventsTestHelper::makeFakeMDHistoWorkspace(1.0, nd, 10);
      /*
       1D MDHistoWorkspace

       0 - 1 - 2 - 3 - 4 - 5 - 6 - 7 - 8 - 9

       */

      MDHistoWorkspaceIterator * it = new MDHistoWorkspaceIterator(ws);
      TSM_ASSERT_EQUALS("Empty cache expected", 0, it->permutationCacheSize());
      it->findNeighbourIndexesByWidth(3);
      TSM_ASSERT_EQUALS("One cache item expected", 1, it->permutationCacheSize());
      it->findNeighbourIndexesByWidth(3);
      TSM_ASSERT_EQUALS("One cache item expected", 1, it->permutationCacheSize()); // Same item, no change to cache
      it->findNeighbourIndexesByWidth(5);
      TSM_ASSERT_EQUALS("Two cache entries expected", 2, it->permutationCacheSize());

      delete it;
  }

  void test_getBoxExtents_1d() {
      const size_t nd = 1;
      MDHistoWorkspace_sptr ws = MDEventsTestHelper::makeFakeMDHistoWorkspace(1.0 /*signal*/, nd, 3 /*3 bins*/); // Dimension length defaults to 10
      MDHistoWorkspaceIterator * it = new MDHistoWorkspaceIterator(ws);

      // At zeroth position
      VecMDExtents extents = it->getBoxExtents();
      TSM_ASSERT_EQUALS("Wrong number of extents pairs. This is 1D.", 1, extents.size());
      TS_ASSERT_DELTA(extents[0].get<0>(), 0, 1e-4);
      TS_ASSERT_DELTA(extents[0].get<1>(), 10.0 * 1.0/3.0, 1e-4);

      // At middle position
      it->next();
      extents = it->getBoxExtents();
      TS_ASSERT_DELTA(extents[0].get<0>(), 10.0 * 1.0/3.0, 1e-4);
      TS_ASSERT_DELTA(extents[0].get<1>(), 10.0 * 2.0/3.0, 1e-4);

      // At end position
      it->next();
      extents = it->getBoxExtents();
      TS_ASSERT_DELTA(extents[0].get<0>(), 10.0 * 2.0/3.0, 1e-4);
      TS_ASSERT_DELTA(extents[0].get<1>(), 10.0 * 3.0/3.0, 1e-4);

      delete it;
  }

  void test_getBoxExtents_3d() {
      MDHistoWorkspace_sptr ws = MDEventsTestHelper::makeFakeMDHistoWorkspace(1.0 /*signal*/, 3 /*nd*/, 4 /*nbins per dim*/, 6 /*max*/, 1.0 /*error sq*/);
      MDHistoWorkspaceIterator * it = new MDHistoWorkspaceIterator(ws);

      // At zeroth position
      VecMDExtents extents = it->getBoxExtents();
      TSM_ASSERT_EQUALS("Wrong number of extents pairs. This is 3D.", 3, extents.size());
      TS_ASSERT_DELTA(extents[0].get<0>(), 0, 1e-4);
      TS_ASSERT_DELTA(extents[0].get<1>(), 6.0/4.0, 1e-4);
      TS_ASSERT_DELTA(extents[1].get<0>(), 0, 1e-4);
      TS_ASSERT_DELTA(extents[1].get<1>(), 6.0/4.0, 1e-4);
      TS_ASSERT_DELTA(extents[2].get<0>(), 0, 1e-4);
      TS_ASSERT_DELTA(extents[2].get<1>(), 6.0/4.0, 1e-4);

      // At last position
      it->jumpTo((4*4*4) - 1);
      extents = it->getBoxExtents();
      TSM_ASSERT_EQUALS("Wrong number of extents pairs. This is 3D.", 3, extents.size());
      TS_ASSERT_DELTA(extents[0].get<0>(), 3.0/4 * 6.0, 1e-4);
      TS_ASSERT_DELTA(extents[0].get<1>(), 4.0/4 * 6.0, 1e-4);
      TS_ASSERT_DELTA(extents[1].get<0>(), 3.0/4 * 6.0, 1e-4);
      TS_ASSERT_DELTA(extents[1].get<1>(), 4.0/4 * 6.0, 1e-4);
      TS_ASSERT_DELTA(extents[2].get<0>(), 3.0/4 * 6.0, 1e-4);
      TS_ASSERT_DELTA(extents[2].get<1>(), 4.0/4 * 6.0, 1e-4);

      delete it;
  }

  void test_jump_to_nearest_1d() {

      MDHistoWorkspace_sptr wsIn = MDEventsTestHelper::makeFakeMDHistoWorkspace(1.0 /*signal*/, 1 /*nd*/, 4 /*nbins per dim*/, 12 /*max*/);
      MDHistoWorkspace_sptr wsOut = MDEventsTestHelper::makeFakeMDHistoWorkspace(0.0 /*signal*/, 1 /*nd*/, 3 /*nbins per dim*/, 12 /*max*/);

      /*

                           input
      (x = 0) *|--------|--------|--------|--------|* (x = 12)
               0        3        6        9        12 (x values)
               0        1        2        3        4 (iterator indexes)
                    x        x        x        x     (centres x)
                    |        |        |        |
                   1.5      4.5      7.5      10.5

                            output
      (x = 0) *|----------|------------|-----------|* (x = 12)
               0          4            8           12 (x values)
               0          1            2           3 (iterator indexes)


      */

      MDHistoWorkspaceIterator * itIn = new MDHistoWorkspaceIterator(wsIn);
      MDHistoWorkspaceIterator * itOut = new MDHistoWorkspaceIterator(wsOut);

      // First position
      TS_ASSERT_EQUALS(itIn->getLinearIndex(), 0);
      auto diff = itOut->jumpToNearest(itIn->getCenter());
      TS_ASSERT_EQUALS(itOut->getLinearIndex(), 0); // 1.5 closer to 0 than 4.
      TS_ASSERT_DELTA(1.5, diff, 1e-4);

      // Second position
      itIn->next();
      TS_ASSERT_EQUALS(itIn->getLinearIndex(), 1);
      diff = itOut->jumpToNearest(itIn->getCenter());
      TS_ASSERT_EQUALS(itOut->getLinearIndex(), 1); // 4.5 closer to 4 than 5
      TS_ASSERT_DELTA(0.5, diff, 1e-4);

      // Third position
      itIn->next();
      TS_ASSERT_EQUALS(itIn->getLinearIndex(), 2);
      diff = itOut->jumpToNearest(itIn->getCenter());
      TS_ASSERT_EQUALS(itOut->getLinearIndex(), 2); // 7.5 is closer to 8 than 4
      TS_ASSERT_DELTA(0.5, diff, 1e-4);

      // Fourth position
      itIn->next();
      TS_ASSERT_EQUALS(itIn->getLinearIndex(), 3);
      diff = itOut->jumpToNearest(itIn->getCenter());
      TS_ASSERT_EQUALS(itOut->getLinearIndex(), 3); // 10.5 closer to 12 than 8
      TS_ASSERT_DELTA(1.5, diff, 1e-4);

      delete itIn;
      delete itOut;
  }

};

class MDHistoWorkspaceIteratorTestPerformance: public CxxTest::TestSuite
{
public:
  // This pair of boilerplate methods prevent the suite being created statically
  // This means the constructor isn't called when running other tests
  static MDHistoWorkspaceIteratorTestPerformance *createSuite()
  {
    return new MDHistoWorkspaceIteratorTestPerformance();
  }
  static void destroySuite(MDHistoWorkspaceIteratorTestPerformance *suite)
  {
    delete suite;
  }

  MDHistoWorkspace_sptr ws;
  MDHistoWorkspace_sptr small_ws;

  MDHistoWorkspaceIteratorTestPerformance()
  {
    // 125^3 workspace = about 2 million
    ws = MDEventsTestHelper::makeFakeMDHistoWorkspace(1.0, 3, 125);
    // 10^3 workspace = 21000
    small_ws = MDEventsTestHelper::makeFakeMDHistoWorkspace(1.0, 3, 30);
  }

  /** ~Two million iterations */
  void test_iterator_3D_signalAndErrorOnly()
  {
    MDHistoWorkspaceIterator * it = new MDHistoWorkspaceIterator(ws, new SkipNothing);
    do
    {
      signal_t sig = it->getNormalizedSignal();
      signal_t err = it->getNormalizedError();
      UNUSED_ARG(sig);
      UNUSED_ARG(err);
    } while (it->next());
    delete it;
  }

  /** ~Two million iterations */
  void test_iterator_3D_withGetVertexes()
  {
    MDHistoWorkspaceIterator * it = new MDHistoWorkspaceIterator(ws, new SkipNothing);
    size_t numVertices;
    do
    {
      signal_t sig = it->getNormalizedSignal();
      signal_t err = it->getNormalizedError();
      coord_t * vertexes = it->getVertexesArray(numVertices);
      delete[] vertexes;
      UNUSED_ARG(sig);
      UNUSED_ARG(err);
    } while (it->next());
    delete it;
  }

  /** ~Two million iterations */
  void test_iterator_3D_withGetCenter()
  {
    MDHistoWorkspaceIterator * it = new MDHistoWorkspaceIterator(ws, new SkipNothing);
    do
    {
      signal_t sig = it->getNormalizedSignal();
      signal_t err = it->getNormalizedError();
      VMD center = it->getCenter();
      UNUSED_ARG(sig);
      UNUSED_ARG(err);
    } while (it->next());
    delete it;
  }

  /** Use jumpTo() */
  void test_iterator_3D_withGetCenter_usingJumpTo()
  {
    MDHistoWorkspaceIterator * it = new MDHistoWorkspaceIterator(ws, new SkipNothing);
    int max = int(it->getDataSize());
    for (int i = 0; i < max; i++)
    {
      it->jumpTo(size_t(i));
      signal_t sig = it->getNormalizedSignal();
      signal_t err = it->getNormalizedError();
      VMD center = it->getCenter();
      UNUSED_ARG(sig);
      UNUSED_ARG(err);
    }
    delete it;
  }

  void test_masked_get_vertexes_call_throws()
  {
    boost::scoped_ptr<MDHistoWorkspaceIterator> it(new MDHistoWorkspaceIterator(ws, new SkipNothing));
    size_t numVertexes;
    size_t outDimensions = 1;
    bool maskDim[] =
    { true };
    TSM_ASSERT_THROWS("Not implemented yet, should throw",
        it->getVertexesArray(numVertexes, outDimensions, maskDim), std::runtime_error);
  }

  void test_getIsMasked()
  {
    //Characterisation test
    MDHistoWorkspaceIterator iterator(small_ws, new SkipNothing());
    for (size_t i = 0; i < small_ws->getNPoints(); ++i)
    {
      std::stringstream stream;
      stream << "Masking is different from the workspace at index: " << i;
      TSM_ASSERT_EQUALS(stream.str(), small_ws->getIsMaskedAt(i), iterator.getIsMasked());
      iterator.next();
    }
  }

  void test_findNeighbours()
  {
    MDHistoWorkspaceIterator iterator(small_ws, new SkipNothing());
    do
    {
      iterator.findNeighbourIndexes();
    } while (iterator.next());
  }

  void test_findNeighboursFaceTouching()
  {
    MDHistoWorkspaceIterator iterator(small_ws, new SkipNothing());
    do
    {
      iterator.findNeighbourIndexesFaceTouching();
    } while (iterator.next());
  }

  void test_findNeighboursByWidth()
  {
      MDHistoWorkspaceIterator iterator(small_ws, new SkipNothing());
      do
      {
        iterator.findNeighbourIndexesByWidth(5);
      } while (iterator.next());
  }

};

#endif /* MANTID_DATAOBJECTS_MDHISTOWORKSPACEITERATORTEST_H_ */
<|MERGE_RESOLUTION|>--- conflicted
+++ resolved
@@ -165,10 +165,7 @@
     it->next();
     TS_ASSERT_EQUALS(it->getNormalizedSignal(), 30.);
     TS_ASSERT( !it->next());
-<<<<<<< HEAD
-=======
-
->>>>>>> 4434327b
+
     delete it;
   }
 
@@ -199,10 +196,7 @@
     TS_ASSERT_EQUALS(it->getNormalizedSignal(), 13.);
     it->next();
     // And so forth....
-<<<<<<< HEAD
-=======
-
->>>>>>> 4434327b
+
     delete it;
   }
 
@@ -253,13 +247,8 @@
     TS_ASSERT_EQUALS( it->getDataSize(), 34);
     TS_ASSERT_DELTA( it->getInnerPosition(0,0), 6.5, 1e-5);
     TS_ASSERT_DELTA( it->getInnerPosition(0,1), 6.5, 1e-5);
-<<<<<<< HEAD
-
-    delete it;
-=======
     
     for(size_t i = 0; i < 3; ++i) delete iterators[i];
->>>>>>> 4434327b
   }
 
   void test_predictable_steps()
@@ -703,10 +692,6 @@
     }
 
     delete it;
-<<<<<<< HEAD
-
-=======
->>>>>>> 4434327b
   }
 
   void test_neighbours_1d_with_width()
@@ -764,11 +749,7 @@
       TS_ASSERT_EQUALS(2, neighbourIndexes.size());
       TSM_ASSERT( "Neighbours at index 9 includes 8", doesContainIndex(neighbourIndexes, 8));
       TSM_ASSERT( "Neighbours at index 9 includes 7", doesContainIndex(neighbourIndexes, 7));
-<<<<<<< HEAD
-
-=======
       
->>>>>>> 4434327b
       delete it;
   }
 

--- conflicted
+++ resolved
@@ -20,14 +20,8 @@
 	src/qtbuttonpropertybrowser.cpp
 	src/qtgroupboxpropertybrowser.cpp
 	src/qtpropertybrowserutils.cpp
-<<<<<<< HEAD
-  src/DoubleEditorFactory.cpp
-  src/StringDialogEditorFactory.cpp
-  src/StringEditorFactory.cpp
-  src/ParameterPropertyManager.cpp
-=======
-        src/DoubleEditorFactory.cpp
->>>>>>> 16c4786e
+	src/DoubleEditorFactory.cpp
+	src/ParameterPropertyManager.cpp
 )
 
 # moc'd files will end up in build directory, so add to include path
@@ -109,12 +103,7 @@
 )
 
 qt4_wrap_cpp ( EXTRA_MOCS src/DoubleEditorFactory.h 
-<<<<<<< HEAD
-                          src/StringDialogEditorFactory.h
-                          src/StringEditorFactory.h
                           src/ParameterPropertyManager.h
-=======
->>>>>>> 16c4786e
 )
 
 set (

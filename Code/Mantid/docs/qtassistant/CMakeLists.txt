######################################################################
# QT assistant documentation generator
######################################################################
#QT_QCOLLECTIONGENERATOR_EXECUTABLE
if (QT_QCOLLECTIONGENERATOR_EXECUTABLE)
   # set directories to follow structure of qt4 on linux
   set (HELP_OUT_DIR ${CMAKE_CURRENT_BINARY_DIR}/qtassistant)
   set (HELP_QCH_DIR ${HELP_OUT_DIR}/qch)
   set (HELP_HTML_DIR ${HELP_OUT_DIR}/html)
   set (HELP_HTML_IMG_DIR ${HELP_HTML_DIR}/img)
   set (HELP_IMG_DIR ${HELP_OUT_DIR}/src/images)

   message (STATUS "Adding information for qtassistant")
   set (HELP_QHCP_SOURCE 
         ${HELP_OUT_DIR}/mantid.qhcp
         ${HELP_IMG_DIR}/Mantid_Logo_Transparent.png
         ${HELP_IMG_DIR}/MantidPlot_Icon_32offset.png
         ${HELP_OUT_DIR}/about.txt
         ${HELP_OUT_DIR}/mantidgeneral.qhp
	 ${HELP_HTML_DIR}/index.html
         ${HELP_HTML_DIR}/mantidplot.html
         ${HELP_HTML_DIR}/userui.html
         ${HELP_HTML_DIR}/mantidpython.html
         ${HELP_HTML_DIR}/developers.html
        )

   # copy over images
   set ( IMAGES
         AbsorptionFlow.png
         BackToBackExponentialWithConstBackground.png
         BinMD_Coordinate_Transforms_withLine.png
         Box.png
         ChopDataIntegrationExplanation.png
         ConvertToEnergyInfoTable.png
         Convolution.png
         FFTGaussian1FFT.png
         FFTGaussian1.png
         FFTGaussian2FFT.png
         FFTGaussian2.png
         Gaussian2Fit.jpg
         Gaussian2Fit_Ties.jpg
         GaussianFit.jpg
         GaussianFit_Ties.jpg
         GaussianWithConstBackground.png
         GEM_Focused.png
         IkedaCarpenterPVwithBackground.png
         ImageNotFound.png
         InstrumentTree.jpg
         IntegrateEllipsoids.png
         IntegratePeaksMD_graph1.png
         IntegratePeaksMD_graph2.png
         LorentzianWithConstBackground.png
         Monitorspect_getei.jpg
         PeakIntensityVsRadius_fig.png
         PlotPeakByLogValue_Output.png
         ReadFromFile-Grouping.png
         RebinByPulseTime.png
         SassenaFFTexample.jpg
         SliceViewer-DetectorFace.png
         UnwrapSNS_inst.png
         UserFunction1D.gif
         Wav_Q_bins.png
       )
   #message ( "QTASSISTANT_IMAGES ${IMAGES}")
   copy_python_files_to_dir("${IMAGES}" "${CMAKE_CURRENT_SOURCE_DIR}/images" ${HELP_HTML_IMG_DIR} INSTALL_IMAGES)

   # copy the other generic stuff
   add_custom_command( OUTPUT ${HELP_IMG_DIR}/Mantid_Logo_Transparent.png
                       COMMAND ${CMAKE_COMMAND} ARGS -E copy_if_different ${CMAKE_SOURCE_DIR}/Images/Mantid_Logo_Transparent.png
                               ${HELP_IMG_DIR}/Mantid_Logo_Transparent.png
                       DEPENDS ${CMAKE_SOURCE_DIR}/Images/Mantid_Logo_Transparent.png )
   add_custom_command( OUTPUT ${HELP_IMG_DIR}/MantidPlot_Icon_32offset.png
                       COMMAND ${CMAKE_COMMAND} ARGS -E copy_if_different ${CMAKE_SOURCE_DIR}/Images/MantidPlot_Icon_32offset.png
                               ${HELP_IMG_DIR}/MantidPlot_Icon_32offset.png
                       DEPENDS ${CMAKE_SOURCE_DIR}/Images/MantidPlot_Icon_32offset.png )
   add_custom_command( OUTPUT ${HELP_OUT_DIR}/mantidgeneral.qhp
                       COMMAND ${CMAKE_COMMAND} ARGS -E copy_if_different ${CMAKE_CURRENT_SOURCE_DIR}/src/mantidgeneral.qhp
                               ${HELP_OUT_DIR}/mantidgeneral.qhp
                       DEPENDS ${CMAKE_CURRENT_SOURCE_DIR}/src/mantidgeneral.qhp )
   add_custom_command( OUTPUT ${HELP_OUT_DIR}/about.txt
                       COMMAND ${CMAKE_COMMAND} ARGS -E copy_if_different ${CMAKE_CURRENT_SOURCE_DIR}/src/about.txt
                               ${HELP_OUT_DIR}/about.txt
                       DEPENDS ${CMAKE_CURRENT_SOURCE_DIR}/src/about.txt )

   add_custom_command( OUTPUT ${HELP_OUT_DIR}/mantid.qhcp
                       COMMAND ${CMAKE_COMMAND} ARGS -E copy_if_different ${CMAKE_CURRENT_SOURCE_DIR}/mantid.qhcp
                               ${HELP_OUT_DIR}/mantid.qhcp
                       DEPENDS ${CMAKE_CURRENT_SOURCE_DIR}/mantid.qhcp )

   add_custom_command( OUTPUT ${HELP_HTML_DIR}/index.html
                       COMMAND ${CMAKE_COMMAND} ARGS -E copy_if_different ${CMAKE_CURRENT_SOURCE_DIR}/src/index.html
                               ${HELP_HTML_DIR}/index.html
                       DEPENDS ${CMAKE_CURRENT_SOURCE_DIR}/src/index.html )
   add_custom_command( OUTPUT ${HELP_HTML_DIR}/mantidplot.html
                       COMMAND ${CMAKE_COMMAND} ARGS -E copy_if_different ${CMAKE_CURRENT_SOURCE_DIR}/src/mantidplot.html
                               ${HELP_HTML_DIR}/mantidplot.html
                       DEPENDS ${CMAKE_CURRENT_SOURCE_DIR}/src/mantidplot.html )
   add_custom_command( OUTPUT ${HELP_HTML_DIR}/userui.html
                       COMMAND ${CMAKE_COMMAND} ARGS -E copy_if_different ${CMAKE_CURRENT_SOURCE_DIR}/src/userui.html
                               ${HELP_HTML_DIR}/userui.html
                       DEPENDS ${CMAKE_CURRENT_SOURCE_DIR}/src/userui.html )
   add_custom_command( OUTPUT ${HELP_HTML_DIR}/mantidpython.html
                       COMMAND ${CMAKE_COMMAND} ARGS -E copy_if_different ${CMAKE_CURRENT_SOURCE_DIR}/src/mantidpython.html
                               ${HELP_HTML_DIR}/mantidpython.html
                       DEPENDS ${CMAKE_CURRENT_SOURCE_DIR}/src/mantidpython.html )
   add_custom_command( OUTPUT ${HELP_HTML_DIR}/developers.html
                       COMMAND ${CMAKE_COMMAND} ARGS -E copy_if_different ${CMAKE_CURRENT_SOURCE_DIR}/src/developers.html
                               ${HELP_HTML_DIR}/developers.html
                       DEPENDS ${CMAKE_CURRENT_SOURCE_DIR}/src/developers.html )

   if (WIN32) # copy the assistant executable for windows 32 and 64
      set (QTASSISTANT_EXE ${CMAKE_BINARY_DIR}/${CMAKE_CFG_INTDIR}/assistant.exe)
      add_custom_command( OUTPUT ${QTASSISTANT_EXE}
                          COMMAND ${CMAKE_COMMAND} ARGS -E copy_if_different ${CMAKE_LIBRARY_PATH}/assistant.exe
                                  ${QTASSISTANT_EXE} )

   endif (WIN32)

   set ( HELP_ALGO_OUT
         ${HELP_OUT_DIR}/algorithms.qhp
         ${HELP_HTML_DIR}/algorithms_index.html )

   set ( HELP_FIT_OUT
         ${HELP_OUT_DIR}/fitfunctions.qhp
         ${HELP_HTML_DIR}/fitfunctions_index.html )

   add_custom_command(OUTPUT ${HELP_ALGO_OUT}
<<<<<<< HEAD
                      DEPENDS make_algorithms_help.py qhpfile.py algorithm_help.py htmlwriter.py mediawiki.py ${INSTALL_IMAGES} Algorithms
=======
                      DEPENDS make_algorithms_help.py qhpfile.py algorithm_help.py htmlwriter.py parseLinks.py mediawiki.py ${INSTALL_IMAGES} Algorithms
>>>>>>> aed4070e
                      COMMAND ${PYTHON_EXECUTABLE} ${CMAKE_CURRENT_SOURCE_DIR}/make_algorithms_help.py
                              -m ${CMAKE_LIBRARY_OUTPUT_DIRECTORY}/${CMAKE_CFG_INTDIR} -o ${HELP_OUT_DIR}
		      )

   add_custom_command(OUTPUT ${HELP_FIT_OUT}
                      DEPENDS make_fitfunctions_help.py qhpfile.py fitfunctions_help.py ${INSTALL_IMAGES} CurveFitting
                      COMMAND ${PYTHON_EXECUTABLE} ${CMAKE_CURRENT_SOURCE_DIR}/make_fitfunctions_help.py
                              -m ${CMAKE_LIBRARY_OUTPUT_DIRECTORY}/${CMAKE_CFG_INTDIR} -o ${HELP_OUT_DIR}
		      )

   add_custom_command(OUTPUT  ${HELP_OUT_DIR}/mantid.qhc ${HELP_QCH_DIR}/algorithms.qch ${HELP_QCH_DIR}/fitfunctions.qch ${HELP_QCH_DIR}/mantidgeneral.qch
                      DEPENDS ${HELP_ALGO_OUT} ${HELP_FIT_OUT} ${HELP_QHCP_SOURCE}
		      COMMAND ${QT_QCOLLECTIONGENERATOR_EXECUTABLE} ${HELP_OUT_DIR}/mantid.qhcp
		      )
              
   add_custom_target ( qtassistant ALL
                       DEPENDS Framework ${HELP_OUT_DIR}/mantid.qhc
		               ${QTASSISTANT_EXE}
                       )

   # Copy to correct location in bin
   set (HELP_BIN_OUT_DIR  ${CMAKE_LIBRARY_OUTPUT_DIRECTORY}/${CMAKE_CFG_INTDIR}/qtassistant )
   add_custom_command( TARGET qtassistant
                       POST_BUILD
                       COMMAND ${CMAKE_COMMAND} ARGS -E copy_directory ${HELP_OUT_DIR} ${HELP_BIN_OUT_DIR} 
   )

   ###########################################################################################
   # Installation settings
   ###########################################################################################
   set ( GUI_HELP_DEST share/doc )

   install ( DIRECTORY   ${HELP_QCH_DIR} ${HELP_HTML_DIR} ${HELP_IMG_DIR}
             DESTINATION ${GUI_HELP_DEST} )
   install (FILES ${HELP_OUT_DIR}/mantid.qhc
             DESTINATION ${GUI_HELP_DEST} )

else (QT_QCOLLECTIONGENERATOR_EXECUTABLE)
   message (FATAL_ERROR " Did not find qcollectiongenerator - cannot create qtassistant files")
endif()<|MERGE_RESOLUTION|>--- conflicted
+++ resolved
@@ -125,17 +125,13 @@
          ${HELP_HTML_DIR}/fitfunctions_index.html )
 
    add_custom_command(OUTPUT ${HELP_ALGO_OUT}
-<<<<<<< HEAD
-                      DEPENDS make_algorithms_help.py qhpfile.py algorithm_help.py htmlwriter.py mediawiki.py ${INSTALL_IMAGES} Algorithms
-=======
                       DEPENDS make_algorithms_help.py qhpfile.py algorithm_help.py htmlwriter.py parseLinks.py mediawiki.py ${INSTALL_IMAGES} Algorithms
->>>>>>> aed4070e
                       COMMAND ${PYTHON_EXECUTABLE} ${CMAKE_CURRENT_SOURCE_DIR}/make_algorithms_help.py
                               -m ${CMAKE_LIBRARY_OUTPUT_DIRECTORY}/${CMAKE_CFG_INTDIR} -o ${HELP_OUT_DIR}
 		      )
 
    add_custom_command(OUTPUT ${HELP_FIT_OUT}
-                      DEPENDS make_fitfunctions_help.py qhpfile.py fitfunctions_help.py ${INSTALL_IMAGES} CurveFitting
+                      DEPENDS make_fitfunctions_help.py qhpfile.py fitfunctions_help.py htmlwriter.py parseLinks.py mediawiki.py ${INSTALL_IMAGES} CurveFitting
                       COMMAND ${PYTHON_EXECUTABLE} ${CMAKE_CURRENT_SOURCE_DIR}/make_fitfunctions_help.py
                               -m ${CMAKE_LIBRARY_OUTPUT_DIRECTORY}/${CMAKE_CFG_INTDIR} -o ${HELP_OUT_DIR}
 		      )

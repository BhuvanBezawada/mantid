--- conflicted
+++ resolved
@@ -118,11 +118,6 @@
 .. figure:: /images/SNS_ISIS_WideAngleCorrections.png
    :alt: SNS_ISIS_WideAngleCorrections.png
 
-<<<<<<< HEAD
-   SNS\_ISIS\_WideAngleCorrections.png
-
-=======
->>>>>>> 3fc1dfeb
 Note a difference among them is when they are applied. At SNS, the
 correction is applied before averaging the counters per bin inside
 :ref:`algm-Q1D` algorithm, while at ISIS, it is used after, inside the

#ifndef MDEW_REBINNING_PRESENTER_H
#define MDEW_REBINNING_PRESENTER_H

#include "MantidVatesAPI/MDRebinningPresenter.h"
#include "MantidGeometry/MDGeometry/MDImplicitFunction.h"
#include "MantidVatesAPI/RebinningKnowledgeSerializer.h"
#include "MantidVatesAPI/vtkDataSetToGeometry.h"
#include <boost/scoped_ptr.hpp>
#include "MantidKernel/VMD.h"

class vtkPlane;
namespace Mantid
{

  namespace VATES
  {

    /** 
    @class MDEWRebinningPresenter
    Concrete MDRebinningPresenter using centre piece rebinning directly on MDEWs producing Histogrammed MDWs.
    @author Owen Arnold, Tessella plc
    @date 10/08/2011

    Copyright &copy; 2010 ISIS Rutherford Appleton Laboratory & NScD Oak Ridge National Laboratory

    This file is part of Mantid.

    Mantid is free software; you can redistribute it and/or modify
    it under the terms of the GNU General Public License as published by
    the Free Software Foundation; either version 3 of the License, or
    (at your option) any later version.

    Mantid is distributed in the hope that it will be useful,
    but WITHOUT ANY WARRANTY; without even the implied warranty of
    MERCHANTABILITY or FITNESS FOR A PARTICULAR PURPOSE.  See the
    GNU General Public License for more details.

    You should have received a copy of the GNU General Public License
    along with this program.  If not, see <http://www.gnu.org/licenses/>.

    File change history is stored at: <https://github.com/mantidproject/mantid>
    Code Documentation is available at: <http://doxygen.mantidproject.org>
    */

    class MDRebinningView;
    class RebinningActionManager;
    class WorkspaceProvider;

    class DLLExport MDEWRebinningPresenter : public MDRebinningPresenter
    {
    public:

      /*----------------------------------- MDRebinningPresenter methods  -------------------------------------*/

      virtual void updateModel();

      virtual vtkDataSet* execute(vtkDataSetFactory* factory, ProgressAction& rebinningProgressUpdate, ProgressAction& drawingProgressUpdate);

      virtual const std::string& getAppliedGeometryXML() const;

      bool hasTDimensionAvailable() const;

      std::vector<double> getTimeStepValues() const;

<<<<<<< HEAD
      virtual void setAxisLabels(vtkDataSet* visualDataSet);
=======
      std::string getTimeStepLabel() const;
>>>>>>> 38f1ba35

      /*-----------------------------------End MDRebinningPresenter methods -------------------------------------*/

      MDEWRebinningPresenter(vtkDataSet* input, RebinningActionManager* request, MDRebinningView* view, const WorkspaceProvider& wsProvider);

      virtual ~MDEWRebinningPresenter();

    private:

      void persistReductionKnowledge(vtkDataSet* out_ds, const RebinningKnowledgeSerializer& xmlGenerator, const char* id);
      std::string extractFormattedPropertyFromDimension(Mantid::Geometry::IMDDimension_sptr dimension) const;
      std::string extractFormattedPropertyFromDimension(const Mantid::Kernel::V3D& basis, const size_t totalNDims, double length, Mantid::Geometry::IMDDimension_sptr dimension) const;
      void addFunctionKnowledge();

      ///Parser used to process input vtk to extract metadata.
      vtkDataSetToGeometry m_inputParser;
      ///Input vtk dataset.
      vtkDataSet* m_input;
      ///Request, encapsulating priorisation of requests made for rebinning/redrawing.
      boost::scoped_ptr<RebinningActionManager> m_request;
      ///The view of this MVP pattern.
      MDRebinningView* m_view;
      ///Maximum threshold
      signal_t m_maxThreshold;
      ///Minimum threshold
      signal_t m_minThreshold;
      ///The current timestep.
      double m_timestep;
      ///The workspace geometry. Cached value.
      mutable std::string m_wsGeometry;
      ///Serializer of rebinning 
      RebinningKnowledgeSerializer m_serializer;
      /// Function
      Mantid::Geometry::MDImplicitFunction_sptr m_function;
      /// Flag indicating that clipping should be used.
      bool m_applyClipping;
      /// Origin
      Mantid::Kernel::V3D m_origin;
      /// b1 direction vector
      Mantid::Kernel::V3D m_b1;
      /// b2 direction vector
      Mantid::Kernel::V3D m_b2;
      /// length b1
      double m_lengthB1;
      /// length b2
      double m_lengthB2;
      /// length b3
      double m_lengthB3;
      /// ForceOrthogonal coords
      bool m_ForceOrthogonal;
      /// Force output in terms of a histogram workspace. Decides which rebinning algorithm to use.
      bool m_bOutputHistogramWS;
    };
  }
}

#endif<|MERGE_RESOLUTION|>--- conflicted
+++ resolved
@@ -62,11 +62,9 @@
 
       std::vector<double> getTimeStepValues() const;
 
-<<<<<<< HEAD
+      std::string getTimeStepLabel() const;
+
       virtual void setAxisLabels(vtkDataSet* visualDataSet);
-=======
-      std::string getTimeStepLabel() const;
->>>>>>> 38f1ba35
 
       /*-----------------------------------End MDRebinningPresenter methods -------------------------------------*/
 

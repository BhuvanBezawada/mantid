#include "MantidVatesSimpleGuiViewWidgets/ViewBase.h"

#include <pqActiveObjects.h>
#include <pqAnimationManager.h>
#include <pqAnimationScene.h>
#include <pqApplicationCore.h>
#include <pqDataRepresentation.h>
#include <pqObjectBuilder.h>
#include <pqPipelineSource.h>
#include <pqPipelineRepresentation.h>
#include <pqPVApplicationCore.h>
#include <pqRenderView.h>
#include <pqServer.h>
#include <pqServerManagerModel.h>
#include <vtkSMDoubleVectorProperty.h>
#include <vtkSMPropertyHelper.h>
#include <vtkSMPropertyIterator.h>
#include <vtkSMProxy.h>
#include <vtkSMSourceProxy.h>

#include <QHBoxLayout>
#include <QPointer>

namespace Mantid
{
namespace Vates
{
namespace SimpleGui
{

/**
 * Default constructor.
 * @param parent the parent widget for the view
 */
ViewBase::ViewBase(QWidget *parent) : QWidget(parent)
{
}

/**
 * This function creates a single standard ParaView view instance.
 * @param widget the UI widget to associate the view with
 * @param viewName the requested view type, if empty will default to RenderView
 * @return the created view
 */
pqRenderView* ViewBase::createRenderView(QWidget* widget, QString viewName)
{
  QHBoxLayout *hbox = new QHBoxLayout(widget);
  hbox->setMargin(0);

<<<<<<< HEAD
  if (viewName == "")
=======
  if (viewName == QString(""))
>>>>>>> 567515f7
  {
    viewName = pqRenderView::renderViewType();
  }

  // Create a new render view.
  pqObjectBuilder* builder = pqApplicationCore::instance()->getObjectBuilder();
  pqRenderView *view = qobject_cast<pqRenderView*>(\
        builder->createView(viewName,
                            pqActiveObjects::instance().activeServer()));
  pqActiveObjects::instance().setActiveView(view);

  // Place the widget for the render view in the frame provided.
  hbox->addWidget(view->getWidget());
  return view;
}

/**
 * This function removes all filters of a given name: i.e. Slice.
 * @param builder the ParaView object builder
 * @param name the class name of the filters to remove
 */
void ViewBase::destroyFilter(pqObjectBuilder *builder, const QString &name)
{
  pqServer *server = pqActiveObjects::instance().activeServer();
  pqServerManagerModel *smModel = pqApplicationCore::instance()->getServerManagerModel();
  QList<pqPipelineSource *> sources;
  QList<pqPipelineSource *>::Iterator source;
  sources = smModel->findItems<pqPipelineSource *>(server);
  for (source = sources.begin(); source != sources.end(); ++source)
  {
    const QString sourceName = (*source)->getSMName();
    if (sourceName.startsWith(name))
    {
      builder->destroy(*source);
    }
  }
}

/**
 * This function is responsible for setting the color scale range from the
 * full extent of the data.
 */
void ViewBase::onAutoScale()
{
  QPair <double, double> range = this->colorUpdater.autoScale(this->getRep());
  this->renderAll();
  emit this->dataRange(range.first, range.second);
}

/**
 * This function sets the requested color map on the data.
 * @param model the color map to use
 */
void ViewBase::onColorMapChange(const pqColorMapModel *model)
{
  this->colorUpdater.colorMapChange(this->getRep(), model);
  this->renderAll();
}

/**
 * This function sets the data color scale range to the requested bounds.
 * @param min the minimum bound for the color scale
 * @param max the maximum bound for the color scale
 */
void ViewBase::onColorScaleChange(double min, double max)
{
  this->colorUpdater.colorScaleChange(this->getRep(), min, max);
  this->renderAll();
}

/**
 * This function sets logarithmic color scaling on the data.
 * @param state flag to determine whether or not to use log color scaling
 */
void ViewBase::onLogScale(int state)
{
  this->colorUpdater.logScale(this->getRep(), state);
  this->renderAll();
}

/**
 * This function is used to correct post-accept visibility issues. Most
 * views won't need to do anything.
 */
void ViewBase::correctVisibility(pqPipelineBrowserWidget *pbw)
{
  UNUSED_ARG(pbw);
}

/**
 * This function checks a pqPipelineSource (either from a file or workspace)
 * to see if it is derived from a PeaksWorkspace.
 * @param src the pipeline source to check
 * @return true if the pipeline source is derived from PeaksWorkspace
 */
bool ViewBase::isPeaksWorkspace(pqPipelineSource *src)
{
  if (NULL == src)
  {
    return false;
  }
  QString wsType(vtkSMPropertyHelper(src->getProxy(),
                                     "WorkspaceTypeName", true).GetAsString());
  // This must be a Mantid rebinner filter if the property is empty.
  if (wsType.isEmpty())
  {
    wsType = src->getSMName();
  }
  return wsType.contains("PeaksWorkspace");
}

/**
 * This function retrieves the active pqPipelineRepresentation object according
 * to ParaView's ActiveObjects mechanism.
 * @return the currently active representation
 */
pqPipelineRepresentation *ViewBase::getPvActiveRep()
{
  pqDataRepresentation *drep = pqActiveObjects::instance().activeRepresentation();
  return qobject_cast<pqPipelineRepresentation *>(drep);
}

/**
 * This function creates a ParaView source from a given plugin name and
 * workspace name. This is used in the plugin mode of the simple interface.
 * @param pluginName name of the ParaView plugin
 * @param wsName name of the Mantid workspace to pass to the plugin
 */
void ViewBase::setPluginSource(QString pluginName, QString wsName)
{
  // Create the source from the plugin
  pqObjectBuilder* builder = pqApplicationCore::instance()->getObjectBuilder();
  pqServer *server = pqActiveObjects::instance().activeServer();
  pqPipelineSource *src = builder->createSource("sources", pluginName,
                                                server);
  vtkSMPropertyHelper(src->getProxy(),
                      "Mantid Workspace Name").Set(wsName.toStdString().c_str());

  // Update the source so that it retrieves the data from the Mantid workspace
  vtkSMSourceProxy *srcProxy = vtkSMSourceProxy::SafeDownCast(src->getProxy());
  srcProxy->UpdateVTKObjects();
  srcProxy->Modified();
  srcProxy->UpdatePipelineInformation();
  src->updatePipeline();
}

/**
 * This function retrieves the active pqPipelineSource object according to ParaView's
 * ActiveObjects mechanism.
 * @return the currently active source
 */
pqPipelineSource *ViewBase::getPvActiveSrc()
{
  return pqActiveObjects::instance().activeSource();
}

/**
 * This function sets the status for the view mode control buttons. This
 * implementation looks at the original source for a view. Views may override
 * this function to provide alternate checks.
 */
void ViewBase::checkView()
{
  if (this->isMDHistoWorkspace(this->origSrc))
  {
    emit this->setViewsStatus(true);
    emit this->setViewStatus(ModeControlWidget::SPLATTERPLOT, false);
  }
  else if (this->isPeaksWorkspace(this->origSrc))
  {
    emit this->setViewsStatus(false);
  }
  else
  {
    emit this->setViewsStatus(true);
  }
}

/**
 * This function sets the status for the view mode control buttons when the
 * view switches.
 */
void ViewBase::checkViewOnSwitch()
{
  if (this->isMDHistoWorkspace(this->origSrc))
  {
    emit this->setViewStatus(ModeControlWidget::SPLATTERPLOT, false);
  }
}

/**
 * This function is responsible for checking if a pipeline source has time
 * step information. If not, it will disable the animation controls. If the
 * pipeline source has time step information, the animation controls will be
 * enabled and the start, stop and number of time steps updated for the
 * animation scene. If the withUpdate flag is used (default off), then the
 * original pipeline source is updated with the number of "time" steps.
 * @param withUpdate update the original source with "time" step info
 */
void ViewBase::setTimeSteps(bool withUpdate)
{
  pqPipelineSource *src = this->getPvActiveSrc();
  unsigned int numSrcs = this->getNumSources();
  if (!withUpdate && this->isPeaksWorkspace(src))
  {
    if (1 == numSrcs)
    {
      emit this->setAnimationControlState(false);
      return;
    }
    if (2 <= numSrcs)
    {
      return;
    }
  }
  vtkSMSourceProxy *srcProxy1 = vtkSMSourceProxy::SafeDownCast(src->getProxy());
  srcProxy1->Modified();
  srcProxy1->UpdatePipelineInformation();
  vtkSMDoubleVectorProperty *tsv = vtkSMDoubleVectorProperty::SafeDownCast(\
                                     srcProxy1->GetProperty("TimestepValues"));
  this->handleTimeInfo(tsv, withUpdate);
}

/**
 * This function looks through the ParaView server manager model and finds
 * those pipeline sources whose server manager group name is "sources". It
 * returns the total count of those present;
 * @return the number of true pipeline sources
 */
unsigned int ViewBase::getNumSources()
{
  unsigned int count = 0;
  pqServer *server = pqActiveObjects::instance().activeServer();
  pqServerManagerModel *smModel = pqApplicationCore::instance()->getServerManagerModel();
  QList<pqPipelineSource *> sources;
  QList<pqPipelineSource *>::Iterator source;
  sources = smModel->findItems<pqPipelineSource *>(server);
  for (source = sources.begin(); source != sources.end(); ++source)
  {
    const QString srcProxyName = (*source)->getProxy()->GetXMLGroup();
    if (srcProxyName == QString("sources"))
    {
      count++;
    }
  }
  return count;
}

/**
 * This function takes the incoming property and determines the start "time",
 * end "time" and the number of "time" steps. It also enables/disables the
 * animation controls widget based on the number of "time" steps.
 * @param dvp the vector property containing the "time" information
 * @param doUpdate flag to update original source with "time" step info
 */
void ViewBase::handleTimeInfo(vtkSMDoubleVectorProperty *dvp, bool doUpdate)
{
  if (NULL == dvp)
  {
    // This is a normal filter and therefore has no timesteps.
    return;
  }
  const int numTimesteps = static_cast<int>(dvp->GetNumberOfElements());
  if (0 != numTimesteps)
  {
    if (doUpdate)
    {
      vtkSMSourceProxy *srcProxy = vtkSMSourceProxy::SafeDownCast(\
                                     this->origSrc->getProxy());
      vtkSMPropertyHelper(srcProxy, "TimestepValues").Set(dvp->GetElements(),
                                                          numTimesteps);
    }
    double tStart = dvp->GetElement(0);
    double tEnd = dvp->GetElement(dvp->GetNumberOfElements() - 1);
    emit this->setAnimationControlState(true);
    emit this->setAnimationControlInfo(tStart, tEnd, numTimesteps);
  }
  else
  {
    emit this->setAnimationControlState(false);
  }
}

/**
 * This function is lifted directly from ParaView. It allows the center of
 * rotation of the view to be placed at the center of the mesh associated
 * with the visualized data.
 */
void ViewBase::onResetCenterToData()
{
  pqRenderView *renderView = this->getPvActiveView();
  pqDataRepresentation* repr = pqActiveObjects::instance().activeRepresentation();
  if (!repr || !renderView)
  {
    //qDebug() << "Active source not shown in active view. Cannot set center.";
    return;
  }

  double bounds[6];
  if (repr->getDataBounds(bounds))
  {
    double center[3];
    center[0] = (bounds[1]+bounds[0])/2.0;
    center[1] = (bounds[3]+bounds[2])/2.0;
    center[2] = (bounds[5]+bounds[4])/2.0;
    renderView->setCenterOfRotation(center);
    renderView->render();
  }
}

/**
 * This function takes a given set of coordinates and resets the center of
 * rotation of the view to that given point.
 * @param x the x coordinate of the center point
 * @param y the y coordinate of the center point
 * @param z the z coordinate of the center point
 */
void ViewBase::onResetCenterToPoint(double x, double y, double z)
{
  pqRenderView *renderView = this->getPvActiveView();
  pqDataRepresentation* repr = pqActiveObjects::instance().activeRepresentation();
  if (!repr || !renderView)
  {
    //qDebug() << "Active source not shown in active view. Cannot set center.";
    return;
  }
  double center[3];
  center[0] = x;
  center[1] = y;
  center[2] = z;
  renderView->setCenterOfRotation(center);
  renderView->render();
}

/**
 * This function will handle axis scale updates. Most views will not do this,
 * so the default is to do nothing.
 */
void ViewBase::setAxisScales()
{
}

/**
 * This function is used to set the current state of the view between a
 * parallel projection and the normal projection.
 * @param state whether or not to use parallel projection
 */
void ViewBase::onParallelProjection(bool state)
{
  pqRenderView *cview = this->getPvActiveView();
  vtkSMProxy *proxy = cview->getProxy();
  vtkSMPropertyHelper(proxy, "CameraParallelProjection").Set(state);
  proxy->UpdateVTKObjects();
  cview->render();
}

/**
 * This function retrieves the active pqRenderView object according to
 * ParaView's ActiveObjects mechanism.
 * @return the currently active view
 */
pqRenderView *ViewBase::getPvActiveView()
{
  return qobject_cast<pqRenderView*>(pqActiveObjects::instance().activeView());
}

/**
 * This function checks the original pipeline object for the WorkspaceName
 * property. This will get an empty string if the simple interface is
 * launched in standalone mode.
 * @return the workspace name for the original pipeline object
 */
QString ViewBase::getWorkspaceName()
{
  pqServerManagerModel *smModel = pqApplicationCore::instance()->getServerManagerModel();
  pqPipelineSource *src = smModel->getItemAtIndex<pqPipelineSource *>(0);
  QString wsName(vtkSMPropertyHelper(src->getProxy(),
                                     "WorkspaceName",
                                     true).GetAsString());
  return wsName;
}

/**
 * This function gets a property iterator from the source proxy and iterates
 * over the properties, printing out the keys.
 * @param src pqPipelineSource to print properties from
 */
void ViewBase::printProxyProps(pqPipelineSource *src)
{
  std::cout << src->getSMName().toStdString() << " Properties:" << std::endl;
  vtkSMPropertyIterator *piter = src->getProxy()->NewPropertyIterator();
  while ( !piter->IsAtEnd() )
  {
    std::cout << piter->GetKey() << std::endl;
    piter->Next();
  }
}

/**
 * This function iterrogates the pqPipelineSource for the TimestepValues
 * property. It then checks to see if the number of timesteps is non-zero.
 * @param src pqPipelineSource to check for timesteps
 * @return true if pqPipelineSource has a non-zero number of timesteps
 */
bool ViewBase::srcHasTimeSteps(pqPipelineSource *src)
{
  vtkSMSourceProxy *srcProxy1 = vtkSMSourceProxy::SafeDownCast(src->getProxy());
  srcProxy1->Modified();
  srcProxy1->UpdatePipelineInformation();
  vtkSMDoubleVectorProperty *tsv = vtkSMDoubleVectorProperty::SafeDownCast(\
                                     srcProxy1->GetProperty("TimestepValues"));
  const unsigned int numTimesteps = tsv->GetNumberOfElements();
  return 0 < numTimesteps;
}

/**
 * This function retrieves the current timestep as determined by ParaView's
 * AnimationManager.
 * @return the current timestep from the animation scene
 */
double ViewBase::getCurrentTimeStep()
{
  pqAnimationManager* mgr = pqPVApplicationCore::instance()->animationManager();
  pqAnimationScene *scene = mgr->getActiveScene();
  return scene->getAnimationTime();
}

/**
 * This function will close view generated sub-windows. Most views will not
 * reimplement this function, so the default is to do nothing.
 */
void ViewBase::closeSubWindows()
{
}

/**
 * This function returns the representation appropriate for the request. It
 * checks the ParaView active representation first. If that can't be found, the
 * fallback is to check the original representation associated with the view.
 * @return the discovered representation
 */
pqPipelineRepresentation *ViewBase::getRep()
{
  pqPipelineRepresentation *rep = this->getPvActiveRep();
  if (NULL == rep)
  {
    rep = this->origRep;
  }
  return rep;
}

/**
 * This function checks if a pqPipelineSource is a MDHistoWorkspace.
 * @return true if the source is a MDHistoWorkspace
 */
bool ViewBase::isMDHistoWorkspace(pqPipelineSource *src)
{
  if (NULL == src)
  {
    return false;
  }
  QString wsType(vtkSMPropertyHelper(src->getProxy(),
                                     "WorkspaceTypeName", true).GetAsString());
  // This must be a Mantid rebinner filter if the property is empty.
  if (wsType.isEmpty())
  {
    wsType = src->getSMName();
  }
  return wsType.contains("MDHistoWorkspace");
}

/**
 * This function is where one specifies updates to the UI components for a
 * view.
 */
void ViewBase::updateUI()
{
}

/**
 * This function checks the current pipeline for a filter with the specified
 * name. The function works for generic filter names only.
 * @param name the name of the filter to search for
 * @return true if the filter is found
 */
bool ViewBase::hasFilter(const QString &name)
{
  pqServer *server = pqActiveObjects::instance().activeServer();
  pqServerManagerModel *smModel = pqApplicationCore::instance()->getServerManagerModel();
  QList<pqPipelineSource *> sources;
  QList<pqPipelineSource *>::Iterator source;
  sources = smModel->findItems<pqPipelineSource *>(server);
  for (source = sources.begin(); source != sources.end(); ++source)
  {
    const QString sourceName = (*source)->getSMName();
    if (sourceName.startsWith(name))
    {
      return true;
    }
  }
  return false;
}

} // namespace SimpleGui
} // namespace Vates
} // namespace Mantid<|MERGE_RESOLUTION|>--- conflicted
+++ resolved
@@ -47,11 +47,7 @@
   QHBoxLayout *hbox = new QHBoxLayout(widget);
   hbox->setMargin(0);
 
-<<<<<<< HEAD
-  if (viewName == "")
-=======
   if (viewName == QString(""))
->>>>>>> 567515f7
   {
     viewName = pqRenderView::renderViewType();
   }

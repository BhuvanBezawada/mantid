#include "MantidVatesSimpleGuiViewWidgets/RebinAlgorithmDialogProvider.h"
#include "MantidVatesAPI/ADSWorkspaceProvider.h"
#include "MantidAPI/Algorithm.h"
#include "MantidQtAPI/InterfaceManager.h"
#include "MantidQtMantidWidgets/SlicingAlgorithmDialog.h"
#include "MantidAPI/IMDEventWorkspace.h"
#include "MantidAPI/IMDWorkspace.h"
#include "MantidKernel/Logger.h"

// Have to deal with ParaView warnings and Intel compiler the hard way.
#if defined(__INTEL_COMPILER)
  #pragma warning disable 1170
#endif
#include <pqPipelineSource.h>
#include <vtkSMPropertyHelper.h>
#if defined(__INTEL_COMPILER)
  #pragma warning enable 1170
#endif

#include <string>
#include <vector>

#include <QString>
#include <QVariant>
#include <QHash>
#include "boost/shared_ptr.hpp"

namespace Mantid
{
  namespace Vates
  {
    namespace SimpleGui
    {

    namespace
    {
      Mantid::Kernel::Logger g_log("RebinAlgorithmDialogProvider");
    }

      RebinAlgorithmDialogProvider::RebinAlgorithmDialogProvider(QWidget* parent) : 
                                                    m_lblInputWorkspace("InputWorkspace"),
                                                    m_lblOutputWorkspace("OutputWorkspace"),
                                                    m_binCutOffValue(50),
                                                    m_parent(parent)
      {
      }

      RebinAlgorithmDialogProvider::~RebinAlgorithmDialogProvider()
      {
      }

      /**
       * Show a Bin MD dialog for rebinning in the VSI
       * @param inputWorkspace The name of the input workspace.
       * @param outputWorkspace The name of the output workspace.
       * @param algorithmType The type of algorithm which is to be used for rebinning.
       */
      void RebinAlgorithmDialogProvider::showDialog(std::string inputWorkspace, std::string outputWorkspace, std::string algorithmType)
      {
        if (inputWorkspace.empty() || outputWorkspace.empty())
        {
          return;
        }

        // Create the algorithm
        Mantid::API::IAlgorithm_sptr algorithm = createAlgorithm(algorithmType, 1);

        if (!algorithm)
        {
          return;
        }

        MantidQt::API::AlgorithmDialog* rebinDialog = createDialog(algorithm, inputWorkspace, outputWorkspace, algorithmType);

        rebinDialog->show();
        rebinDialog->raise();
        rebinDialog->activateWindow();
      }

      /**
       * Gets the event workspace
       * @param workspaceName The name of the input workspace.
       * @returns A pointer to the current event workspace
       */
      Mantid::API::IMDEventWorkspace_sptr RebinAlgorithmDialogProvider::getWorkspace(std::string workspaceName)
      {
        Mantid::API::IMDEventWorkspace_sptr eventWorkspace;


        if (!m_adsWorkspaceProvider.canProvideWorkspace(workspaceName))
        {
          return eventWorkspace;
        }

        Mantid::API::Workspace_sptr workspace = m_adsWorkspaceProvider.fetchWorkspace(workspaceName);

        // Make sure it is a and MDEvent
        eventWorkspace = boost::dynamic_pointer_cast<Mantid::API::IMDEventWorkspace>(workspace);

        return eventWorkspace;
      }

      /**
       * Creates an algorithm
       * @param algorithmName The name of the algorithm.
       * @param version The version of the algorithm
       * @returns A pointer to the newly created algorithm.
       */
      Mantid::API::IAlgorithm_sptr RebinAlgorithmDialogProvider::createAlgorithm(const std::string& algorithmName, int version)
      {
        Mantid::API::IAlgorithm_sptr alg;
        try
        {
          alg = Mantid::API::AlgorithmManager::Instance().create(algorithmName,version);
        }
        catch(...)
        {
          g_log.warning() << "Error: " << algorithmName << " was not created. Version number is " << version;
        }
        return alg;
      }

      /**
       * Creates the dialog for the algorithm (see InterfaceManager).
       * @param algorithm The algorithm which is to be used.
       * @param inputWorkspace The name of the input workspace.
       * @param outputWorkspace The name of the output workspace.
       * @returns The algorithm dialog
       */
      MantidQt::API::AlgorithmDialog* RebinAlgorithmDialogProvider::createDialog(Mantid::API::IAlgorithm_sptr algorithm,
                                                                 std::string inputWorkspace,
                                                                 std::string outputWorkspace,
                                                                 std::string algorithmType)
      {
        QHash<QString, QString> presets;
       //Check if a workspace is selected in the dock and set this as a preference for the input workspace
        //This is an optional message displayed at the top of the GUI.
        QString optional_msg(algorithm->summary().c_str());

        MantidQt::API::AlgorithmDialog* dialog = NULL;

<<<<<<< HEAD
        // Set the correct algorithm dialog. Once the CutMD can be added, it needs to be added here.
=======
        // Set the correct algorithm dialog, Add CutMD here once it is ready.
>>>>>>> fc19c388
        if (algorithmType == "BinMD")
        {
          dialog = new MantidQt::MantidWidgets::BinMDDialog(m_parent);
          getPresetsForSliceMDAlgorithmDialog(inputWorkspace, outputWorkspace, presets);
        }
        else if (algorithmType == "SliceMD")
        {
          dialog = new MantidQt::MantidWidgets::SliceMDDialog(m_parent);
          getPresetsForSliceMDAlgorithmDialog(inputWorkspace, outputWorkspace, presets);
        }
        else
        {
          return dialog;
        }

        // The parent so that the dialog appears on top of it
        dialog->setParent(m_parent);
        dialog->setAttribute(Qt::WA_DeleteOnClose, true);

        // Set the QDialog window flags to ensure the dialog ends up on top
        Qt::WindowFlags flags = 0;
        flags |= Qt::Dialog;
        flags |= Qt::WindowContextHelpButtonHint;
        dialog->setWindowFlags(flags);

        dialog->setAlgorithm(algorithm);
        dialog->setPresetValues(presets);
        dialog->setOptionalMessage(QString(algorithm->summary().c_str()));

        MantidQt::MantidWidgets::BinMDDialog * binDialog = dynamic_cast<MantidQt::MantidWidgets::BinMDDialog *>(dialog);
        MantidQt::MantidWidgets::SliceMDDialog * sliceDialog = dynamic_cast<MantidQt::MantidWidgets::SliceMDDialog *>(dialog);


        if (binDialog)
        {
          binDialog->initializeLayout();
          binDialog->customiseLayoutForVsi(inputWorkspace);

          // Setup the values of the axis dimensions
          setAxisDimensions(binDialog, inputWorkspace);
        }
        else if (sliceDialog)
        {
          sliceDialog->initializeLayout();
          sliceDialog->customiseLayoutForVsi(inputWorkspace);

         // Setup the values of the axis dimensions
          setAxisDimensions(sliceDialog, inputWorkspace);
        }

        return dialog;
      }

      /**
        * Determine the preset values 
        * @param inputWorkspace The name of the input workspace.
        * @param outputWorkspace The name of the output workspace.
        * @param presets A container for the preset values.
        */
      void RebinAlgorithmDialogProvider::getPresetsForSliceMDAlgorithmDialog(std::string inputWorkspace, std::string outputWorkspace, QHash<QString, QString>& presets)
      {
        // Set the input workspace
        presets.insert(QString(m_lblInputWorkspace),QString::fromStdString(inputWorkspace));

        // Set the output workspace
        presets.insert(QString(m_lblOutputWorkspace),QString::fromStdString(outputWorkspace));
      }

      /**
       * Resets the aligned dimensions properties in a SlicingAlgorithmDialog.
       * @param dialog A pointer to the SliceMDDialog
       * @param inputWorkspace The name of the input workspace.
       */
      void RebinAlgorithmDialogProvider::setAxisDimensions(MantidQt::MantidWidgets::SlicingAlgorithmDialog* dialog, std::string inputWorkspace)
      {
        Mantid::API::IMDEventWorkspace_sptr  eventWorkspace = getWorkspace(inputWorkspace);

        size_t nDimensions = eventWorkspace->getNumDims();

        for (size_t index = 0; index < nDimensions; ++index)
        {
          Mantid::Geometry::IMDDimension_const_sptr dim = eventWorkspace->getDimension(index);

          std::string name = dim->getName();
          std::string dimensionId = dim->getDimensionId();
          coord_t minimum = dim->getMinimum();
          coord_t maximum = dim->getMaximum();
          size_t numberOfBins = dim->getNBins();

          // Check the bins size
          QString newNumberOfBins;
          if (numberOfBins < m_binCutOffValue && index < 3)
          {
            // Only do this for BinMD, it is too costly for SliceMD to have very large cuts
            if (dynamic_cast<MantidQt::MantidWidgets::BinMDDialog *>(dialog))
            {
              newNumberOfBins = QString::number(static_cast<unsigned long long>(m_binCutOffValue));
            }
            else
            {
              newNumberOfBins = QString::number(static_cast<unsigned long long>(numberOfBins));
            }
          }
          else
          {
            newNumberOfBins = QString::number(static_cast<unsigned long long>(numberOfBins));
          }

          // Set the name
          std::string identifier;
          if (!name.empty())
          {
            identifier = name;
          }
          else
          {
            identifier = dimensionId;
          }

          // Check here if the set bins are OK
          QString propertyValue = QString::fromStdString(identifier) + ","
                                + QString::number(static_cast<float>(minimum)) + ","
                                + QString::number(static_cast<float>(maximum)) + ","
                                + newNumberOfBins;

          dialog->resestAlignedDimProperty(index, propertyValue);
        }
      }
    }
  }
}<|MERGE_RESOLUTION|>--- conflicted
+++ resolved
@@ -139,11 +139,7 @@
 
         MantidQt::API::AlgorithmDialog* dialog = NULL;
 
-<<<<<<< HEAD
-        // Set the correct algorithm dialog. Once the CutMD can be added, it needs to be added here.
-=======
         // Set the correct algorithm dialog, Add CutMD here once it is ready.
->>>>>>> fc19c388
         if (algorithmType == "BinMD")
         {
           dialog = new MantidQt::MantidWidgets::BinMDDialog(m_parent);

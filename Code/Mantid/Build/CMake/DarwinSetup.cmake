--- conflicted
+++ resolved
@@ -128,13 +128,7 @@
  set ( PYQT4_PYTHONPATH /usr/local/lib/python${PY_VER}/site-packages/PyQt4 )
  set ( SITEPACKAGES /usr/local/lib/python${PY_VER}/site-packages )
  # use homebrew OpenSSL package
-<<<<<<< HEAD
- EXEC_PROGRAM( brew ARGS info openssl | grep openssl: | cut -c 17-22 OUTPUT_VARIABLE _openssl_version )
- MESSAGE(STATUS "OpenSSL version: ${_openssl_version}")
- set ( OPENSSL_ROOT_DIR /usr/local/Cellar/openssl/${_openssl_version}/ )
-=======
  set ( OPENSSL_ROOT_DIR /usr/local/opt/openssl )
->>>>>>> 248d17fd
 endif()
 
 # Python packages

###############################################################################
# Attempt to find Qwt libraries and include files.
# Set
#   QWT_INCLUDE_DIR: where to find qwt_plot.h, etc.
#   QWT_LIBRARIES:   libraries to link against
#   QWT_VERSION:     a string containing the version number
###############################################################################

<<<<<<< HEAD
find_path ( QWT_INCLUDE_DIR qwt.h PATHS
            /usr/local/include 
            /usr/include/qwt-qt4 
            /usr/include/qwt 
            /usr/include/qwt5 
            /usr/include/qwt5-qt4
	    ${CMAKE_INCLUDE_PATH}/qwt 
)
find_library ( QWT_LIBRARY NAMES qwt-qt4 qwt qwt5-qt4 )
=======
find_path ( QWT_INCLUDE_DIR qwt.h 
            PATHS /opt/include /usr/local/include /usr/include ${CMAKE_INCLUDE_PATH}
            PATH_SUFFIXES qwt5 qwt5-qt4 qwt-qt4 qwt )
find_library ( QWT_LIBRARY NAMES qwt5-qt4 qwt-qt4 qwt )
>>>>>>> 40245b6e
find_library ( QWT_LIBRARY_DEBUG qwtd )

# in REQUIRED mode: terminate if one of the above find commands failed
include ( FindPackageHandleStandardArgs )
find_package_handle_standard_args( Qwt DEFAULT_MSG QWT_LIBRARY QWT_INCLUDE_DIR )

# Parse version string from qwt_global.h
file ( STRINGS ${QWT_INCLUDE_DIR}/qwt_global.h QWT_VERSION 
       REGEX "^#define[ \t]+QWT_VERSION_STR[ \t]+\"[0-9]+.[0-9]+.[0-9]+\"$" )
if ( NOT QWT_VERSION )
    message ( FATAL_ERROR "Unrecognized Qwt version (cannot find QWT_VERSION_STR in qwt_global.h)" )
endif()
#   hack off the portion up to and including the first double quote 
string( REGEX REPLACE "^#define[ \t]+QWT_VERSION_STR[ \t]+\"" "" QWT_VERSION ${QWT_VERSION} )
#   hack off the portion from the second double quote to the end of the line
string( REGEX REPLACE "\"$" "" QWT_VERSION ${QWT_VERSION} )

if ( QWT_LIBRARY_DEBUG )
  set( QWT_LIBRARIES optimized ${QWT_LIBRARY} debug ${QWT_LIBRARY_DEBUG} )
else ()
  set( QWT_LIBRARIES ${QWT_LIBRARY} )
endif ()

mark_as_advanced ( QWT_INCLUDE_DIR QWT_LIBRARY QWT_LIBRARY_DEBUG )<|MERGE_RESOLUTION|>--- conflicted
+++ resolved
@@ -6,22 +6,10 @@
 #   QWT_VERSION:     a string containing the version number
 ###############################################################################
 
-<<<<<<< HEAD
-find_path ( QWT_INCLUDE_DIR qwt.h PATHS
-            /usr/local/include 
-            /usr/include/qwt-qt4 
-            /usr/include/qwt 
-            /usr/include/qwt5 
-            /usr/include/qwt5-qt4
-	    ${CMAKE_INCLUDE_PATH}/qwt 
-)
-find_library ( QWT_LIBRARY NAMES qwt-qt4 qwt qwt5-qt4 )
-=======
 find_path ( QWT_INCLUDE_DIR qwt.h 
             PATHS /opt/include /usr/local/include /usr/include ${CMAKE_INCLUDE_PATH}
             PATH_SUFFIXES qwt5 qwt5-qt4 qwt-qt4 qwt )
 find_library ( QWT_LIBRARY NAMES qwt5-qt4 qwt-qt4 qwt )
->>>>>>> 40245b6e
 find_library ( QWT_LIBRARY_DEBUG qwtd )
 
 # in REQUIRED mode: terminate if one of the above find commands failed

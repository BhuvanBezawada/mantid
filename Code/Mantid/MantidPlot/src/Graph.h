--- conflicted
+++ resolved
@@ -165,12 +165,8 @@
                  Box, VectXYAM, VerticalSteps, ColorMap, GrayScale, ColorMapContour, Contour, Function, ImagePlot,User};
 
   //! Returns a pointer to the parent MultiLayer object.
-<<<<<<< HEAD
   MultiLayer *multiLayer(){return (MultiLayer *) this->parent()->parent()->parent();};
-=======
-  MultiLayer *multiLayer(){return (MultiLayer *)(this->parent()->parent()->parent());};
   //MultiLayer *multiLayer(){return (MultiLayer *)(this->parent()->parent());};
->>>>>>> 6a4893c3
 
   //! Change the active tool, deleting the old one if it exists.
   void setActiveTool(PlotToolInterface *tool);

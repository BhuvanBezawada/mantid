/***************************************************************************
File                 : ApplicationWindow.h
Project              : QtiPlot
--------------------------------------------------------------------
Copyright            : (C) 2006 by Ion Vasilief,
Tilman Hoener zu Siederdissen,
Knut Franke
Email (use @ for *)  : ion_vasilief*yahoo.fr, thzs*gmx.net,
knut.franke*gmx.de
Description          : QtiPlot's main window

***************************************************************************/

/***************************************************************************
*                                                                         *
*  This program is free software; you can redistribute it and/or modify   *
*  it under the terms of the GNU General Public License as published by   *
*  the Free Software Foundation; either version 2 of the License, or      *
*  (at your option) any later version.                                    *
*                                                                         *
*  This program is distributed in the hope that it will be useful,        *
*  but WITHOUT ANY WARRANTY; without even the implied warranty of         *
*  MERCHANTABILITY or FITNESS FOR A PARTICULAR PURPOSE.  See the          *
*  GNU General Public License for more details.                           *
*                                                                         *
*   You should have received a copy of the GNU General Public License     *
*   along with this program; if not, write to the Free Software           *
*   Foundation, Inc., 51 Franklin Street, Fifth Floor,                    *
*   Boston, MA  02110-1301  USA                                           *
*                                                                         *
***************************************************************************/
#ifndef APPLICATION_H
#define APPLICATION_H

#include <QMainWindow>
#include <q3listview.h>
#include <QFile>
#include <QSplitter>
#include <QDesktopServices>
#include <QBuffer>
#include <QLocale>
#include <QSet>
#include <QSettings>
#include "Table.h"
#include "ScriptingEnv.h"
#include "Scripted.h"
#include "Script.h"

class QPixmap;
class QCloseEvent;
class QDropEvent;
class QTimerEvent;
class QDragEnterEvent;
class QTranslator;
class QDockWidget;
class QAction;
class QActionGroup;
class QLineEdit;
class QTranslator;
class QToolButton;
class QShortcut;
class QMenu;
class QToolBar;
//class QAssistantClient;
class QLocale;
class QMdiArea;
class QUndoView;
class QSignalMapper;

class Matrix;
class Table;
class Graph;
class ScalePicker;
class Graph3D;
class Note;
class MultiLayer;
class FunctionDialog;
class Folder;
class FolderListItem;
class FolderListView;
class Plot3DDialog;
class TableStatistics;
class CurveRangeDialog;
class LegendWidget;
class ArrowMarker;
class ImageMarker;
class TextEditor;
class AssociationsDialog;
class MantidMatrix;
class FloatingWindow;

// On Mac (and Ubuntu 11 Unity) the menubar must be shared between the main window and other floating windows.
#ifdef Q_OS_MAC
  #define SHARED_MENUBAR
#endif

namespace MantidQt
{
namespace MantidWidgets
{
class FitPropertyBrowser;
}}

//Mantid
class MantidUI;
class ScriptingWindow;
class ScriptManagerWidget;

/**
* \brief QtiPlot's main window.
*
* This class contains the main part of the user interface as well as the central project management facilities.
*
* It manages all MdiSubWindow MDI Windows in a project, knows about their organization in Folder objects
* and contains the parts of the project explorer not implemented in Folder, FolderListItem or FolderListView.
*
* Furthermore, it is responsible for displaying most MDI Windows' context menus and opening all sorts of dialogs.
*
* \section future Future Plans
* Split out the project management part into a new Project class.
* If MdiSubWindow maintains a reference to its parent Project, it should be possible to have its subclasses
* display their own context menus and dialogs.
* This is necessary for implementing new plot types or even completely new MdiSubWindow subclasses in plug-ins.
* It will also make ApplicationWindow more manageable by removing those parts not directly related to the main window.
*
* Project would also take care of basic project file reading/writing (using Qt's XML framework), but delegate most of
* the work to MdiSubWindow and its subclasses. This is necessary for providing save/restore of classes implemented in
* plug-ins. Support for foreign formats on the other hand could go into import/export classes (which could also be
* implemented in plug-ins). Those would interface directly with Project and the MyWidgets it manages. Thus, in addition
* to supporting QtXML-based save/restore, Project, MdiSubWindow and subclasses will also have to provide generalized
* save/restore methods/constructors.
*
* Maybe split out the project explorer into a new ProjectExplorer class, depending on how much code is left
* in ApplicationWindow after the above reorganizations. Think about whether a Model/View approach can be
* used for Project/ProjectExplorer.
*/
class ApplicationWindow: public QMainWindow, public Scripted
{
  Q_OBJECT
public:
  ApplicationWindow(bool factorySettings = false);
  ApplicationWindow(const QStringList& l);
  ~ApplicationWindow();

  enum ShowWindowsPolicy{HideAll, ActiveFolder, SubFolders};
  enum WindowType{NoWindow, TableWindow, MatrixWindow, MultiLayerWindow, NoteWindow, Plot3DWindow};
  enum MatrixToTableConversion{Direct, XYZ, YXZ};
  enum EndLineChar{LF, CRLF, CR};
  enum Analysis{NoAnalysis, Integrate, Diff, FitLinear, FitGauss, FitLorentz, FitSigmoidal};

  FolderListView *lv, *folders;
  QDockWidget *logWindow;

  /** Generates a new unique name starting with string /param name.
  You can force the output to be a name different from /param name,
  even if 'name' is not used in the project, by setting /param increment = true (the default)
  */
  QString generateUniqueName(const QString& name, bool increment = true);
  void saveFitFunctions(const QStringList& lst);

  //! \name User custom actions
  //@{
  void loadCustomActions();
  void reloadCustomActions();
  void removeCustomAction(QAction *);
  void addCustomAction(QAction *, const QString& parentName, int index = -1);
  QList<QAction *> customActionsList(){return d_user_actions;};
  QList<QMenu *> customizableMenusList();


  //------ Mantid-------
  void addUserMenu(const QString &);  //Mantid
  void addUserMenuAction(const QString & parentMenu, const QString & itemName, const QString & itemData); //Mantid
  void removeUserMenu(const QString &);  //Mantid
  void removeUserMenuAction(const QString & menu, const QString & action); //Mantid
  const QList<QMenu*> & getCustomMenus() const; //Mantid
  ScriptingWindow* getScriptWindowHandle() { return scriptingWindow; }
  bool getMenuSettingsFlag(const QString & menu_item);

  void setExitCode(int code);
  int getExitCode();
  //-------------------
  //@}

  QList<QMenu *> menusList();
  QList<QToolBar *> toolBarsList();

  MdiSubWindow *activeWindow(WindowType type = NoWindow);
  void addMdiSubWindow(MdiSubWindow *w, bool showNormal = true);

  int matrixUndoStackSize(){return d_matrix_undo_stack_size;};
  void setMatrixUndoStackSize(int size);

  QString endOfLine();
  bool autoUpdateTableValues(){return d_auto_update_table_values;};
  void setAutoUpdateTableValues(bool on = true);
  void enablesaveNexus(const QString& wsName);

public slots:
  //! \name Projects and Project Files
  //@{
  void open();
  ApplicationWindow* open(const QString& fn, bool factorySettings = false, bool newProject = true);
  ApplicationWindow* openProject(const QString& fn, bool factorySettings = false, bool newProject = true);
  ApplicationWindow* importOPJ(const QString& fn, bool factorySettings = false, bool newProject = true);
  /// Load mantid data files using generic load algorithm
  void loadDataFile();
  /**
  * \brief Create a new project from a data file.
  *
  * @param fn :: is read as a data file with the default column separator (as set by the user)
  * and inserted as a table into a new, empty project.
  * This table is then plotted with the Graph::LineSymbols style.
  */
  ApplicationWindow * plotFile(const QString& fn);

  /**
  * \brief Create a new project from a script file.
  *
  * @param fn :: is read as a Python script file and loaded in the command script window.
  * @param execute :: specifies if the script should be executed after opening.
  * @param quit :: If true then the application will quit after execution of the script
  */
  ApplicationWindow * loadScript(const QString& fn, bool execute = false, bool quit = false);

  QList<MdiSubWindow *> windowsList();
  void updateWindowLists(MdiSubWindow *w);
  /**
  Arranges all the visible project windows in a cascade pattern.
  */
  void cascade();

  void saveProjectAs(const QString& fileName = QString(), bool compress = false);
  bool saveProject(bool compress = false);

  //! Set the project status to modifed
  void modifiedProject();
  //! Set the project status to saved (not modified)
  void savedProject();
  //! Set the project status to modified and save 'w' as the last modified widget
  void modifiedProject(MdiSubWindow *w);
  //@}

  //! \name Settings
  //@{
  void readSettings();
  void saveSettings();
  void setSaveSettings(bool autoSaving, int min);
  void changeAppStyle(const QString& s);
  void changeAppFont(const QFont& f);
  void updateAppFonts();
  void setAppColors(const QColor& wc,const QColor& pc,const QColor& tpc, bool force = false);

  QLocale locale(){return d_locale;};
  void setLocale(const QLocale& l){d_locale = l;};

  void initWindow();
  //@}

  //! \name Multilayer Plots
  //@{
  MultiLayer* multilayerPlot(int c, int r, int style);
  MultiLayer* multilayerPlot(Table* w, const QStringList& colList, int style, int startRow = 0, int endRow = -1);
  //! used when restoring a plot from a project file
  MultiLayer* multilayerPlot(const QString& caption, int layers = 1, int rows = 1, int cols = 1);
  //! used by the plot wizard
  MultiLayer* multilayerPlot(const QStringList& colList);
  MultiLayer* waterfallPlot();
  MultiLayer* waterfallPlot(Table *t, const QStringList& list);
  void connectMultilayerPlot(MultiLayer *g);
  void addLayer();
  void deleteLayer();

  //! Creates a new spectrogram graph
  MultiLayer* plotSpectrogram(Matrix *m, Graph::CurveType type);
  MultiLayer* plotGrayScale(Matrix *m = 0);
  MultiLayer* plotContour(Matrix *m = 0);
  MultiLayer* plotColorMap(Matrix *m = 0);
  MultiLayer* plotImage(Matrix *m = 0);
  MultiLayer* plotNoContourColorMap(Matrix *m = 0);

  //! Rearrange the layersin order to fit to the size of the plot window
  void autoArrangeLayers();
  void initMultilayerPlot(MultiLayer* g, const QString& name = QString());
  void polishGraph(Graph *g, int style);
  void plot2VerticalLayers();
  void plot2HorizontalLayers();
  void plot4Layers();
  void plotStackedLayers();
  void plotStackedHistograms();
  //@}

  //! \name 3D Data Plots
  //@{
  Graph3D* newPlot3D();
  Graph3D* openMatrixPlot3D(const QString& caption, const QString& matrix_name,
    double xl,double xr,double yl,double yr,double zl,double zr);
  Graph3D* plotXYZ(Table* table,const QString& zColName, int type);
  //when reading from .qti file
  Graph3D* dataPlot3D(const QString& caption,const QString& formula,
    double xl, double xr, double yl, double yr, double zl, double zr);
  Graph3D* openPlotXYZ(const QString& caption,const QString& formula,
    double xl, double xr, double yl, double yr, double zl, double zr);
  //@}

  //! \name Surface Plots
  //@{
  Graph3D* plotSurface(const QString& formula, double xl, double xr,
    double yl, double yr, double zl, double zr, int columns = 40, int rows = 30);
  Graph3D* plotParametricSurface(const QString& xFormula, const QString& yFormula,
    const QString& zFormula, double ul, double ur, double vl, double vr,
    int columns, int rows, bool uPeriodic, bool vPeriodic);

  void connectSurfacePlot(Graph3D *plot);
  void newSurfacePlot();
  void editSurfacePlot();
  void remove3DMatrixPlots(Matrix *m);
  void updateMatrixPlots(MdiSubWindow *);
  void add3DData();
  void change3DData();
  void change3DData(const QString& colName);
  void change3DMatrix();
  void change3DMatrix(const QString& matrix_name);
  void insertNew3DData(const QString& colName);
  void add3DMatrixPlot();
  void insert3DMatrixPlot(const QString& matrix_name);
  void initPlot3D(Graph3D *plot);
  void customPlot3D(Graph3D *plot);
  void setPlot3DOptions();

  void plot3DWireframe();
  void plot3DHiddenLine();
  void plot3DPolygons();
  void plot3DWireSurface();

  Graph3D* plot3DMatrix(Matrix *m = 0, int style = 5);

  void plot3DRibbon();
  void plot3DScatter();
  void plot3DTrajectory();
  void plot3DBars();
  //@}

  //! \name User-defined Functions
  //@{
  MultiLayer * newFunctionPlot(QStringList &formulas, double start, double end, int points = 100, const QString& var = "x", int type = 0);

  FunctionDialog* functionDialog();
  FunctionDialog* showFunctionDialog();
  FunctionDialog* showFunctionDialog(Graph * g, int curve);
  void addFunctionCurve();
  void clearSurfaceFunctionsList();
  void clearLogInfo();
  void clearParamFunctionsList();
  void clearPolarFunctionsList();
  void updateFunctionLists(int type, QStringList &formulas);
  void updateSurfaceFuncList(const QString& s);
  //@}

  //! \name Mantid Log Level Functions
  //@{
  void setLogLevel(int level);
  //@}

  //! \name Matrices
  //@{
  //! Creates a new empty matrix
  Matrix* newMatrix(int rows = 32, int columns = 32);
  //! To be used when opening a project file only!
  Matrix* newMatrix(const QString& caption, int r, int c);
  Matrix* matrix(const QString& name);
  Matrix* convertTableToMatrix();
  Matrix* tableToMatrix(Table* t);
  void initMatrix(Matrix* m, const QString& caption);
  void transposeMatrix();
  void invertMatrix();
  void matrixDeterminant();
  void flipMatrixVertically();
  void flipMatrixHorizontally();
  void rotateMatrix90();
  void rotateMatrixMinus90();
  void viewMatrixImage();
  void viewMatrixTable();
  void exportMatrix();
  void setMatrixGrayScale();
  void setMatrixRainbowScale();
  void viewMatrixColumnRow();
  void viewMatrixXY();
  void matrixDirectFFT();
  void matrixInverseFFT();
  //@}

  //! \name Tables
  //@{
  //! Creates an empty table
  Table* newTable();
  //! Used when loading a table from a project file
  Table* newTable(const QString& caption,int r, int c);
  Table* newTable(int r, int c, const QString& name = QString(),const QString& legend = QString());
  Table* newTable(const QString& caption, int r, int c, const QString& text);
  /**
  * \brief Create a Table which is initially hidden; used to return the result of an analysis operation.
  *
  * @param name :: window name (compare MdiSubWindow::MdiSubWindow)
  * @param label :: window label (compare MdiSubWindow::MdiSubWindow)
  * @param r :: number of rows
  * @param c :: number of columns
  * @param text :: tab/newline - seperated initial content; may be empty
  */
  Table* newHiddenTable(const QString& name, const QString& label, int r, int c, const QString& text=QString());
  Table* table(const QString& name);
  Table* convertMatrixToTableDirect();
  Table* convertMatrixToTableXYZ();
  Table* convertMatrixToTableYXZ();
  Table* matrixToTable(Matrix* m, MatrixToTableConversion conversionType = Direct);
  QList<MdiSubWindow *> tableList();
  //! Returns true if the project contains tables
  bool hasTable();
  //! Returns a list containing the names of all tables in the project
  QStringList tableNames();

  void connectTable(Table* w);
  void initTable(Table* w, const QString& caption);
  void customTable(Table* w);
  void customizeTables(const QColor& bgColor,const QColor& textColor,
    const QColor& headerColor,const QFont& textFont,
    const QFont& headerFont, bool showComments);

  void importASCII();
  void importASCII(const QStringList& files, int import_mode, const QString& local_column_separator, int local_ignored_lines, bool local_rename_columns,
    bool local_strip_spaces, bool local_simplify_spaces, bool local_import_comments, bool update_dec_separators,
    QLocale local_separators, const QString& local_comment_string, bool import_read_only, int endLineChar,const QString& sepforloadAscii);
  void exportAllTables(const QString& sep, bool colNames, bool colComments, bool expSelection);
  void exportASCII(const QString& tableName, const QString& sep, bool colNames, bool colComments, bool expSelection);

  //! recalculate selected cells of current table
  void recalculateTable();

  TableStatistics *newTableStatistics(Table *base, int type, QList<int>,
    const QString &caption=QString::null);
  //@}

  //! \name Graphs
  //@{
  void setPreferences(Graph* g);
  void setGraphDefaultSettings(bool autoscale,bool scaleFonts,bool resizeLayers,bool antialiasing, bool fixedAspectRatio);
  void setLegendDefaultSettings(int frame, const QFont& font,
    const QColor& textCol, const QColor& backgroundCol);
  void setArrowDefaultSettings(double lineWidth,  const QColor& c, Qt::PenStyle style,
    int headLength, int headAngle, bool fillHead);

  void plotL();
  void plotP();
  void plotLP();
  void plotPie();
  void plotVerticalBars();
  void plotHorizontalBars();
  void plotArea();
  void plotVertSteps();
  void plotHorSteps();
  void plotSpline();
  void plotVerticalDropLines();
  MultiLayer* plotHistogram();
  MultiLayer* plotHistogram(Matrix *m);
  void plotVectXYXY();
  void plotVectXYAM();
  void plotBoxDiagram();

  /// Create a stem plot from a table and return a string representation of it
  QString stemPlot(Table *t = 0, const QString& colName = QString(), int power = 0, int startRow = 0, int endRow = -1);
  Note *newStemPlot();

  //! Check whether a table is valid for a 3D plot and display an appropriate error if not
  bool validFor3DPlot(Table *table);
  //! Check whether a table is valid for a 2D plot and display an appropriate error if not
  bool validFor2DPlot(Table *table);
  //! Generate a new 2D graph
  MultiLayer* generate2DGraph(Graph::CurveType type);
  //@}

  //! \name Image Analysis
  //@{
  void intensityTable();
  void pixelLineProfile();
  void loadImage();
  void loadImage(const QString& fn);
  Matrix* importImage(const QString& = QString());
  //@}

  //! \name Export and Print
  //@{
  void exportLayer();
  void exportGraph();
  void exportAllGraphs();
  void exportPDF();
  void print();
  void printAllPlots();
  //@}

  QStringList columnsList(Table::PlotDesignation plotType = Table::All);

  void undo();
  void redo();

  //! \name MDI Windows
  //@{
  MdiSubWindow* clone(MdiSubWindow* w = 0);
  void rename();
  void renameWindow();

  //!  Called when the user presses F2 and an item is selected in lv.
  void renameWindow(Q3ListViewItem *item, int, const QString &s);

  //!  Checks weather the new window name is valid and modifies the name.
  bool setWindowName(MdiSubWindow *w, const QString &text);

  void maximizeWindow(Q3ListViewItem * lbi = 0);
  void maximizeWindow(MdiSubWindow *w);
  void minimizeWindow(MdiSubWindow *w = 0);
  //! Changes the geometry of the active MDI window
  void setWindowGeometry(int x, int y, int w, int h);

  void updateWindowStatus(MdiSubWindow* );

  bool hidden(QWidget* window);
  void closeActiveWindow();
  void closeWindow(MdiSubWindow* window);

  //!  Does all the cleaning work before actually deleting a window!
  void removeWindowFromLists(MdiSubWindow* w);

  void hideWindow(MdiSubWindow* window);
  void hideWindow();
  void hideActiveWindow();
  void activateWindow();
  void activateWindow(MdiSubWindow *);
  void repaintWindows();
  //@}

  //! Show about dialog
  static void about();
  //! Return a version string ("QtiPlot x.y.z")
  static QString versionString();
  void removeCurves(const QString& name);
  QStringList dependingPlots(const QString& caption);
  QStringList depending3DPlots(Matrix *m);
  QStringList multilayerDependencies(QWidget *w);

  void saveAsTemplate(MdiSubWindow* w = 0, const QString& = QString());
  void openTemplate();
  MdiSubWindow* openTemplate(const QString& fn);

  QString windowGeometryInfo(MdiSubWindow *w);
  void restoreWindowGeometry(ApplicationWindow *app, MdiSubWindow *w, const QString& s);
  void restoreApplicationGeometry();
  void resizeActiveWindow();
  void resizeWindow();

  //! \name List View in Project Explorer
  //@{
  void setListView(const QString& caption,const QString& view);
  void renameListViewItem(const QString& oldName,const QString& newName);
  void setListViewDate(const QString& caption,const QString& date);
  QString listViewDate(const QString& caption);
  void setListViewSize(const QString& caption,const QString& size);
  void setListViewLabel(const QString& caption,const QString& label);
  //@}

  void updateColNames(const QString& oldName, const QString& newName);
  void updateTableNames(const QString& oldName, const QString& newName);
  void changeMatrixName(const QString& oldName, const QString& newName);
  void updateCurves(Table *t, const QString& name);

  void showTable(const QString& curve);
  void showTable(int i);

  void addColToTable();
  void cutSelection();
  void copySelection();
  void copyMarker();
  void pasteSelection();
  void clearSelection();
  void copyActiveLayer();

  void newProject();

  //! Creates a new empty multilayer plot
  MultiLayer* newGraph(const QString& caption = tr("Graph"));

  //! \name Reading from a Project File
  //@{

  Table* openTable(ApplicationWindow* app, const QStringList &flist);
  TableStatistics* openTableStatistics(const QStringList &flist);
  Graph3D* openSurfacePlot(ApplicationWindow* app, const QStringList &lst);
  Graph* openGraph(ApplicationWindow* app, MultiLayer *plot, const QStringList &list);
  void openRecentProject(int index);
  //@}

  //! \name Table Tools
  //@{
  void sortSelection();
  void sortActiveTable();
  void normalizeSelection();
  void normalizeActiveTable();
  void correlate();
  void autoCorrelate();
  void convolute();
  void deconvolute();
  void clearTable();
  void goToRow();
  void goToColumn();
  //@}

  //! \name Plot Tools
  //@{
  void newLegend();
  void addTimeStamp();
  void drawLine();
  void drawArrow();
  void drawPoints();
  void addText();
  void disableAddText();
  void addImage();
  void zoomIn();
  void zoomOut();
  void setAutoScale();
  void showRangeSelectors();
  void showCursor();
  void showScreenReader();
  void pickPointerCursor();
  void disableTools();
  void selectMultiPeak(bool showFitPropertyBrowser=true);
  void pickDataTool( QAction* action );

  void updateLog(const QString& result);
  //@}

  //! \name Fitting
  //@{
  void deleteFitTables();
  void fitLinear();
  void fitSigmoidal();
  void fitGauss();
  void fitLorentz();
  void fitMultiPeak(int profile);
  void fitMultiPeakGauss();
  void fitMultiPeakLorentz();
  //@}

  //! \name Calculus
  //@{
  void integrate();
  void differentiate();
  void analysis(Analysis operation);
  void analyzeCurve(Graph *g, Analysis operation, const QString& curveTitle);
  void showDataSetDialog(Analysis operation);
  //@}

  void addErrorBars();
  void defineErrorBars(const QString& name,int type,const QString& percent,int direction,bool drawAll);
  void defineErrorBars(const QString& curveName,const QString& errColumnName, int direction);
  void removeErrorBars();
  void removeErrorBars(const QString& name);
  void movePoints();
  void removePoints();

  //! \name Event Handlers
  //@{
  void closeEvent( QCloseEvent*);
  void timerEvent ( QTimerEvent *e);
  void dragEnterEvent( QDragEnterEvent* e );
  void dragMoveEvent( QDragMoveEvent* e );//Mantid
  void dropEvent( QDropEvent* e );
  void customEvent( QEvent* e);
  //@}

  //! \name Dialogs
  //@{
  void showFindDialogue();
  //! Show plot style dialog for the active MultiLayer / activeGraph / specified curve or the activeGraph options dialog if no curve is specified (curveKey = -1).
  void showPlotDialog(int curveKey = -1);
  QDialog* showScaleDialog();
  QDialog* showPlot3dDialog();
  AxesDialog* showScalePageFromAxisDialog(int axisPos);
  AxesDialog* showAxisPageFromAxisDialog(int axisPos);
  void showAxisDialog();
  void showGridDialog();
  void showGeneralPlotDialog();
  void showLogWindow(bool show);
  void showResults(bool ok);
  void showResults(const QString& s, bool ok=true);
  void showTextDialog();
  void showLineDialog();
  void showTitleDialog();
  void showExportASCIIDialog();
  void showCurvesDialog();
  void showCurveRangeDialog();
  CurveRangeDialog* showCurveRangeDialog(Graph *g, int curve);
  AssociationsDialog* showPlotAssociations(int curve);

  void showAxisTitleDialog();
  void showColumnOptionsDialog();
  void showRowsDialog();
  void showDeleteRowsDialog();
  void showColsDialog();
  void showColMenu(int c);
  void showColumnValuesDialog();

  void showGraphContextMenu();
  void showTableContextMenu(bool selection);
  void showWindowContextMenu();
  void customWindowTitleBarMenu(MdiSubWindow *w, QMenu *menu);
  void showCurveContextMenu(int curveKey);
  void showCurvePlotDialog();
  void showCurveWorksheet();
  void showCurveWorksheet(Graph *g, int curveIndex);
  void showWindowPopupMenu(Q3ListViewItem *it, const QPoint &p, int);

  //! Connected to the context menu signal from lv; it's called when there are several items selected in the list
  void showListViewSelectionMenu(const QPoint &p);

  //! Connected to the context menu signal from lv; it's called when there are no items selected in the list
  void showListViewPopupMenu(const QPoint &p);

  void showScriptWindow(bool forceVisible = false);
  void saveScriptWindowGeometry();
  void showScriptInterpreter();
  void showMoreWindows();
  void showMarkerPopupMenu();
  void showHelp();
  static void showStandAloneHelp();
  void chooseHelpFolder();
  void showPlotWizard();
  void showFitPolynomDialog();
  void showIntegrationDialog();
  void showInterpolationDialog();
  void showExpGrowthDialog();
  void showExpDecayDialog();
  void showExpDecayDialog(int type);
  void showTwoExpDecayDialog();
  void showExpDecay3Dialog();
  void showRowStatistics();
  void showColStatistics();
  void showFitDialog();
  void showImageDialog();
  void showLayerDialog();
  void showPreferencesDialog();
  void showMatrixDialog();
  void showMatrixSizeDialog();
  void showMatrixValuesDialog();
  void showSmoothSavGolDialog();
  void showSmoothFFTDialog();
  void showSmoothAverageDialog();
  void showSmoothDialog(int m);
  void showFilterDialog(int filter);
  void lowPassFilterDialog();
  void highPassFilterDialog();
  void bandPassFilterDialog();
  void bandBlockFilterDialog();
  void showFFTDialog();
  void showColorMapDialog();
  //@}

  void translateCurveHor();
  void translateCurveVert();

  //! Removes the curve identified by a key stored in the data() of actionRemoveCurve.
  void removeCurve();
  void hideCurve();
  void hideOtherCurves();
  void showAllCurves();
  void setCurveFullRange();

  void setAscValues();
  void setRandomValues();
  void setXCol();
  void setYCol();
  void setZCol();
  void setXErrCol();
  void setYErrCol();
  void setLabelCol();
  void disregardCol();
  void setReadOnlyCol();
  void setReadOnlyColumns();
  void setReadWriteColumns();
  void swapColumns();
  void moveColumnRight();
  void moveColumnLeft();
  void moveColumnFirst();
  void moveColumnLast();

  void updateConfirmOptions(bool askTables, bool askMatrixes, bool askPlots2D, bool askPlots3D, bool askNotes,bool askInstrWindow);


  //! \name Plot3D Tools
  //@{
  void toggle3DAnimation(bool on = true);
  //! Turns perspective mode on or off
  void togglePerspective(bool on = true);
  //! Resets rotation of 3D plots to default values
  void resetRotation();
  //! Finds best layout for the 3D plot
  void fitFrameToLayer();
  void setFramed3DPlot();
  void setBoxed3DPlot();
  void removeAxes3DPlot();
  void removeGrid3DPlot();
  void setHiddenLineGrid3DPlot();
  void setLineGrid3DPlot();
  void setPoints3DPlot();
  void setCrosses3DPlot();
  void setCones3DPlot();
  void setBars3DPlot();
  void setFilledMesh3DPlot();
  void setEmptyFloor3DPlot();
  void setFloorData3DPlot();
  void setFloorIso3DPlot();
  void setFloorGrid3DPlot(bool on);
  void setCeilGrid3DPlot(bool on);
  void setRightGrid3DPlot(bool on);
  void setLeftGrid3DPlot(bool on);
  void setFrontGrid3DPlot(bool on);
  void setBackGrid3DPlot(bool on);
  void pickPlotStyle( QAction* action );
  void pickCoordSystem( QAction* action);
  void pickFloorStyle( QAction* action);
  void custom3DActions(MdiSubWindow *w);
  void custom3DGrids(int grids);
  //@}

  void updateRecentProjectsList();

  //!  connected to the done(bool) signal of the http object
  //void receivedVersionFile(bool error);
  //!  called when the user presses the actionCheckUpdates
  //void searchForUpdates();

  //! Open support page in external browser
  //void showSupportPage();
  //! Open donation page in external browser
  //void showDonationsPage();
  //! Open QtiPlot homepage in external browser
  void showHomePage();
  //! Open forums page at berliOS in external browser
  //void showForums();
  //! Open bug tracking system at berliOS in external browser
  void showBugTracker();
  //! Show download page in external browser
  //void downloadManual();
  //! Show translations page in external browser
  //void downloadTranslation();
#ifdef QTIPLOT_DEMO
  //! Shown when the user tries to save the project.
  void showDemoVersionMessage();
#endif

  void parseCommandLineArguments(const QStringList& args);
  void createLanguagesList();
  void switchToLanguage(int param);
  void switchToLanguage(const QString& locale);

  bool alreadyUsedName(const QString& label);
  bool projectHas2DPlots();

  //! Returns a pointer to the window named "name"
  MdiSubWindow* window(const QString& name);

  //! Returns a list with the names of all the matrices in the project
  QStringList matrixNames();

  /// returns a list of all the mantid matrix objects in the project
  QStringList mantidmatrixNames();


  //! \name Notes
  //@{
  //! Creates a new empty note window
  Note* newNote(const QString& caption = QString());
  Note* openNote(ApplicationWindow* app, const QStringList &flist);
  void saveNoteAs();
  //@}

  //! \name Folders
  //@{
  //! Returns a pointer to the current folder in the project
  Folder* currentFolder(){return current_folder;};
  //! Adds a new folder to the project
  void addFolder();
  Folder* addFolder(QString name, Folder* parent = NULL);
  //! Deletes the current folder
  void deleteFolder();

  //! Ask confirmation from user, deletes the folder f if user confirms and returns true, otherwise returns false;
  bool deleteFolder(Folder *f);

  //! Deletes the currently selected items from the list view #lv.
  void deleteSelectedItems();
  //! Hides the currently selected windows from the list view #lv.
  void hideSelectedWindows();
  //! Show the currently selected windows from the list view #lv.
  void showSelectedWindows();

  //! Sets all items in the folders list view to be desactivated (QPixmap = folder_closed_xpm)
  void desactivateFolders();

  //! Changes the current folder. Returns true if successfull
  bool changeFolder(Folder *newFolder, bool force = false);

  //! Changes the current folder when the user changes the current item in the QListView "folders"
  void folderItemChanged(Q3ListViewItem *it);
  //! Changes the current folder when the user double-clicks on a folder item in the QListView "lv"
  void folderItemDoubleClicked(Q3ListViewItem *it);

  //!  creates and opens the context menu of a folder list view item
  /**
  * @param it :: list view item
  * @param p :: mouse global position
  * @param fromFolders: true means that the user clicked right mouse buttom on an item from QListView "folders"
  *					   false means that the user clicked right mouse buttom on an item from QListView "lv"
  */
  void showFolderPopupMenu(Q3ListViewItem *it, const QPoint &p, bool fromFolders);

  //!  connected to the SIGNAL contextMenuRequested from the list views
  void showFolderPopupMenu(Q3ListViewItem *it, const QPoint &p, int);

  //!  starts renaming the selected folder by creating a built-in text editor
  void startRenameFolder();

  //!  starts renaming the selected folder by creating a built-in text editor
  void startRenameFolder(Q3ListViewItem *item);

  //!  checks weather the new folder name is valid and modifies the name
  void renameFolder(Q3ListViewItem *it, int col, const QString &text);

  //!  forces showing all windows in the current folder and subfolders, depending on the user's viewing policy
  void showAllFolderWindows();

  //!  forces hidding all windows in the current folder and subfolders, depending on the user's viewing policy
  void hideAllFolderWindows();

  //!  hides all windows in folder f
  void hideFolderWindows(Folder *f);

  //!  pops up folder information
  void folderProperties();

  //!  pops up information about the selected window item
  void windowProperties();

  //!  pops up information about the current project
  void projectProperties();

  //! Pops up a file dialog and invokes appendProject(const QString&) on the result.
  void appendProject();
  //! Open the specified project file and add it as a subfolder to the parentFolder or to the current folder if no parent folder is specified.
  Folder* appendProject(const QString& file_name, Folder* parentFolder = 0);
  void saveAsProject();
  void saveFolderAsProject(Folder *f);
  void saveFolder(Folder *folder, const QString& fn, bool compress = false);

  //!  adds a folder list item to the list view "lv"
  void addFolderListViewItem(Folder *f);

  //!  adds a widget list item to the list view "lv"
  void addListViewItem(MdiSubWindow *w);

  //!  hides or shows windows in the current folder and changes the view windows policy
  void setShowWindowsPolicy(int p);

  //!  returns a pointer to the root project folder
  Folder* projectFolder();

  //!  used by the findDialog
  void find(const QString& s, bool windowNames, bool labels, bool folderNames,
    bool caseSensitive, bool partialMatch, bool subfolders);

  //!  initializes the list of items dragged by the user
  void dragFolderItems(QList<Q3ListViewItem *> items){draggedItems = items;};

  //!  Drop the objects in the list draggedItems to the folder of the destination item
  void dropFolderItems(Q3ListViewItem *dest);

  //!  moves a folder item to another
  /**
  * @param src :: source folder item
  * @param dest :: destination folder item
  */
  void moveFolder(FolderListItem *src, FolderListItem *dest);
  //!  copies a folder to another
  /**
  * @param src :: source folder
  * @param dest :: destination folder
  */
  bool copyFolder(Folder *src, Folder *dest);

  void foldersMenuActivated( int id );
  //@}

  //! \name Scripting
  //@{
  //! show scripting language selection dialog
  void showScriptingLangDialog();
  //! print to scripting console (if available) or to stdout
  void scriptPrint(const QString &text,bool error = false, bool timestamp = false);
  //! switches to the given scripting language; 
  bool setScriptingLanguage(const QString &lang);

  void scriptsDirPathChanged(const QString& path);
  //@}

  void showToolBarsMenu();
  void savetoNexusFile();

  //Slot for writing to log window
  void writeToLogWindow(const QString& message,bool error = false);
  /// Write an error message to the log window (convenience slot)
  void writeErrorToLogWindow(const QString& message);
  /// execute loadraw asynchronously
  void executeLoadRawAsynch(const QString& fileName,const QString& wsName ) ;

  /// execute loadnexus asynchronously
  void executeLoadNexusAsynch(const QString& fileName,const QString& wsName ) ;

  /// execute load asynchronously
  void executeLoadAsynch(const QString& fileName,const QString& wsName ) ;

  /// execute loadraw/nexus without popingup load dialogs.
  void executeloadAlgorithm(const QString&, const QString&, const QString&);

  /// slot to execute download datafiles algorithm - called  from ICat interface
  void executeDownloadDataFiles(const std::vector<std::string>&,const std::vector<int64_t>&);

  /// Activate a subwindow (docked or floating) other than current active one
  void activateNewWindow();

  FloatingWindow* addMdiSubWindowAsFloating(MdiSubWindow* w, QPoint pos = QPoint(0,0));
  QMdiSubWindow* addMdiSubWindowAsDocked(MdiSubWindow* w);
  void mdiWindowActivated(MdiSubWindow* w);
  void changeToFloating(MdiSubWindow* w);
  void changeToDocked(MdiSubWindow* w);
  void removeFloatingWindow(FloatingWindow* w);
  FloatingWindow* getActiveFloating() const;
  QMenuBar* myMenuBar();
#ifdef SHARED_MENUBAR
  bool isMenuBarShared() const {return m_sharedMenuBar != NULL;}
  void shareMenuBar(bool yes);
#endif
  void changeActiveToFloating();
  void changeActiveToDocked();

signals:
  void modified();
  void resultsContextMenu();
  void shutting_down();
  //void changeToMDI(MdiSubWindow*);

protected:
  virtual bool event(QEvent * e);

private:
  virtual QMenu * createPopupMenu(){return NULL;};
  ///void open spectrogram plot from project
  Spectrogram*  openSpectrogram(Graph*ag,const std::string &wsName,const QStringList &lst);
  Matrix* openMatrix(ApplicationWindow* app, const QStringList &flist);
  void openMantidMatrix(const QStringList &lst);
  MantidMatrix* newMantidMatrix(const QString& wsName,int lower,int upper);
  void openScriptWindow(const QStringList &list);
  void populateMantidTreeWdiget(const QString &s);
  void loadWsToMantidTree(const std::string& wsName);
  void openInstrumentWindow(const QStringList &list);
  /// this method saves the data on project save
  void savedatainNexusFormat(const std::string& wsName,const std::string & fileName);
  void updateOnTopFlags();


  private slots:
  //! \name Initialization
  //@{
  void insertTranslatedStrings();
  void translateActionsStrings();
  void init(bool factorySettings = false);
  void initGlobalConstants();
  void createActions();
  void initMainMenu();
  void initToolBars();
  void initPlot3DToolBar();
  void disableActions();
  void customColumnActions();
  void disableToolbars();
  void showToolbars();
  void hideToolbars();
  void customToolBars(MdiSubWindow* w);
  void customMultilayerToolButtons(MultiLayer* w);
  void customMenu(MdiSubWindow* w);
  void windowActivated(QMdiSubWindow *w);
  //@}

  void analysisMenuAboutToShow();
  void fileMenuAboutToShow();
  void editMenuAboutToShow();
  void matrixMenuAboutToShow();
  void plotMenuAboutToShow();
  void plotDataMenuAboutToShow();
  void tableMenuAboutToShow();
  void windowsMenuAboutToShow();
  void windowsMenuActivated( int id );

  //! \name Font Format Functions
  //@{
  void enableTextEditor(Graph *g);
  void setFormatBarFont(const QFont &);
  void setFontSize(int);
  void setFontFamily(const QFont &);
  void setItalicFont(bool);
  void setBoldFont(bool);
  void insertSuperscript();
  void insertSubscript();
  void underline();
  void insertGreekSymbol();
  void insertGreekMajSymbol();
  void insertMathSymbol();
  //@}

  void showCustomActionDialog();
  void showUserDirectoryDialog();
  void performCustomAction(QAction *);
  void runPythonScript(const QString & code, bool quiet=false);

  void setPlotType(const QStringList & plotType);

  void hideSelectedColumns();
  void showAllColumns();
  void closedLastCopiedLayer(){lastCopiedLayer = NULL;};

  /// context menu for log window
  void showLogWindowContextMenu(const QPoint &p);
  /// context menu for scripting console
  void showScriptConsoleContextMenu(const QPoint &p);
  ///
  void showMantidConcepts();

  /// show MantidPlot Help webpage
  void showmantidplotHelp();

  /// for zooming the selected graph using mouse drag tool
  void magnify();

  /// Handler for ICat login menu 
  void ICatLogin();
  /// Handler for ICat search menu
  void ICatIsisSearch();
  /// Handler for ICatMyData serch menu
  void ICatMyDataSearch();
  // Handler for ICat CatalogLogout
  void ICatLogout();

  void ICatAdvancedSearch();

  /// method to create widgets from mantid qt;
  void setGeometry(QMdiSubWindow* usr_win,QWidget* user_interface);

  ///
  void showalgorithmDescriptions();

  /// Open up the FirstRunSetup dialog
  void showFirstTimeSetup();

  /// Run the peakPickerTool for the new plot and delete it for the old plot if there was one.
  void runConnectFitting(MantidQt::MantidWidgets::FitPropertyBrowser* fpb, const QString& nameOfPlot);

  /// Delete a plot with a given workspace name
  void closeGraph(const QString & wsName);

  // TODO: a lot of this stuff should be private
public:
  //! End of line convention used for copy/paste operations and when exporting tables/matrices to ASCII files.
  EndLineChar d_eol;
  //! Flag telling if the in-place editing of 2D plot labels is enabled
  bool d_in_place_editing;
  QString d_python_config_folder;
  QString d_translations_folder;
  //! Flag telling if the application is opening a project file or not
  bool d_opening_file;
  QString customActionsDirPath;
  bool d_matrix_tool_bar, d_file_tool_bar, d_table_tool_bar, d_column_tool_bar, d_edit_tool_bar;
  bool d_plot_tool_bar, d_plot3D_tool_bar, d_display_tool_bar, d_format_tool_bar;
  bool d_backup_files;
  WindowType d_init_window_type;
  QRect d_app_rect;
  QPoint d_script_win_pos;
  QSize d_script_win_size;
  bool d_script_win_arrow;
  bool d_inform_rename_table;
  QString d_export_col_separator;
  bool d_export_col_names, d_export_table_selection, d_export_col_comment;

  bool d_thousands_sep;
  //! Last selected filter in export image dialog
  QString d_image_export_filter;
  bool d_keep_plot_aspect;
  int d_export_vector_size;
  bool d_export_transparency;
  int d_export_quality;
  int d_export_resolution;
  bool d_export_color;
  //! Locale used to specify the decimal separators in imported ASCII files
  QLocale d_ASCII_import_locale;
  //! End of line convention used to import ASCII files.
  EndLineChar d_ASCII_end_line;
  //! Last selected filter in import ASCII dialog
  QString d_ASCII_file_filter, d_ASCII_comment_string;
  bool d_import_dec_separators, d_ASCII_import_comments, d_ASCII_import_read_only, d_ASCII_import_preview;
  int d_ASCII_import_mode, d_preview_lines;
  //! Specifies if only the Tables/Matrices in the current folder should be displayed in the Add/remove curve dialog.
  bool d_show_current_folder;
  bool d_scale_plots_on_print, d_print_cropmarks;
  bool d_show_table_comments;
  bool d_extended_plot_dialog;
  bool d_extended_import_ASCII_dialog;
  bool d_extended_export_dialog;
  bool d_extended_open_dialog;
  bool generateUniformFitPoints;
  bool generatePeakCurves;
  int peakCurvesColor;
  //! User defined size for the Add/Remove curves dialog
  QSize d_add_curves_dialog_size;

  //! Scale the errors output in fit operations with reduced chi^2
  bool fit_scale_errors;

  //! Number of points in a generated fit curve
  int fitPoints;

  //! Calculate only 2 points in a generated linear fit function curve
  bool d_2_linear_fit_points;

  bool pasteFitResultsToPlot;

  //! Write fit output information to Result Log
  bool writeFitResultsToLog;

  //! precision used for the output of the fit operations
  int fit_output_precision;

  //! default precision to be used for all other operations than fitting
  int d_decimal_digits;

  //! pointer to the current folder in the project
  Folder *current_folder;
  //! Describes which windows are shown when the folder becomes the current folder
  ShowWindowsPolicy show_windows_policy;
  enum {MaxRecentProjects = 10};
  //! File version code used when opening project files (= maj * 100 + min * 10 + patch)
  int d_file_version;

  QColor workspaceColor, panelsColor, panelsTextColor;
  QString appStyle, workingDir;

  //! Path to the folder where the last template file was opened/saved
  QString templatesDir;
  bool smooth3DMesh, autoScaleFonts, autoResizeLayers, askForSupport, autoSearchUpdates;
  bool confirmCloseTable, confirmCloseMatrix, confirmClosePlot2D, confirmClosePlot3D,confirmCloseInstrWindow;
  bool confirmCloseFolder, confirmCloseNotes;
  bool titleOn, autoSave, drawBackbones, allAxesOn, autoscale2DPlots, antialiasing2DPlots, fixedAspectRatio2DPlots;
  QString xaxisScale, yaxisScale, zaxisScale;

  int majTicksStyle, minTicksStyle, legendFrameStyle, autoSaveTime, axesLineWidth, canvasFrameWidth;
  QColor legendBackground, legendTextColor, defaultArrowColor;
  int defaultArrowHeadLength, defaultArrowHeadAngle;
  double defaultArrowLineWidth, defaultCurveLineWidth;
  bool defaultArrowHeadFill;
  Qt::PenStyle defaultArrowLineStyle;
  int majTicksLength, minTicksLength, defaultPlotMargin;
  int defaultCurveStyle, defaultSymbolSize;
  bool applyCurveStyleToMantid; ///< if true defaultCurveStyle, defaultSymbolSize are applyed to MantidCurves
  QFont appFont, plot3DTitleFont, plot3DNumbersFont, plot3DAxesFont;
  QFont tableTextFont, tableHeaderFont, plotAxesFont, plotLegendFont, plotNumbersFont, plotTitleFont;
  QColor tableBkgdColor, tableTextColor, tableHeaderColor;
  QString projectname,columnSeparator, helpFilePath, appLanguage;
  QString configFilePath, fitPluginsPath, fitModelsPath, asciiDirPath, imagesDirPath, scriptsDirPath;
  int ignoredLines, savingTimerId, plot3DResolution, recentMenuID;
  bool renameColumns, strip_spaces, simplify_spaces;
  QStringList recentProjects;
  bool saved, showPlot3DProjection, showPlot3DLegend, orthogonal3DPlots, autoscale3DPlots;
  QStringList plot3DColors, locales;
  QStringList functions; //user-defined functions;
  QStringList xFunctions, yFunctions, rFunctions, thetaFunctions; // user functions for parametric and polar plots
  QStringList surfaceFunc; //user-defined surface functions;
  QStringList d_param_surface_func; //user-defined parametric surface functions;
  //! List of tables and matrices renamed in order to avoid conflicts when appending a project to a folder
  QStringList renamedTables;
  // List of removed interfaces
  QStringList removed_interfaces;
  // List of PyQt interfaces to be added to the Interfaces menu
  QStringList pyqt_interfaces;

  //! \name variables used when user copy/paste markers
  //@{
  LegendWidget *d_text_copy;
  ArrowMarker *d_arrow_copy;
  ImageMarker *d_image_copy;
  //@}

  //! Equals true if an automatical search for updates was performed on start-up otherwise is set to false;
  bool autoSearchUpdatesRequest;

  //! The scripting language to use for new projects.
  QString defaultScriptingLang;

private:
  MdiSubWindow *d_active_window;
  TextEditor *d_text_editor;
  QLocale d_locale;
  // Flag telling if table values should be automatically recalculated when values in a column are modified.
  bool d_auto_update_table_values;
  int d_matrix_undo_stack_size;

  //! Workaround for the new colors introduced in rev 447
  int convertOldToNewColorIndex(int cindex);

  //! Stores the pointers to the dragged items from the FolderListViews objects
  QList<Q3ListViewItem *> draggedItems;

  Graph *lastCopiedLayer;
  QSplitter *explorerSplitter;

  //	QAssistantClient *assistant;
  ScriptingWindow *scriptingWindow; //Mantid
  Script *m_iface_script;
  QTranslator *appTranslator, *qtTranslator;
  QDockWidget *explorerWindow, *undoStackWindow;
  QTextEdit *results;
  QDockWidget *consoleWindow;
  QTextEdit *console;
  QDockWidget *m_interpreterDock;
  ScriptManagerWidget *m_scriptInterpreter;
  QMdiArea *d_workspace;

  QToolBar *fileTools, *plotTools, *tableTools, *columnTools, *plot3DTools, *displayBar, *editTools, *plotMatrixBar;
  QToolBar *formatToolBar;
  QToolButton *btnResults;
  QWidgetList *hiddenWindows;
  QLineEdit *info;

  QMenu *windowsMenu, *foldersMenu, *view, *graph, *fileMenu, *format, *edit, *recent;
  QMenu *help, *plot2DMenu, *analysisMenu, *multiPeakMenu, *icat;
  QMenu *matrixMenu, *plot3DMenu, *plotDataMenu, *tablesDepend, *scriptingMenu;
  QMenu *tableMenu, *fillMenu, *normMenu, *newMenu, *exportPlotMenu, *smoothMenu, *filterMenu, *decayMenu,*saveMenu,*openMenu;

  QAction *actionEditCurveRange, *actionCurveFullRange, *actionShowAllCurves, *actionHideCurve, *actionHideOtherCurves;
  QAction *actionEditFunction, *actionRemoveCurve, *actionShowCurveWorksheet, *actionShowCurvePlotDialog;
  QAction *actionNewProject, *actionNewNote, *actionNewTable, *actionNewFunctionPlot,*actionSaveFile;
  QAction *actionNewSurfacePlot, *actionNewMatrix, *actionNewGraph, *actionNewFolder;
  QAction *actionOpen, *actionLoadImage, *actionSaveProject, *actionSaveProjectAs, *actionImportImage,*actionLoadFile,*actionOpenProj;
  QAction *actionLoad, *actionUndo, *actionRedo;
  QAction *actionCopyWindow, *actionShowAllColumns, *actionHideSelectedColumns;
  QAction *actionCutSelection, *actionCopySelection, *actionPasteSelection, *actionClearSelection;
  QAction *actionShowExplorer, *actionShowLog, *actionAddLayer, *actionShowLayerDialog, *actionAutomaticLayout,*actionclearAllMemory, *actionreleaseFreeMemory;
  QAction *actionICatLogin,*actionICatSearch,*actionMydataSearch,*actionICatLogout,*actionAdvancedSearch;
  QAction *actionShowConsole;
  QAction *actionSwapColumns, *actionMoveColRight, *actionMoveColLeft, *actionMoveColFirst, *actionMoveColLast;
  QAction *actionExportGraph, *actionExportAllGraphs, *actionPrint, *actionPrintAllPlots, *actionShowExportASCIIDialog;
  QAction *actionExportPDF, *actionReadOnlyCol, *actionStemPlot;
  QAction *actionCloseAllWindows, *actionClearLogInfo, *actionClearConsole, *actionShowPlotWizard, *actionShowConfigureDialog;
  QAction *actionShowCurvesDialog, *actionAddErrorBars, *actionRemoveErrorBars, *actionAddFunctionCurve, *actionUnzoom, *actionNewLegend, *actionAddImage, *actionAddText;
  QAction *actionPlotL, *actionPlotP, *actionPlotLP, *actionPlotVerticalDropLines, *actionPlotSpline;
  QAction *actionPlotVertSteps, *actionPlotHorSteps, *actionPlotVerticalBars;
  QAction *actionPlotHorizontalBars, *actionPlotArea, *actionPlotPie, *actionPlotVectXYAM, *actionPlotVectXYXY;
  QAction *actionPlotHistogram, *actionPlotStackedHistograms, *actionPlot2VerticalLayers, *actionPlot2HorizontalLayers, *actionPlot4Layers, *actionPlotStackedLayers;
  QAction *actionPlot3DRibbon, *actionPlot3DBars, *actionPlot3DScatter, *actionPlot3DTrajectory;
  QAction *actionShowColStatistics, *actionShowRowStatistics, *actionShowIntDialog, *actionIntegrate;
  QAction *actionDifferentiate, *actionFitLinear, *actionShowFitPolynomDialog;
  QAction *actionShowExpDecayDialog, *actionShowTwoExpDecayDialog, *actionShowExpDecay3Dialog;
  QAction *actionFitExpGrowth, *actionFitSigmoidal, *actionFitGauss, *actionFitLorentz, *actionShowFitDialog;
  QAction *actionShowAxisDialog, *actionShowTitleDialog;
  QAction *actionShowColumnOptionsDialog, *actionShowColumnValuesDialog, *actionShowColsDialog, *actionShowRowsDialog;
  QAction *actionTableRecalculate;
  QAction *actionAbout, *actionShowHelp, *actionChooseHelpFolder,*actionMantidConcepts,*actionMantidAlgorithms,*actionmantidplotHelp;
  QAction *actionRename, *actionCloseWindow, *actionConvertTable;
  QAction *actionAddColToTable, *actionDeleteLayer, *actionInterpolate;
  QAction *actionResizeActiveWindow, *actionHideActiveWindow;
  QAction *actionShowMoreWindows, *actionPixelLineProfile, *actionIntensityTable;
  QAction *actionShowLineDialog, *actionShowImageDialog, *actionShowTextDialog;
  QAction *actionActivateWindow, *actionMinimizeWindow, *actionMaximizeWindow, *actionHideWindow, *actionResizeWindow;
  QAction *actionEditSurfacePlot, *actionAdd3DData;
  QAction *actionMatrixDeterminant, *actionSetMatrixProperties, *actionConvertMatrixXYZ, *actionConvertMatrixYXZ;
  QAction *actionSetMatrixDimensions, *actionConvertMatrixDirect, *actionSetMatrixValues, *actionTransposeMatrix, *actionInvertMatrix;
  QAction *actionPlot3DWireFrame, *actionPlot3DHiddenLine, *actionPlot3DPolygons, *actionPlot3DWireSurface;
  QAction *actionColorMap, *actionContourMap, *actionGrayMap, *actionNoContourColorMap;
  QAction *actionDeleteFitTables, *actionShowGridDialog, *actionTimeStamp;
  QAction *actionSmoothSavGol, *actionSmoothFFT, *actionSmoothAverage, *actionFFT;
  QAction *actionLowPassFilter, *actionHighPassFilter, *actionBandPassFilter, *actionBandBlockFilter;
  QAction *actionSortTable, *actionSortSelection, *actionNormalizeSelection;
  QAction *actionNormalizeTable, *actionConvolute, *actionDeconvolute, *actionCorrelate, *actionAutoCorrelate;
  QAction *actionTranslateHor, *actionTranslateVert, *actionSetAscValues, *actionSetRandomValues;
  QAction *actionSetXCol, *actionSetYCol, *actionSetZCol, *actionSetLabelCol, *actionDisregardCol, *actionSetXErrCol, *actionSetYErrCol;
  QAction *actionBoxPlot, *actionMultiPeakGauss, *actionMultiPeakLorentz, *actionCheckUpdates;
  QAction *actionDonate, *actionHomePage, *actionDownloadManual, *actionTechnicalSupport, *actionTranslations;
  QAction *actionHelpForums, *actionHelpBugReports;
  QAction *actionShowPlotDialog, *actionShowScaleDialog, *actionOpenTemplate, *actionSaveTemplate;
  QAction *actionNextWindow, *actionPrevWindow;
  QAction *actionScriptingLang,*actionClearTable, *actionGoToRow, *actionGoToColumn;
  QAction *actionSaveNote;
  QAction *actionShowScriptWindow, *actionShowScriptInterpreter;
  QAction *actionAnimate, *actionPerspective, *actionFitFrame, *actionResetRotation;
  QAction *actionDeleteRows, *actionDrawPoints;
  QAction *btnCursor, *btnSelect, *btnPicker, *btnRemovePoints, *btnMovePoints, /* *btnPeakPick,*/ *btnMultiPeakPick;
  QAction *btnZoomIn, *btnZoomOut, *btnPointer, *btnLine, *btnArrow;
  QAction *actionFlipMatrixVertically, *actionFlipMatrixHorizontally, *actionRotateMatrix;
  QAction *actionViewMatrixImage, *actionViewMatrix, *actionExportMatrix;
  QAction *actionMatrixGrayScale, *actionMatrixRainbowScale, *actionMatrixCustomScale, *actionRotateMatrixMinus;
  QAction *actionMatrixXY, *actionMatrixColumnRow, *actionImagePlot, *actionToolBars;
  QAction *actionMatrixFFTDirect, *actionMatrixFFTInverse;
  QAction *actionFontBold, *actionFontItalic, *actionFontBox, *actionFontSize;
  QAction *actionSuperscript, *actionSubscript, *actionUnderline, *actionGreekSymbol, *actionCustomActionDialog, *actionManageDirs, *actionFirstTimeSetup;
  QAction *actionGreekMajSymbol, *actionMathSymbol;
  QAction *Box, *Frame, *None;
  QAction *front, *back, *right, *left, *ceil, *floor, *floordata, *flooriso, *floornone;
  QAction *wireframe, *hiddenline, *polygon, *filledmesh, *pointstyle, *barstyle, *conestyle, *crossHairStyle;
  QAction *actionShowUndoStack;
  QActionGroup *coord, *floorstyle, *grids, *plotstyle, *dataTools;
  QAction *actionMagnify;
  QAction *actionWaterfallPlot;

  //mantid log level control
  QAction  *actionLogLevelError, *actionLogLevelWarning, *actionLogLevelNotice, *actionLogLevelInformation, *actionLogLevelDebug;
  QActionGroup *logLevelGroup;
  QSignalMapper *logLevelMapper;
  //mantid log level control

  QList<QAction *> d_user_actions;
  QList<QMenu* > d_user_menus; //Mantid

  QUndoView *d_undo_view;
  /// list of mantidmatrix windows opened from project file.
  QList<MantidMatrix*> m_mantidmatrixWindows;

  friend class MantidUI;
  QString m_nexusInputWSName;

  // Store initialized script environments
  QHash<QString, ScriptingEnv*> m_script_envs;
  /// Store a list of environments that cannot be used
  QSet<QString> m_bad_script_envs;

<<<<<<< HEAD
  /// Exit code to set at application end
  int m_exitCode;
=======
  // Floating windows
  QList<FloatingWindow*> m_floatingWindows;
  // To block activating new window when a floating window is in process of resetting flags
  bool blockWindowActivation;

#ifdef SHARED_MENUBAR
  QMenuBar* m_sharedMenuBar; ///< Pointer to the shared menubar
#endif
>>>>>>> 6a4893c3

public:
  MantidUI *mantidUI;
  QSettings settings;
};
#endif<|MERGE_RESOLUTION|>--- conflicted
+++ resolved
@@ -1444,10 +1444,6 @@
   /// Store a list of environments that cannot be used
   QSet<QString> m_bad_script_envs;
 
-<<<<<<< HEAD
-  /// Exit code to set at application end
-  int m_exitCode;
-=======
   // Floating windows
   QList<FloatingWindow*> m_floatingWindows;
   // To block activating new window when a floating window is in process of resetting flags
@@ -1456,7 +1452,9 @@
 #ifdef SHARED_MENUBAR
   QMenuBar* m_sharedMenuBar; ///< Pointer to the shared menubar
 #endif
->>>>>>> 6a4893c3
+
+  /// Exit code to set at application end
+  int m_exitCode;
 
 public:
   MantidUI *mantidUI;

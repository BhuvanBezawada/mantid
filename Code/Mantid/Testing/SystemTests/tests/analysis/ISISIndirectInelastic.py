--- conflicted
+++ resolved
@@ -170,20 +170,8 @@
     sum_files = False
 
     def _run(self):
-<<<<<<< HEAD
-        self.tolerance = 1e-7
-=======
         '''Defines the workflow for the test'''
         self.tolerance = 1e-7
-
-        reducer = IndirectReducer()
-        reducer.set_instrument_name(self.instr_name)
-        reducer.set_detector_range(self.detector_range[0],
-                                   self.detector_range[1])
-        reducer.set_sum_files(self.sum_files)
-        self.parameter_file = self.instr_name + '_graphite_002_Parameters.xml'
-        reducer.set_parameter_file(self.parameter_file)
->>>>>>> 4162fe53
 
         kwargs = {}
 

--- conflicted
+++ resolved
@@ -17,18 +17,10 @@
 namespace IDA
 {
   MSDFit::MSDFit(QWidget * parent) : IDATab(parent),
-<<<<<<< HEAD
-    m_intVal(NULL),
-    m_msdPlot(NULL), m_msdRange(NULL), m_msdDataCurve(NULL), m_msdFitCurve(NULL), 
-    m_msdTree(NULL), m_msdProp(), m_msdDblMng(NULL)
-  {}
-  
-=======
-    m_msdTree(NULL)
-  {
-  }
-
->>>>>>> 2a98c5c2
+    m_currentWsName(""), m_msdTree(NULL)
+  {
+  }
+
   void MSDFit::setup()
   {
     // Tree Browser
@@ -171,7 +163,7 @@
     int minIndex = 0;
     int maxIndex = nHist - 1;
 
-    if (currentWsName == wsname)
+    if (m_currentWsName == wsname)
     {
       if (!plotSpec.isEmpty() && plotSpec.toInt() < nHist)
       {
@@ -218,7 +210,7 @@
       showMessageBox(exc.what());
     }
 
-    currentWsName = wsname;
+    m_currentWsName = wsname;
   }
 
   void MSDFit::minChanged(double val)

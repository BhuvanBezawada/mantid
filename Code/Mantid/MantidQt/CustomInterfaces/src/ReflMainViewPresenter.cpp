--- conflicted
+++ resolved
@@ -292,11 +292,7 @@
     {
       const std::string         run = m_model->String(rowNo, COL_RUNS);
       const std::string    transStr = m_model->String(rowNo, COL_TRANSMISSION);
-<<<<<<< HEAD
-=======
-      const std::string transWSName = makeTransWSName(transStr);
       const std::string     options = m_model->String(rowNo, COL_OPTIONS);
->>>>>>> 2e6331ca
 
       double theta = 0;
 

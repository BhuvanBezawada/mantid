--- conflicted
+++ resolved
@@ -49,11 +49,7 @@
         self.populateList()
         self.current_instrument = self.instrument_list[instrument]
         self.comboPolarCorrect.setEnabled(self.current_instrument  in self.polarisation_instruments) # Enable as appropriate
-<<<<<<< HEAD
         self.comboPolarCorrect.setCurrentIndex(self.comboPolarCorrect.findText('None')) # Reset to None
-=======
-        self.comboPolarCorrect.setCurrentIndex(self.comboPolarCorrect.findText('None')) # Reset to None    
->>>>>>> 581775dc
     def on_actionOpen_Table_triggered(self):
         self.loadTable()
     def on_actionReload_from_Disk_triggered(self):
@@ -71,7 +67,11 @@
     def on_tableMain_modified(self, row, column):
         if not self.loading:
             self.windowRefl.modFlag = True
-<<<<<<< HEAD
+            plotbutton = self.tableMain.cellWidget(row, 18).children()[1]
+            self.resetPlotButton(plotbutton)
+    def on_plotButton_clicked(self):
+        plotbutton = self.windowRefl.sender()
+        self.plot(plotbutton)
     def actionCopy_triggered(self):
         self.copy_cells()
     def actionCut_triggered(self):
@@ -83,13 +83,6 @@
         self.clear_cells()
     def actionChoose_Columns_triggered(self):
         self.chooseColumns()
-=======
-            plotbutton = self.tableMain.cellWidget(row, 18).children()[1]
-            self.resetPlotButton(plotbutton)
-    def on_plotButton_clicked(self):
-        plotbutton = self.windowRefl.sender()
-        self.plot(plotbutton)
->>>>>>> 581775dc
     '''
     Event handler for polarisation correction selection.
     '''
@@ -154,14 +147,9 @@
                 return
         self.current_table = None
         self.accMethod = None
-<<<<<<< HEAD
-
-        self.tableMain.resizeColumnsToContents()
         settings = QtCore.QSettings()
         settings.beginGroup("Mantid/ISISReflGui/Columns")
-=======
         
->>>>>>> 581775dc
         for column in range(self.tableMain.columnCount()):
             for row in range(self.tableMain.rowCount()):
                 if (column == 0) or (column == 5) or (column == 10):
@@ -206,7 +194,6 @@
                     item = QtGui.QTableWidgetItem()
                     item.setText('')
                     self.tableMain.setItem(row, column, item)
-<<<<<<< HEAD
             vis_state = settings.value(str(column), True, type=bool)
             self.shownCols[column] = vis_state
             if vis_state:
@@ -215,10 +202,8 @@
                 self.tableMain.hideColumn(column)
         settings.endGroup()
         del settings
-=======
         self.tableMain.resizeColumnsToContents()
         self.windowRefl.modFlag = False
->>>>>>> 581775dc
     def connectSlots(self):
         self.checkTickAll.stateChanged.connect(self.on_checkTickAll_stateChanged)
         self.comboInstrument.activated.connect(self.on_comboInstrument_activated)
@@ -315,7 +300,6 @@
         else:
             todisplay = groupGet(mtd[candidate], "samp", "run_number")
         return todisplay
-<<<<<<< HEAD
     def clear_cells(self):
         cells = self.tableMain.selectedItems()
         for cell in cells:
@@ -423,8 +407,6 @@
             logger.warning("Cannot paste, no editable cells selected")
     def copy_to_clipboard(self,text):
         self.clip.setText(str(text))
-=======
->>>>>>> 581775dc
     def transfer(self):
         col = 0
         row = 0

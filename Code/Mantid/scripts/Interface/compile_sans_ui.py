--- conflicted
+++ resolved
@@ -19,10 +19,7 @@
     os.system("pyuic4 -o ui/sans/ui_eqsans_sample_data.py ui/sans/eqsans_sample_data.ui")
     os.system("pyuic4 -o ui/sans/ui_eqsans_info.py ui/sans/eqsans_info.ui")
     
-<<<<<<< HEAD
-=======
     os.system("pyuic4 -o ui/ui_cluster_status.py ui/cluster_status.ui")
->>>>>>> e760a11f
     os.system("pyuic4 -o ui/ui_cluster_details_dialog.py ui/cluster_details_dialog.ui")
     os.system("pyuic4 -o ui/ui_reduction_main.py ui/reduction_main.ui")
     os.system("pyuic4 -o ui/ui_hfir_output.py ui/hfir_output.ui")

#pylint: disable=invalid-name
""" File contains Descriptors used describe run for direct inelastic reduction """

from mantid.simpleapi import *
from PropertiesDescriptors import *
import re

class RunList(object):
   """ helper class to maintain list of runs used in RunDescriptor for summing 
       or subsequent processing range of files.

       Supports basic operations with this list 
   """ 
   def __init__(self,run_list,file_names=None,fext=None):
       """ """
       self._last_ind2sum = -1
       self._file_path = None
       self._fext = None
       self.set_list2add(run_list,file_names,fext)
       self._partial_sum_ws_name = None
   #
   def set_list2add(self,runs_to_add,fnames=None,fext=None):
       """Set run numbers to add together with possible file guess-es """
       if not isinstance(runs_to_add,list):
           raise KeyError('Can only set list of run numbers to add')
       runs = []
       for item in runs_to_add:
           runs.append(int(item))
       self._run_numbers = runs
       self._set_fnames(fnames,fext)
#--------------------------------------------------------------------------------------------------
   #
   def set_cashed_sum_ws(self,ws,new_ws_name=None):
       """ store the name of a workspace in the class 
           as reference clone 
       """
       if new_ws_name:
          old_name = ws.name()
          if old_name != new_ws_name:
            old_mon_name = old_name + '_monitors'
            RenameWorkspace(ws,OutputWorkspace=new_ws_name)
            if old_mon_name in mtd:
                RenameWorkspace(old_mon_name,OutputWorkspace=new_ws_name + '_monitors')
       else:
          new_ws_name = ws.name()
       self._partial_sum_ws_name = new_ws_name
   #
   def get_cashed_sum_ws(self):
       """ """ 
       if not (self._partial_sum_ws_name):
          return None
       if self._partial_sum_ws_name in mtd:
           return mtd[self._partial_sum_ws_name]
       else:
          return None
   #
   def get_cashed_sum_clone(self):
       """ """ 
       origin = self.get_cashed_sum_ws()
       if not origin:
          return None
       origin_name = origin.name()
       mon_name = origin_name + '_monitors'
       if mon_name in mtd:
          CloneWorkspace(InputWorkspace=mon_name,OutputWorkspace=origin_name + '_clone_monitors')
       ws = CloneWorkspace(InputWorkspace=origin_name,OutputWorkspace=origin_name + '_clone')
       return ws
   #
   def del_cashed_sum(self):
      """ """
      if not self._partial_sum_ws_name:
          return
      if self._partial_sum_ws_name in mtd:
         DeleteWorkspace(self._partial_sum_ws_name)
      mon_ws = self._partial_sum_ws_name + '_monitors'
      if mon_ws in mtd:
         DeleteWorkspace(mon_ws)
#--------------------------------------------------------------------------------------------------
   #
   def _set_fnames(self,fnames,fext):
       """ sets filenames lists and file extension lists 
           of length correspondent to run number length

           if length of the list provided differs from the length 
           of the run list, expands fnames list and fext list 
           to the whole runnumber list using last for fext and
           first for fnames members of the  
       """
       if fnames:
          if isinstance(fnames,list):
             self._file_path = fnames
          else:
            self._file_path = [fnames]

       if not(self._file_path):
           self._file_path = [''] * len(self._run_numbers)
       else:
          if len(self._file_path) != len(self._run_numbers):
              self._file_path = [self._file_path[0]] * len(self._run_numbers)

       if fext:
         if isinstance(fext,list):
            self._fext = fext
         else:
            self._fext = [fext]

       if not (self._fext):
          self._fext = [''] * len(self._run_numbers)
       else:
         if len(self._fext) != len(self._run_numbers):
             base_fext = self._fext[-1]
             self._fext = [base_fext] * len(self._run_numbers)
   #
   def get_file_guess(self,inst_name,run_num,default_fext=None):
      """ return the name of run file for run number provided 
          
          note, that internally set file extension overwrites 
          default_fext if not empty
      """ 
      index = self._run_numbers.index(run_num)
      guess = self._get_file_guess(inst_name,run_num,index,default_fext)
      return (guess,index)
   #
   def _get_file_guess(self,inst_name,run_num,index,def_fext=None):
      """ get file guess given index of the run in the list of runs """ 
      path_guess = self._file_path[index]
      fext = self._fext[index]
      if def_fext and len(fext) == 0:
         fext = def_fext
      guess = os.path.join(path_guess,'{0}{1}{2}'.\
                      format(inst_name,run_num,fext))
      return guess
   #
   def add_or_replace_run(self,run_number,fpath='',fext=None,default_fext=False):
      """ add run number to list of existing runs
      
          Let's prohibit adding the same run numbers using this method.
          Equivalent run numbers can still be added using list assignment

          file path and file extension are added/modified if present 
          regardless of run being added or replaced
      """ 
      if not(run_number in self._run_numbers):
          self._run_numbers.append(run_number)
          if not fpath:
             fpath = self._file_path[-1]
          self._file_path.append(fpath)
          if not fext:
             fext = self._fext[-1]
          self._fext.append(fext)

          self._last_ind2sum=len(self._run_numbers)-1
          return self._last_ind2sum
      else:
          ext_ind = self._run_numbers.index(run_number)
          if len(fpath)>0:
             self._file_path[ext_ind]=fpath
          if fext:
             if not(default_fext and len(self._fext[ext_ind])>0): #not keep existing
                self._fext[ext_ind]=fext
          self._last_ind2sum=ext_ind
          return ext_ind
   #
   def check_runs_equal(self,run_list,fpath=None,fext=None):
       """ returns true if all run numbers in existing list are 
           in the comparison list and vice versa.

           if lists numbers coincide, 
           sets new file_path and fext list if such are provided
       """ 
       if len(run_list) != len(self._run_numbers):
           return False

       for run in run_list:
           if not(run in self._run_numbers):
              return False
       self._set_fnames(fpath,fext)
       return True 
   #
   def get_current_run_info(self,sum_runs,ind=None):
       """ return last run info for file to sum""" 
       if ind:
           if not(ind > -1 and ind < len(self._run_numbers)):
              raise RuntimeError("Index {0} is outside of the run list of {1} runs".format(ind,len(self._run_numbers))) 
       else:
          ind = self.get_last_ind2sum(sum_runs)
       return self._run_numbers[ind],self._file_path[ind],self._fext[ind],ind
   #
   def set_last_ind2sum(self,run_number):
        """Check and set last number, contributing to summation 
           if this number is out of summation range, clear the summation
        """
        run_number = int(run_number)
        if run_number in self._run_numbers:
            self._last_ind2sum = self._run_numbers.index(run_number) 
        else:
            self._last_ind2sum = -1
   #
   def get_run_list2sum(self,num_to_sum=None):
        """Get run numbers of the files to be summed together 
           from the list of defined run numbers
        """ 
        n_runs = len(self._run_numbers)
        if num_to_sum:
            if num_to_sum<=0:
               num_to_sum = 1
            if num_to_sum>n_runs:
               num_to_sum = n_runs
        else:
          num_to_sum=n_runs

        if self._last_ind2sum >= 0 and self._last_ind2sum < num_to_sum:
            num_to_sum = self._last_ind2sum + 1

        return self._run_numbers[:num_to_sum]
   #
   def get_last_ind2sum(self,sum_runs):
       """Get last run number contributing to sum""" 
   
       if self._last_ind2sum >= 0 and self._last_ind2sum < len(self._run_numbers):
           ind = self._last_ind2sum
       else:
          if sum_runs:
              ind = len(self._run_numbers) - 1
          else:
              ind = 0
       return ind
   #
   def sum_ext(self,sum_runs):        
        if sum_runs:
            last = self.get_last_ind2sum(sum_runs)
            sum_ext = "SumOf{0}".format(len(self._run_numbers[:last + 1]))
        else:
            sum_ext = ''
        return sum_ext
   #
   def get_runs(self):
        return self._run_numbers
   #
   def find_run_files(self,inst_name,run_list=None,default_fext=None):
       """ find run files correspondent to the run list provided
           and set path to these files as new internal parameters
           for the files in list

           Return the list of the runs, which files were 
           not found and found 

           Run list have to coincide or be part of self._run_numbers
           No special check for correctness is performed, so may fail 
           miserably 
       """

       if not run_list:
          run_list = self._run_numbers
       not_found=[]
       found = []
       for run in run_list:
           file_hint,index = self.get_file_guess(inst_name,run,default_fext)
           try:
              file = FileFinder.findRuns(file_hint)[0]
              fpath,fname = os.path.split(file)
              fname,fex = os.path.splitext(fname)
              self._fext[index] = fex
              self._file_path[index] = fpath
              #self._last_ind2sum = index
              found.append(run)
           except RuntimeError:
              not_found.append(run)
       return not_found,found
#--------------------------------------------------------------------------------------------------
#--------------------------------------------------------------------------------------------------
#--------------------------------------------------------------------------------------------------
    
class RunDescriptor(PropDescriptor):
    """ descriptor to work with a run or list of runs specified 
        either as run number (run file) or as
        this run loaded in memory as a workspace 

        Used to help 
    """

    # the host class referencing contained all instantiated descriptors.
    # Descriptors methods rely on it to work (e.g.  to extract file loader
    # preferences)
    # so it has to be set up manually by PropertyManager __init__ method
    _holder = None
    _logger = None
    _sum_log_name = 'SumRuns'
#--------------------------------------------------------------------------------------------------------------------
    def __init__(self,prop_name,DocString=None):
        """ """
        self._prop_name = prop_name
        if not DocString is None:
            self.__doc__ = DocString

        self._ws_name = None
        # pointer to workspace used to mask this workspace obtained at diag for
        # this ws
        self._mask_ws_name = None

        self._clear_all()

    def __len__(self):
        """ overloaded len function, which 
            return length of the run-files list
            to work with 
        """ 
        if not(self._run_number):
            return 0
        if self._run_list:
            return len(self._run_list._run_numbers)
        else:
            return 1
#--------------------------------------------------------------------------------------------------------------------
    def _clear_all(self):
        """ clear all internal properties, workspaces and caches, 
            associated with this run 
        """ 
        # Run number
        self._run_number = None
        # Extension of the file to load data from
        #
        self._run_file_path = ''
        self._fext= None

        if self._ws_name:
           mon_ws = self._ws_name + '_monitors'
           # Workspace name which corresponds to the run
           if self._ws_name in mtd:
              DeleteWorkspace(self._ws_name)
           if mon_ws in mtd:
              DeleteWorkspace(mon_ws)

        self._ws_name = None # none if not loaded
        # String used to identify the workspace related to this property
        #  w.r.t.  other workspaces
        self._ws_cname = ''
        self._ws_suffix = ''
        # property contains run lists
        self._run_list = None
        #
        self._in_cash = False
        # clear masking workspace if any available
        if self._mask_ws_name:
           if self._mask_ws_name in mtd:
              DeleteWorkspace(self._mask_ws_name)
           self._mask_ws_name = None

#--------------------------------------------------------------------------------------------------------------------
    def __get__(self,instance,owner):
<<<<<<< HEAD
       """ return current run number or workspace if it is loaded""" 
       if instance is None:
           return self

       if self._ws_name and self._ws_name in mtd:
           return mtd[self._ws_name]
       else:
           return self._run_number 
=======
        """ return current run number or workspace if it is loaded"""
        if not RunDescriptor._PropMan:
            RunDescriptor._PropMan = owner
        if instance is None:
            return self

        if self._ws_name and self._ws_name in mtd:
            return mtd[self._ws_name]
        else:
            return self._run_number
>>>>>>> 0cdb13d0
#--------------------------------------------------------------------------------------------------------------------
    def __set__(self,instance,value):
        """ Set up Run number and define workspace name from any source """
       #
<<<<<<< HEAD
       if value == None: # clear current run number
          self._clear_all()
          return
       if isinstance(value, api.Workspace):
           if  self._ws_name:
             if self._ws_name != value.name():
               self._clear_all()
               self._set_ws_as_source(value)
             else:
                return # do nothing
                # it is just reassigning the same workspace to itself
           else: # first assignment of workspace to property
               self._set_ws_as_source(value)
           return

       if isinstance(value,str): # it may be run number as string or it may be a workspace name
          if value in mtd: # workspace name
              ws = mtd[value]
              self.__set__(instance,ws)
              return
          else:  # split string into run indexes and auxiliary file parameters
              file_path,run_num,fext = prop_helpers.parse_run_file_name(value)

              if isinstance(run_num,list):
                 self._set_run_list(instance,run_num,file_path,fext)
              else:
                 self._set_single_run(instance,run_num,file_path,fext,False)

       elif isinstance(value,list):
           self._set_run_list(instance,value,"",instance.data_file_ext)
       else:
           self._set_single_run(instance,value,"",instance.data_file_ext,True)
=======
        if not RunDescriptor._PropMan:
            from PropertyManager import PropertyManager
            RunDescriptor._PropMan = PropertyManager

        old_ws_name = self._ws_name
        clear_fext = True
       #end
        if value == None: # clear current run number
            self._run_number = None
            self._ws_name = None
            self._ws_cname = ''
            self._ws_suffix = ''
           # only one RunDescriptor can be summed under current approach.
           # To disentangle one run descriptor from another -- set up binding
            self._bind_to_sum = False
            self._clear_old_ws(old_ws_name,self._ws_name,clear_fext)
            RunDescriptor._PropMan.sum_runs.clear_sum()
            return
        if isinstance(value, api.Workspace):
           #if 'SumOfRuns:' in value.getRun():
               # TODO: not implemented

           #else:
            if self._ws_name != value.name():
                self._set_ws_as_source(value)
                self._clear_old_ws(old_ws_name,self._ws_name,clear_fext)
                self._bind_to_sum = False
                RunDescriptor._PropMan.sum_runs.clear_sum()
                return
            else: # it is just reassigning the same workspace to itself
                return

        if isinstance(value,str): # it may be run number as string or it may be a workspace name
            if value in mtd: # workspace name
                ws = mtd[value]
                self.__set__(instance,ws)
                return
            else:
                file_path,run_num,fext = prop_helpers.parse_run_file_name(value)

                if isinstance(run_num,list):
                    RunDescriptor._PropMan.sum_runs.set_list2add(run_num,file_path,fext)
                    self._bind_to_sum = True
                    if instance.sum_runs:
                        last_run_ind = RunDescriptor._PropMan.sum_runs.get_last_ind2sum()
                        main_fext = fext[last_run_ind].lower()
                        self._run_file_path = file_path[last_run_ind].lower()
                else:
                    self.__set__(instance,run_num)
                    self._run_file_path = file_path
                    main_fext = fext.lower()

              #
                if len(main_fext) > 0:
                    self._run_ext = main_fext
                else: # will be default file extension
                    self._run_ext = None
                clear_fext = False
        elif isinstance(value,list):
            if len(value) == 1:
                self.__set__(instance,value[0])
                return
            self._bind_to_sum = True
            RunDescriptor._PropMan.sum_runs.set_list2add(value)
            if instance.sum_runs:
                last_run_ind = RunDescriptor._PropMan.sum_runs.get_last_ind2sum()
                self._run_number = value[last_run_ind]
            else:
                self._run_number = value[0]
            clear_fext = True
        else:
            clear_fext = True
            self._run_number = int(value)
            if self._bind_to_sum and instance and instance.sum_runs:
                num2_sum = RunDescriptor._PropMan.sum_runs.set_last_ind2sum(self._run_number)
                if num2_sum == 0:
                    self._bind_to_sum = False
                    instance.sum_runs = False
>>>>>>> 0cdb13d0

#--------------------------------------------------------------------------------------------------------------------
    def _set_single_run(self,instance,run_number,file_path='',fext=None,default_fext=False):
        """ """ 
        self._run_number = int(run_number)
        # build workspace name for current run number
        new_ws_name = self._build_ws_name() 

        if self._run_list and instance.sum_runs:
              ind = self._run_list.add_or_replace_run(self._run_number,file_path,fext,default_fext)
              self._run_file_path = self._run_list._file_path[ind]
              self._fext= self._run_list._fext[ind]
              self._ws_name = new_ws_name
        else:
           if self._ws_name != new_ws_name:
              self._clear_all()
              # clear all would invalidate run number and workspace number
              self._run_number = int(run_number)
              self._run_file_path = file_path
              self._fext= fext
              self._ws_name = new_ws_name
           else: # nothing to do, there is workspace, which corresponds to this run number
              pass # and it may be already loaded (may be not)

<<<<<<< HEAD
=======
        self._ws_cname = ''
        self._ws_name = None
        self._clear_old_ws(old_ws_name,None,clear_fext)
>>>>>>> 0cdb13d0
#--------------------------------------------------------------------------------------------------------------------
    def _set_run_list(self,instance,run_list,file_path=None,fext=None):

        if self._run_list and self._run_list.check_runs_equal(run_list,file_path,fext):
           return 
        else:
           self._clear_all()
           self._run_list = RunList(run_list,file_path,fext)
           run_num,file_path,main_fext,ind = self._run_list.get_current_run_info(instance.sum_runs)
           self._run_list.set_last_ind2sum(ind)
           self._run_number = run_num
           self._run_file_path = file_path
           self._fext= main_fext 
           self._ws_name = self._build_ws_name()

    def run_number(self):
        """ Return run number regardless of workspace is loaded or not"""
        if self._ws_name and self._ws_name in mtd:
            ws = mtd[self._ws_name]
            return ws.getRunNumber()
        else:
            return self._run_number
#--------------------------------------------------------------------------------------------------------------------
# Masking   
#--------------------------------------------------------------------------------------------------------------------
    def get_masking(self):
        """ return masking workspace specific to this particular workspace 
            together with number of masked spectra
        """ 
        if self._mask_ws_name:
           mask_ws = mtd[self._mask_ws_name]
           num_masked = mask_ws.getRun().getLogData('NUM_SPECTRA_Masked').value
           return (mask_ws,num_masked)
        else:
           return (None,0)
#--------------------------------------------------------------------------------------------------------------------
    def add_masked_ws(self,masked_ws):
        """ extract masking from the workspace provided and store masks
            to use with this run workspace 
        """ 
        if self._mask_ws_name:
           mask_ws = mtd[self._mask_ws_name]
           num_masked = mask_ws.getRun().getLogData('NUM_SPECTRA_Masked').value
           add_mask_name  = self._prop_name+'_tmp_masking'
        else:
           num_masked = 0
           add_mask_name  = self._prop_name+'CurrentMasking'
        masks,spectra=ExtractMask(InputWorkspace=masked_ws,OutputWorkspace=add_mask_name)

        num_masked+=len(spectra)
        if self._mask_ws_name:
           mask_ws +=masks
        else:
            self._mask_ws_name=add_mask_name
        AddSampleLog(Workspace=self._mask_ws_name,LogName = 'NUM_SPECTRA_Masked',
                     LogText=str(num_masked),LogType='Number')
#--------------------------------------------------------------------------------------------------------------------
    def is_monws_separate(self):
        """ """
        mon_ws = self.get_monitors_ws()
        if mon_ws:
            name = mon_ws.name()
        else:
            return False

        if name.endswith('_monitors'):
            return True
        else:
            return False

#--------------------------------------------------------------------------------------------------------------------
    def get_run_list(self):
        """ Returns list of the files, assigned to current property """
        current_run = self.run_number()
        if self._run_list:
            runs = self._run_list.get_runs()
            if current_run in runs:
                return runs
            else:
                return [current_run]
        else:
            return [current_run]
#--------------------------------------------------------------------------------------------------------------------
    @staticmethod
    def get_sum_run_list(ws):
        """retrieve list of contributed run numbers from the sum workspace log"""

        summed_runs=[]
        if RunDescriptor._sum_log_name in ws.getRun():
            summed_str = ws.getRun().getLogData(RunDescriptor._sum_log_name).value
            run_nums = summed_str.split(',')
            for run_str in run_nums:
                summed_runs.append(int(run_str))
        else:
            raise RuntimeError("Presumably sum workspace {0} does not have sum log attached to it".format(ws.name()))
        return summed_runs
#--------------------------------------------------------------------------------------------------------------------
    def get_runs_to_sum(self,existing_sum_ws=None,num_files=None):
        """ return list of runs, expected to be summed together
            excluding the runs, already summed and added to cached sum workspace
        """

        if not RunDescriptor._holder.sum_runs:
           return ([],None,0)
        if not self._run_list:
           return ([],None,0)
        #
        summed_runs = []
        if not existing_sum_ws:
           existing_sum_ws = self._run_list.get_cashed_sum_ws()
        if existing_sum_ws:
           summed_runs = RunDescriptor.get_sum_run_list(existing_sum_ws)
        n_existing_sums = len(summed_runs)

        runs2_sum = self._run_list.get_run_list2sum(num_files)
        for run in summed_runs:
            if run in runs2_sum:
               del runs2_sum[runs2_sum.index(run)]
        return (runs2_sum,existing_sum_ws,n_existing_sums)
#--------------------------------------------------------------------------------------------------------------------
    def find_run_files(self,run_list=None):
       """ find run files correspondent to the run list provided
           and set path to these files as new internal parameters
           for the files in the list

           Returns True and empty list or False and
           the list of the runs, which files were not found
           or not belong to the existing run list. 
       """

       if not self._run_list: 
         if not run_list:
            return (True,[],[])
         else:
            return (False,run_list,[])

       if run_list:
          existing = self._run_list.get_runs()
          non_existing=[]
          for run in run_list:
              if not(run in existing):
                 raise RuntimeError('run {0} is not in the existing run list'.format(run))
       
       inst        = RunDescriptor._holder.short_instr_name
       default_fext= RunDescriptor._holder.data_file_ext
       not_found,found=self._run_list.find_run_files(inst,run_list,default_fext)
       if len(not_found) == 0:
          return (True,[],found)
       else:
          return (False,not_found,found)
#--------------------------------------------------------------------------------------------------------------------
    def set_action_suffix(self,suffix=None):
        """ method to set part of the workspace name, which indicate some action performed over this workspace

            e.g.: default suffix of a loaded workspace is 'RAW' but we can set it to SPE to show that conversion to
            energy will be performed for this workspace.

<<<<<<< HEAD
            method returns the name of the workspace is will have with this suffix. 
            
            Algorithms would later  
            work on the initial workspace and modify it in-place or to produce workspace with new name (depending if one 
=======
            method returns the name of the workspace is will have with this suffix. Algorithms would later
            work on the initial workspace and modify it in-place or to produce workspace with new name (depending if one
>>>>>>> 0cdb13d0
            wants to keep initial workspace)

            synchronize_ws(ws_pointer) then should synchronize workspace and its name.

            TODO: This method should be automatically invoked by an algorithm decorator
            Until implemented, one have to ensure that it is correctly used together with synchronize_ws
            to ensue one can always get workspace from its name
        """
        if suffix:
            self._ws_suffix = suffix
        else: # return to default
            self._ws_suffix = ''
        return self._build_ws_name()
#--------------------------------------------------------------------------------------------------------------------
    def synchronize_ws(self,workspace=None):
        """ Synchronize workspace name (after workspace may have changed due to algorithm)
            with internal run holder name. Accounts for the situation when

            TODO: This method should be automatically invoked by an algorithm decorator
            Until implemented, one have to ensure that it is correctly used together with
            set_action_suffix to ensue one can always get expected workspace from its name
            outside of a method visibility
        """
        if not workspace:
            workspace = mtd[self._ws_name]

        new_name = self._build_ws_name()
        old_name = workspace.name()
        if new_name != old_name:
            RenameWorkspace(InputWorkspace=old_name,OutputWorkspace=new_name)

            old_mon_name = old_name + '_monitors'
            new_mon_name = new_name + '_monitors'
            if old_mon_name in mtd:
                RenameWorkspace(InputWorkspace=old_mon_name,OutputWorkspace=new_mon_name)
        self._ws_name = new_name
#--------------------------------------------------------------------------------------------------------------------
    def get_file_ext(self):
        """ Method returns current file extension for file to load workspace from
            e.g. .raw or .nxs extension
<<<<<<< HEAD
        """ 
        if self._fext and len(self._fext)>0:
            return self._fext
=======
        """
        if self._run_ext:
            return self._run_ext
>>>>>>> 0cdb13d0
        else: # return IDF default
            return RunDescriptor._holder.data_file_ext
#--------------------------------------------------------------------------------------------------------------------
    def set_file_ext(self,val):
        """ set non-default file extension """
        if isinstance(val,str):
            if val[0] != '.':
                value = '.' + val
            else:
                value = val
            self._fext= value
        else:
            raise AttributeError('Source file extension can be only a string')
#--------------------------------------------------------------------------------------------------------------------
    @staticmethod
<<<<<<< HEAD
    def _check_calibration_source():
         """ if user have not specified calibration as input to the script, 
=======
    def _check_claibration_source():
        """ if user have not specified calibration as input to the script,
>>>>>>> 0cdb13d0
             try to retrieve calibration stored in file with run properties"""
        changed_prop = RunDescriptor._holder.getChangedProperties()
        if 'det_cal_file' in changed_prop:
            use_workspace_calibration = False
        else:
            use_workspace_calibration = True
        return use_workspace_calibration
#--------------------------------------------------------------------------------------------------------------------
    def get_workspace(self):
        """ Method returns workspace correspondent to current run number(s)
            and loads this workspace if it has not been loaded

            Returns Mantid pointer to the workspace, corresponding to this run number
        """
        if not self._ws_name:
            self._ws_name = self._build_ws_name()


        if self._ws_name in mtd:
            ws = mtd[self._ws_name]
            if ws.run().hasProperty("calibrated"):
                return ws # already calibrated
            else:
<<<<<<< HEAD
               prefer_ws_calibration = self._check_calibration_source()
               self.apply_calibration(ws,RunDescriptor._holder.det_cal_file,prefer_ws_calibration)
               return ws
        else:
           if self._run_number:
               prefer_ws_calibration = self._check_calibration_source()
               inst_name = RunDescriptor._holder.short_inst_name
               calibration = RunDescriptor._holder.det_cal_file
               if self._run_list and RunDescriptor._holder.sum_runs : # Sum runs
                   ws = self._load_and_sum_runs(inst_name,RunDescriptor._holder.load_monitors_with_workspace)
               else: # load current workspace
                   ws = self.load_run(inst_name, calibration,False, RunDescriptor._holder.load_monitors_with_workspace,prefer_ws_calibration)


               self.synchronize_ws(ws)
               self.apply_calibration(ws,calibration,prefer_ws_calibration)

               return ws
           else:
              return None
=======
                prefer_ws_calibration = self._check_claibration_source()
                self.apply_calibration(ws,RunDescriptor._holder.det_cal_file,prefer_ws_calibration)
                return ws
        else:
            if self._run_number:
                prefer_ws_calibration = self._check_claibration_source()
                inst_name = RunDescriptor._holder.short_inst_name
                calibration = RunDescriptor._holder.det_cal_file
                if self._bind_to_sum and RunDescriptor._holder.sum_runs : # Sum runs
                    ws = RunDescriptor._PropMan.sum_runs.load_and_sum_runs(inst_name,RunDescriptor._holder.load_monitors_with_workspace)
                else: # load current workspace
                    ws = self.load_run(inst_name, calibration,False, RunDescriptor._holder.load_monitors_with_workspace,prefer_ws_calibration)


                self.synchronize_ws(ws)
                self.apply_calibration(ws,calibration,prefer_ws_calibration)

                return ws
            else:
                return None
>>>>>>> 0cdb13d0
#--------------------------------------------------------------------------------------------------------------------
    def get_ws_clone(self,clone_name='ws_clone'):
        """ Get unbounded clone of existing Run workspace """
        ws = self.get_workspace()
        CloneWorkspace(InputWorkspace=ws,OutputWorkspace=clone_name)
        mon_ws_name = ws.name() + '_monitors'
        if mon_ws_name in mtd:
            cl_mon_name = clone_name + '_monitors'
            CloneWorkspace(InputWorkspace=mon_ws_name,OutputWorkspace=cl_mon_name)

        return mtd[clone_name]
#--------------------------------------------------------------------------------------------------------------------
    def _set_ws_as_source(self,value):
        """ assign all parts of the run if input value is workspace """
        self._run_number = value.getRunNumber()
        ws_name = value.name()
        self._ws_suffix = ''
        self._split_ws_name(ws_name)
        self.synchronize_ws(value)

#--------------------------------------------------------------------------------------------------------------------
    def chop_ws_part(self,origin,tof_range,rebin,chunk_num,n_chunks):
<<<<<<< HEAD
        """ chop part of the original workspace and sets it up to this run as new original
            Return the pointer to workspace being chopped """ 
        if not(origin):
           origin = self.get_workspace()

        origin_name = origin.name()
        try:
           mon_ws = mtd[origin_name + '_monitors']
=======
        """ chop part of the original workspace and sets it up as new original.
            Return the old one """
        if not origin:
            origin = self.get_workspace()

        origin_name = origin.name()
        try:
            mon_ws = mtd[origin_name+'_monitors']
>>>>>>> 0cdb13d0
        except:
            mon_ws = None

        target_name = '#{0}/{1}#'.format(chunk_num,n_chunks) + origin_name
        if chunk_num == n_chunks:
<<<<<<< HEAD
           RenameWorkspace(InputWorkspace=origin_name,OutputWorkspace=target_name)
           if mon_ws:
              RenameWorkspace(InputWorkspace=mon_ws,OutputWorkspace=target_name + '_monitors')
           origin_name = target_name
           origin_invalidated = True
        else:
           if mon_ws:
              CloneWorkspace(InputWorkspace=mon_ws,OutputWorkspace=target_name + '_monitors')
           origin_invalidated = False
=======
            RenameWorkspace(InputWorkspace=origin_name,OutputWorkspace=target_name)
            if mon_ws:
                RenameWorkspace(InputWorkspace=mon_ws,OutputWorkspace=target_name+'_monitors')
            origin_name = target_name
            origin_invalidated=True
        else:
            if mon_ws:
                CloneWorkspace(InputWorkspace=mon_ws,OutputWorkspace=target_name+'_monitors')
            origin_invalidated=False
>>>>>>> 0cdb13d0

        if rebin: # debug and compatibility mode with old reduction
            Rebin(origin_name,OutputWorkspace=target_name,Params=[tof_range[0],tof_range[1],tof_range[2]],PreserveEvents=False)
        else:
            CropWorkspace(origin_name,OutputWorkspace=target_name,XMin=tof_range[0],XMax=tof_range[2])

        self._set_ws_as_source(mtd[target_name])
        if origin_invalidated:
            return self.get_workspace()
        else:
            return origin

#--------------------------------------------------------------------------------------------------------------------
    def get_monitors_ws(self,monitor_ID=None):
        """ get pointer to a workspace containing monitors.

           Explores different ways of finding monitor workspace in Mantid and returns the python pointer to the
           workspace which contains monitors.
        """
        data_ws = self.get_workspace()
        if not data_ws:
           return None

        monWS_name = data_ws.name() + '_monitors'
        if monWS_name in mtd:
            mon_ws = mtd[monWS_name]
            monitors_separate = True
        else:
            mon_ws = data_ws
            monitors_separate = False

        spec_to_mon = RunDescriptor._holder.spectra_to_monitors_list
        if monitors_separate and spec_to_mon :
            for specID in spec_to_mon:
                mon_ws = self.copy_spectrum2monitors(data_ws,mon_ws,specID)

        if monitor_ID:
            try:
                ws_index = mon_ws.getIndexFromSpectrumNumber(monitor_ID)
            except: #
                mon_ws = None
        else:
            mon_list = self._holder.get_used_monitors_list()
            for monID in mon_list:
                try:
                    ws_ind = mon_ws.getIndexFromSpectrumNumber(int(monID))
                except:
                    mon_ws = None
                    break
        return mon_ws
#--------------------------------------------------------------------------------------------------------------------
<<<<<<< HEAD
    def is_existing_ws(self):
        """ method verifies if property value relates to workspace, present in ADS """ 
=======
    def get_ws_name(self):
        """ return workspace name. If ws name is not defined, build it first and set up as the target ws name
        """
>>>>>>> 0cdb13d0
        if self._ws_name:
            if self._ws_name in mtd:
                return True
            else:
<<<<<<< HEAD
                return False
        else:
           return False
=======
                raise RuntimeError('Getting workspace name {0} for undefined workspace. Run get_workspace first'.format(self._ws_name))

        self._ws_name = self._build_ws_name()
        return self._ws_name
>>>>>>> 0cdb13d0
#--------------------------------------------------------------------------------------------------------------------
    def file_hint(self,run_num_str=None,filePath=None,fileExt=None,**kwargs):
        """ procedure to provide run file guess name from run properties

            main purpose -- to support customized order of file extensions
        """
        if not run_num_str:
            run_num_str = str(self.run_number())


        inst_name = RunDescriptor._holder.short_inst_name
        if 'file_hint' in kwargs:
            hint = kwargs['file_hint']
            fname,old_ext = os.path.splitext(hint)
            if len(old_ext) == 0:
                old_ext = self.get_file_ext()
        else:
            if fileExt:
                old_ext = fileExt
            else:
                old_ext = self.get_file_ext()

            hint = inst_name + run_num_str + old_ext
            if not filePath:
                filePath = self._run_file_path
            if os.path.exists(filePath):
                hint = os.path.join(filePath,hint)
        if os.path.exists(hint):
            return hint,old_ext
        else:
            fp,hint = os.path.split(hint)
        return hint,old_ext
#--------------------------------------------------------------------------------------------------------------------

    def find_file(self,inst_name=None,run_num=None,filePath=None,fileExt=None,**kwargs):
        """Use Mantid to search for the given run. """

        if not inst_name:
            inst_name = RunDescriptor._holder.short_inst_name

        if run_num:
            run_num_str = str(run_num)
        else:
            run_num_str = str(self.run_number())
        #
        file_hint,old_ext = self.file_hint(run_num_str,filePath,fileExt,**kwargs)

        try:
            file = FileFinder.findRuns(file_hint)[0]
            fname,fex = os.path.splitext(file)
            self._fext= fex
            if old_ext != fex:
                message = '*** Cannot find run-file with extension {0}.\n'\
                          '    Found file {1} instead'.format(old_ext,file)
                RunDescriptor._logger(message,'notice')
            self._run_file_path = os.path.dirname(fname)
            return (True,file)
        except RuntimeError:
<<<<<<< HEAD
             message = '*** Cannot find file matching hint {0} on Mantid search paths '.\
                       format(file_hint)
             if not ('be_quet' in kwargs):
                RunDescriptor._logger(message,'warning')
             return (False,message)
#--------------------------------------------------------------------------------------------------------------------

    def load_file(self,inst_name,ws_name,run_number=None,load_mon_with_workspace=False,filePath=None,fileExt=None,**kwargs):
        """ load run for the instrument name provided. If run_numner is None, look for the current run""" 
 
        ok,data_file = self.find_file(None,filePath,fileExt,**kwargs)
        if not ok:
           self._ws_name = None
           raise IOError(data_file)
                       
=======
            message = 'Cannot find file matching hint {0} on current search paths ' \
                       'for instrument {1}'.format(file_hint,inst_name)
            if not 'be_quet' in kwargs:
                RunDescriptor._logger(message,'warning')
            return 'ERROR:find_file: ' + message
#--------------------------------------------------------------------------------------------------------------------

    def load_file(self,inst_name,ws_name,run_number=None,load_mon_with_workspace=False,filePath=None,fileExt=None,**kwargs):
        """ load run for the instrument name provided. If run_numner is None, look for the current run"""

        data_file = self.find_file(None,filePath,fileExt,**kwargs)
        if data_file.find('ERROR') > -1:
            self._ws_name = None
            raise IOError(data_file)

>>>>>>> 0cdb13d0
        if load_mon_with_workspace:
            mon_load_option = 'Include'
        else:
            mon_load_option = 'Separate'
        #
        try: # Hack: LoadEventNexus does not understand Separate at the moment and throws.
             # And event loader always loads monitors separately
            Load(Filename=data_file, OutputWorkspace=ws_name,LoadMonitors = mon_load_option)
        except ValueError:
             #mon_load_option =str(int(load_mon_with_workspace))
            Load(Filename=data_file, OutputWorkspace=ws_name,LoadMonitors = '1',MonitorsAsEvents='0')

        RunDescriptor._logger("Loaded {0}".format(data_file),'information')

        loaded_ws = mtd[ws_name]

        return loaded_ws
#--------------------------------------------------------------------------------------------------------------------

    def load_run(self,inst_name, calibration=None, force=False, mon_load_option=False,use_ws_calibration=True,\
                 filePath=None,fileExt=None,**kwargs):
        """Loads run into workspace with name provided.

           If force is true then the file is loaded regardless of whether this workspace already exists
        """
        # If a workspace with this name exists, then assume it is to be used in
        # place of a file
        if 'ws_name' in kwargs:
            ws_name = kwargs['ws_name']
            del kwargs['ws_name']
        else:
            ws_name = self._build_ws_name()
        #-----------------------------------
        if ws_name in mtd and not force:
            RunDescriptor._logger("{0} already loaded as workspace.".format(ws_name),'information')
        else:
            # If it doesn't exists as a workspace assume we have to try and
            # load a file
            loaded_ws = self.load_file(inst_name,ws_name,None,mon_load_option,filePath,fileExt,**kwargs)
        ######## Now we have the workspace
        self.apply_calibration(loaded_ws,calibration,use_ws_calibration)
        return loaded_ws
#--------------------------------------------------------------------------------------------------------------------
    def apply_calibration(self,loaded_ws,calibration=None,use_ws_calibration=True):
        """  If calibration is present, apply it to the workspace

             use_ws_calibration -- if true, retrieve workspace property, which defines
             calibration option (e.g. det_cal_file used a while ago) and try to use it
        """

<<<<<<< HEAD
        if not (calibration) or use_ws_calibration:
            return 
=======
        if not (calibration or use_ws_calibration):
            return
>>>>>>> 0cdb13d0
        if not isinstance(loaded_ws, api.Workspace):
            raise RuntimeError(' Calibration can be applied to a workspace only and got object of type {0}'.format(type(loaded_ws)))

        if loaded_ws.run().hasProperty("calibrated"):
            return # already calibrated

        ws_calibration = calibration
        if use_ws_calibration:
            try:
                ws_calibration = prop_helpers.get_default_parameter(loaded_ws.getInstrument(),'det_cal_file')
                if ws_calibration is None:
                    ws_calibration = calibration
                if isinstance(ws_calibration,str) and ws_calibration.lower() == 'none':
                    ws_calibration = calibration
                if ws_calibration :
                    test_name = ws_calibration
                    ws_calibration = FileFinder.getFullPath(ws_calibration)
                    if len(ws_calibration) == 0:
                        raise RuntimeError('Can not find defined in run {0} calibration file {1}\n'\
                                          'Define det_cal_file reduction parameter properly'.format(loaded_ws.name(),test_name))
                    RunDescriptor._logger('*** load_data: Calibrating data using workspace defined calibration file: {0}'.format(ws_calibration),'notice')
            except KeyError: # no det_cal_file defined in workspace
                if calibration:
                    ws_calibration = calibration
                else:
                    return

        if type(ws_calibration) == str : # It can be only a file (got it from calibration property)
            RunDescriptor._logger('load_data: Moving detectors to positions specified in cal file {0}'.format(ws_calibration),'debug')
            # Pull in pressures, thicknesses & update from cal file
            LoadDetectorInfo(Workspace=loaded_ws, DataFilename=ws_calibration, RelocateDets=True)
            AddSampleLog(Workspace=loaded_ws,LogName="calibrated",LogText=str(ws_calibration))
        elif isinstance(ws_calibration, api.Workspace):
            RunDescriptor._logger('load_data: Copying detectors positions from workspace {0}: '.format(ws_calibration.name()),'debug')
            CopyInstrumentParameters(InputWorkspace=ws_calibration,OutputWorkspace=loaded_ws)
            AddSampleLog(Workspace=loaded_ws,LogName="calibrated",LogText=str(ws_calibration))
#--------------------------------------------------------------------------------------------------------------------
    @staticmethod
    def copy_spectrum2monitors(data_ws,mon_ws,spectraID):
        """
        this routine copies a spectrum form workspace to monitor workspace and rebins it according to monitor workspace binning

        @param data_ws  -- the  event workspace which detector is considered as monitor or Mantid pointer to this workspace
        @param mon_ws   -- the  histogram workspace with monitors where one needs to place the detector's spectra
        @param spectraID-- the ID of the spectra to copy.

       """

       # ----------------------------
        try:
            ws_index = mon_ws.getIndexFromSpectrumNumber(spectraID)
           # Spectra is already in the monitor workspace
            return mon_ws
        except:
            ws_index = data_ws.getIndexFromSpectrumNumber(spectraID)

       #
        x_param = mon_ws.readX(0)
        bins = [x_param[0],x_param[1] - x_param[0],x_param[-1]]
        ExtractSingleSpectrum(InputWorkspace=data_ws,OutputWorkspace='tmp_mon',WorkspaceIndex=ws_index)
        Rebin(InputWorkspace='tmp_mon',OutputWorkspace='tmp_mon',Params=bins,PreserveEvents='0')
       # should be vice versa but Conjoin invalidate ws pointers and hopefully
       # nothing could happen with workspace during conjoining
       #AddSampleLog(Workspace=monWS,LogName=done_log_name,LogText=str(ws_index),LogType='Number')
        mon_ws_name = mon_ws.getName()
        ConjoinWorkspaces(InputWorkspace1=mon_ws,InputWorkspace2='tmp_mon')
        mon_ws = mtd[mon_ws_name]

        if 'tmp_mon' in mtd:
            DeleteWorkspace(WorkspaceName='tmp_mon')
        return mon_ws
#--------------------------------------------------------------------------------------------------------------------
    def clear_monitors(self):
        """ method removes monitor workspace form analysis data service if it is there

            (assuming it is not needed any more)
        """
        monWS_name = self._ws_name + '_monitors'
        if monWS_name in mtd:
            DeleteWorkspace(monWS_name)
#--------------------------------------------------------------------------------------------------------------------
    def clear_resulting_ws(self):
        """ remove workspace from memory as if it has not been processed
            and clear all operations indicators except cashes and run lists.

            Attempt to get workspace for a file based run should in this case 
            load workspace again 
        """
        ws_name = self._ws_name 
        mon_name = ws_name+'_monitors'

        self._ws_name =''
        self._ws_cname = ''
        self._ws_suffix = ''
        if ws_name in mtd:
           ws = mtd[ws_name]
           self._run_number = ws.getRunNumber()
           DeleteWorkspace(ws_name)
        if mon_name  in mtd:
           DeleteWorkspace(mon_name)
        if self._run_list:
           ind = self._run_list.add_or_replace_run(self._run_number)
           self._run_file_path = self._run_list._file_path[ind]
           self._fext= self._run_list._fext[ind]
#--------------------------------------------------------------------------------------------------------------------

    def _build_ws_name(self,sum_runs=None):

        instr_name = self._instr_name()
        if self._run_list:
            if not sum_runs:
               sum_runs = RunDescriptor._holder.sum_runs
            sum_ext = self._run_list.sum_ext(sum_runs)
        else:
            sum_ext = ''

        if self._run_number:
            ws_name = '{0}{1}{2}{3:0>#6d}{4}{5}'.format(self._prop_name,instr_name,self._ws_cname,self._run_number,sum_ext,self._ws_suffix)
        else:
            ws_name = '{0}{1}{2}{3}'.format(self._prop_name,self._ws_cname,sum_ext,self._ws_suffix)

        return ws_name
#--------------------------------------------------------------------------------------------------------------------
    @staticmethod
    def rremove(thestr, trailing):
        thelen = len(trailing)
        if thestr[-thelen:] == trailing:
            return thestr[:-thelen]
        return thestr
    def _split_ws_name(self,ws_name):
        """ Method to split existing workspace name
            into parts, in such a way that _build_name would restore the same name
        """
        # Remove suffix
        name = self.rremove(ws_name,self._ws_suffix)
        if self._run_list:
            summed = RunDescriptor._holder.sum_runs
            sumExt = self._run_list.sum_ext(summed)
        else:
            sumExt = ''
        if len(sumExt) > 0:
            name = self.rremove(ws_name,sumExt)
        # remove _prop_name:
        name = name.replace(self._prop_name,'',1)

        try:
<<<<<<< HEAD
           part_ind = re.search('#(.+?)#', name).group(0)
           name = name.replace(part_ind,'',1)
        except AttributeError:
           part_ind = ''
=======
            part_ind = re.search('#(.+?)#', name).group(0)
            name     =name.replace(part_ind,'',1)
        except AttributeError:
            part_ind=''
>>>>>>> 0cdb13d0

        if self._run_number:
            instr_name = self._instr_name()
            name = name.replace(instr_name,'',1)
            self._ws_cname = part_ind + filter(lambda c: not c.isdigit(), name)

        else:
            self._ws_cname = part_ind + name
    #
    def _instr_name(self):
        if RunDescriptor._holder:
            instr_name = RunDescriptor._holder.short_inst_name
        else:
            instr_name = '_test_instrument'
        return instr_name

<<<<<<< HEAD

    def has_own_value(self):
        """ interface property used to verify if
            the class got its own values or been shadowed by 
            property, this one depends on 
            
        """ 
        return not(self._in_cash)

    def notify_sum_runs_changed(self,old_value,new_value):
       """ Take actions on changes to sum_runs option 

       """ 
       if self._run_list:
          if old_value != new_value:
             rl = self._run_list
             self._clear_all()
             rl.set_last_ind2sum(-1) # this will reset index to default
             self._run_list = rl
             run_num,file_path,main_fext,ind = self._run_list.get_current_run_info(new_value)
             self._run_list.set_last_ind2sum(ind)
             self._run_number = run_num
             self._run_file_path = file_path
             self._fext= main_fext 
             self._ws_name = self._build_ws_name(new_value)
          if new_value is False:
             self._run_list.del_cashed_sum()

    def _load_and_sum_runs(self,inst_name,monitors_with_ws):
        """ Load multiple runs and sum them together 
        
            monitors_with_ws -- if true, load monitors with workspace 
        """ 

        RunDescriptor._logger("*** Summing multiple runs            ****")

        runs_to_sum,sum_ws,n_already_summed = self.get_runs_to_sum()
        num_to_sum = len(runs_to_sum)

        if sum_ws:
            RunDescriptor._logger("*** Use cached sum of {0} workspaces and adding {1} remaining".\
                          format(n_already_summed,num_to_sum))
            sum_ws_name = sum_ws.name()
            sum_mon_name = sum_ws_name + '_monitors'
            AddedRunNumbers = sum_ws.getRun().getLogData(RunDescriptor._sum_log_name).value
            load_start=0
        else:
            RunDescriptor._logger("*** Loading #{0}/{1}, run N: {2} ".\
                   format(1,num_to_sum,runs_to_sum[0]))

            f_guess,index = self._run_list.get_file_guess(inst_name,runs_to_sum[0])
            ws = self.load_file(inst_name,'Sum_ws',False,monitors_with_ws,
                                      False,file_hint=f_guess)

            sum_ws_name = ws.name()
            sum_mon_name = sum_ws_name + '_monitors'
            #AddedRunNumbers = [ws.getRunNumber()]
            AddedRunNumbers = str(ws.getRunNumber())
            load_start =1
        #end

        for ind,run_num in enumerate(runs_to_sum[load_start:num_to_sum]):

           RunDescriptor._logger("*** Adding  #{0}/{1}, run N: {2} ".\
                          format(ind + 1+load_start,num_to_sum,run_num))

           term_name = '{0}_ADDITIVE_#{1}/{2}'.format(inst_name,ind + 1+load_start,num_to_sum)#
           f_guess,index = self._run_list.get_file_guess(inst_name,run_num)

           wsp = self.load_file(inst_name,term_name,False,
                                monitors_with_ws,False,file_hint=f_guess)

           wsp_name = wsp.name()
           wsp_mon_name = wsp_name + '_monitors'
           Plus(LHSWorkspace=sum_ws_name,RHSWorkspace=wsp_name,
                OutputWorkspace=sum_ws_name,ClearRHSWorkspace=True)
         #  AddedRunNumbers.append(run_num)
           AddedRunNumbers+=',' + str(run_num)
           if not monitors_with_ws:
              Plus(LHSWorkspace=sum_mon_name,RHSWorkspace=wsp_mon_name,
                   OutputWorkspace=sum_mon_name,ClearRHSWorkspace=True)
           if wsp_name in mtd:
               DeleteWorkspace(wsp_name)
           if wsp_mon_name in mtd:
               DeleteWorkspace(wsp_mon_name)
        #end for
        RunDescriptor._logger("*** Summing multiple runs  completed ****")

        #AddSampleLog(Workspace=sum_ws_name,LogName =
        #RunDescriptor._sum_log_name,
        #             LogText=AddedRunNumbers,LogType='Number Series')
        AddSampleLog(Workspace=sum_ws_name,LogName = RunDescriptor._sum_log_name,
                    LogText=AddedRunNumbers,LogType='String')

        if RunDescriptor._holder.cashe_sum_ws:
            # store workspace in cash for further usage
            self._run_list.set_cashed_sum_ws(mtd[sum_ws_name],self._prop_name+'Sum_ws')
            ws = self._run_list.get_cashed_sum_clone()
        else:
            ws = mtd[sum_ws_name]
        return ws
=======
    def _clear_old_ws(self,old_ws_name,new_name,clear_fext=False):
        """ helper method used in __set__. When new data (run or wod)  """
        if old_ws_name:
            if new_name != old_ws_name:
                if old_ws_name in mtd:
                    DeleteWorkspace(old_ws_name)
                old_mon_ws = old_ws_name + '_monitors'
                if old_mon_ws in mtd:
                    DeleteWorkspace(old_mon_ws)
                if clear_fext:
                    self._run_ext = None
                    self._run_file_path = ''
>>>>>>> 0cdb13d0


#-------------------------------------------------------------------------------------------------------------------------------
#-------------------------------------------------------------------------------------------------------------------------------
#-------------------------------------------------------------------------------------------------------------------------------
class RunDescriptorDependent(RunDescriptor):
    """ Simple RunDescriptor class dependent on another RunDescriptor,
        providing the host descriptor if current descriptor value is not defined
        or usual descriptor functionality if somebody sets current descriptor up
    """

    def __init__(self,host_run,ws_preffix,DocString=None):
        RunDescriptor.__init__(self,ws_preffix,DocString)
        self._host = host_run
        self._has_own_value = False

    def __get__(self,instance,owner=None):
<<<<<<< HEAD
       """ return dependent run number which is host run number if this one has not been set 
           or this run number if it was
       """ 
       if instance is None: # this class functions and the host functions
          return self

       if self._has_own_value: # this allows to switch between
          return super(RunDescriptorDependent,self).__get__(instance,owner)
       else:
          return self._host.__get__(instance,owner)
=======
        """ return dependent run number which is host run number if this one has not been set or this run number if it was"""
        if self._this_run_defined:
            if instance is None:
                return self
            else:
                return super(RunDescriptorDependent,self).__get__(instance,owner)
        else:
            return self._host.__get__(instance,owner)
>>>>>>> 0cdb13d0


    def __set__(self,instance,value):
        if value is None:
           self._has_own_value = False
           return
        self._has_own_value = True
        super(RunDescriptorDependent,self).__set__(instance,value)

<<<<<<< HEAD
=======
    #def __del__(self):
    #    # destructor removes bounded workspace
    #    # Probably better not to at current approach
    #    if self._ws_name in mtd:
    #        DeleteWorkspace(self._ws_name)
    #    object.__del__(self)
>>>>>>> 0cdb13d0

    def has_own_value(self):
        """ interface property used to verify if
            the class got its own values or been shadowed by 
            property, this one depends on           
        """ 
        return self._has_own_value
    #--------------------------------------------------------------
    # TODO -- how to automate all these functions below?
    def run_number(self):
        if self._has_own_value:
           return super(RunDescriptorDependent,self).run_number()
        else:
           return self._host.run_number()
    #
    def is_monws_separate(self):
        if self._has_own_value:
           return super(RunDescriptorDependent,self).is_monws_separate()
        else:
           return self._host.is_monws_separate()

    def get_run_list(self):
        if self._has_own_value:
            return super(RunDescriptorDependent,self).get_run_list()
        else:
            return self._host.get_run_list()

    def set_action_suffix(self,suffix=None):
        if self._has_own_value:
            return super(RunDescriptorDependent,self).set_action_suffix(suffix)
        else:
            return self._host.set_action_suffix(suffix)

    def synchronize_ws(self,workspace=None):
        if self._has_own_value:
            return super(RunDescriptorDependent,self).synchronize_ws(workspace)
        else:
            return self._host.synchronize_ws(workspace)

    def get_file_ext(self):
        if self._has_own_value:
            return super(RunDescriptorDependent,self).get_file_ext()
        else:
            return self._host.get_file_ext()

    def set_file_ext(self,val):
        if self._has_own_value:
            return super(RunDescriptorDependent,self).set_file_ex(val)
        else:
            return self._host.set_file_ex(val)

    def get_workspace(self):
        if self._has_own_value:
            return super(RunDescriptorDependent,self).get_workspace()
        else:
            return self._host.get_workspace()

    def get_ws_clone(self,clone_name='ws_clone'):
        if self._has_own_value:
            return super(RunDescriptorDependent,self).get_ws_clone()
        else:
            return self._host.get_ws_clone()

    def chop_ws_part(self,origin,tof_range,rebin,chunk_num,n_chunks):
        if self._has_own_value:
            return super(RunDescriptorDependent,self).chop_ws_part(origin,tof_range,rebin,chunk_num,n_chunks)
        else:
            return self._host.chop_ws_part(origin,tof_range,rebin,chunk_num,n_chunks)

    def get_monitors_ws(self,monitor_ID=None):
        if self._has_own_value:
            return super(RunDescriptorDependent,self).get_monitors_ws(monitor_ID)
        else:
            return self._host.get_monitors_ws(monitor_ID)

    def is_existing_ws(self):
        if self._has_own_value:
            return super(RunDescriptorDependent,self).is_existing_ws()
        else:
            return self._host.is_existing_ws()
      
    def file_hint(self,run_num_str=None,filePath=None,fileExt=None,**kwargs):
        if self._has_own_value:
            return super(RunDescriptorDependent,self).file_hint(run_num_str,filePath,fileExt,**kwargs)
        else:
            return self._host.file_hint(run_num_str,filePath,fileExt,**kwargs)

    def find_file(self,inst_name=None,run_num=None,filePath=None,fileExt=None,**kwargs):
        if self._has_own_value:
            return super(RunDescriptorDependent,self).find_file(inst_name,run_num,filePath,fileExt,**kwargs)
        else:
            return self._host.find_file(inst_name,run_num,filePath,fileExt,**kwargs)

    def load_file(self,inst_name,ws_name,run_number=None,load_mon_with_workspace=False,filePath=None,fileExt=None,**kwargs):
        if self._has_own_value:
            return super(RunDescriptorDependent,self).load_file(inst_name,ws_name,run_number,load_mon_with_workspace,filePath,fileExt,**kwargs)
        else:
            return self._host.load_file(inst_name,ws_name,run_number,load_mon_with_workspace,filePath,fileExt,**kwargs)

    def load_run(self,inst_name, calibration=None, force=False, mon_load_option=False,use_ws_calibration=True,\
                 filePath=None,fileExt=None,**kwargs):
        if self._has_own_value:
            return super(RunDescriptorDependent,self).load_run(inst_name,calibration, force, mon_load_option,use_ws_calibration,\
                 filePath,fileExt,**kwargs)
        else:
            return self._host.load_run(inst_name,calibration, force, mon_load_option,use_ws_calibration,\
                               filePath,fileExt,**kwargs)

    def apply_calibration(self,loaded_ws,calibration=None,use_ws_calibration=True):
        if self._has_own_value:
            return super(RunDescriptorDependent,self).apply_calibration(loaded_ws,calibration,use_ws_calibration)
        else:
            return self._host.apply_calibration(loaded_ws,calibration,use_ws_calibration)

    def clear_monitors(self):
        if self._has_own_value:
            return super(RunDescriptorDependent,self).clear_monitors()
        else:
            return self._host.clear_monitors()
    def get_masking(self):
         if self._has_own_value:
            return super(RunDescriptorDependent,self).get_masking()
         else:
            return self._host.get_masking()
    def add_masked_ws(self,masked_ws):
         if self._has_own_value:
            return super(RunDescriptorDependent,self).add_masked_ws(masked_ws)
         else:
            return self._host.add_masked_ws(masked_ws)
#--------------------------------------------------------------------------------------------------------------------<|MERGE_RESOLUTION|>--- conflicted
+++ resolved
@@ -348,32 +348,18 @@
 
 #--------------------------------------------------------------------------------------------------------------------
     def __get__(self,instance,owner):
-<<<<<<< HEAD
-       """ return current run number or workspace if it is loaded""" 
+       """ return current run number or workspace if it is loaded"""
        if instance is None:
            return self
 
        if self._ws_name and self._ws_name in mtd:
            return mtd[self._ws_name]
        else:
-           return self._run_number 
-=======
-        """ return current run number or workspace if it is loaded"""
-        if not RunDescriptor._PropMan:
-            RunDescriptor._PropMan = owner
-        if instance is None:
-            return self
-
-        if self._ws_name and self._ws_name in mtd:
-            return mtd[self._ws_name]
-        else:
             return self._run_number
->>>>>>> 0cdb13d0
 #--------------------------------------------------------------------------------------------------------------------
     def __set__(self,instance,value):
-        """ Set up Run number and define workspace name from any source """
+       """ Set up Run number and define workspace name from any source """
        #
-<<<<<<< HEAD
        if value == None: # clear current run number
           self._clear_all()
           return
@@ -401,91 +387,10 @@
                  self._set_run_list(instance,run_num,file_path,fext)
               else:
                  self._set_single_run(instance,run_num,file_path,fext,False)
-
        elif isinstance(value,list):
            self._set_run_list(instance,value,"",instance.data_file_ext)
        else:
            self._set_single_run(instance,value,"",instance.data_file_ext,True)
-=======
-        if not RunDescriptor._PropMan:
-            from PropertyManager import PropertyManager
-            RunDescriptor._PropMan = PropertyManager
-
-        old_ws_name = self._ws_name
-        clear_fext = True
-       #end
-        if value == None: # clear current run number
-            self._run_number = None
-            self._ws_name = None
-            self._ws_cname = ''
-            self._ws_suffix = ''
-           # only one RunDescriptor can be summed under current approach.
-           # To disentangle one run descriptor from another -- set up binding
-            self._bind_to_sum = False
-            self._clear_old_ws(old_ws_name,self._ws_name,clear_fext)
-            RunDescriptor._PropMan.sum_runs.clear_sum()
-            return
-        if isinstance(value, api.Workspace):
-           #if 'SumOfRuns:' in value.getRun():
-               # TODO: not implemented
-
-           #else:
-            if self._ws_name != value.name():
-                self._set_ws_as_source(value)
-                self._clear_old_ws(old_ws_name,self._ws_name,clear_fext)
-                self._bind_to_sum = False
-                RunDescriptor._PropMan.sum_runs.clear_sum()
-                return
-            else: # it is just reassigning the same workspace to itself
-                return
-
-        if isinstance(value,str): # it may be run number as string or it may be a workspace name
-            if value in mtd: # workspace name
-                ws = mtd[value]
-                self.__set__(instance,ws)
-                return
-            else:
-                file_path,run_num,fext = prop_helpers.parse_run_file_name(value)
-
-                if isinstance(run_num,list):
-                    RunDescriptor._PropMan.sum_runs.set_list2add(run_num,file_path,fext)
-                    self._bind_to_sum = True
-                    if instance.sum_runs:
-                        last_run_ind = RunDescriptor._PropMan.sum_runs.get_last_ind2sum()
-                        main_fext = fext[last_run_ind].lower()
-                        self._run_file_path = file_path[last_run_ind].lower()
-                else:
-                    self.__set__(instance,run_num)
-                    self._run_file_path = file_path
-                    main_fext = fext.lower()
-
-              #
-                if len(main_fext) > 0:
-                    self._run_ext = main_fext
-                else: # will be default file extension
-                    self._run_ext = None
-                clear_fext = False
-        elif isinstance(value,list):
-            if len(value) == 1:
-                self.__set__(instance,value[0])
-                return
-            self._bind_to_sum = True
-            RunDescriptor._PropMan.sum_runs.set_list2add(value)
-            if instance.sum_runs:
-                last_run_ind = RunDescriptor._PropMan.sum_runs.get_last_ind2sum()
-                self._run_number = value[last_run_ind]
-            else:
-                self._run_number = value[0]
-            clear_fext = True
-        else:
-            clear_fext = True
-            self._run_number = int(value)
-            if self._bind_to_sum and instance and instance.sum_runs:
-                num2_sum = RunDescriptor._PropMan.sum_runs.set_last_ind2sum(self._run_number)
-                if num2_sum == 0:
-                    self._bind_to_sum = False
-                    instance.sum_runs = False
->>>>>>> 0cdb13d0
 
 #--------------------------------------------------------------------------------------------------------------------
     def _set_single_run(self,instance,run_number,file_path='',fext=None,default_fext=False):
@@ -510,12 +415,6 @@
            else: # nothing to do, there is workspace, which corresponds to this run number
               pass # and it may be already loaded (may be not)
 
-<<<<<<< HEAD
-=======
-        self._ws_cname = ''
-        self._ws_name = None
-        self._clear_old_ws(old_ws_name,None,clear_fext)
->>>>>>> 0cdb13d0
 #--------------------------------------------------------------------------------------------------------------------
     def _set_run_list(self,instance,run_list,file_path=None,fext=None):
 
@@ -597,7 +496,7 @@
             else:
                 return [current_run]
         else:
-            return [current_run]
+           return [current_run]
 #--------------------------------------------------------------------------------------------------------------------
     @staticmethod
     def get_sum_run_list(ws):
@@ -673,15 +572,10 @@
             e.g.: default suffix of a loaded workspace is 'RAW' but we can set it to SPE to show that conversion to
             energy will be performed for this workspace.
 
-<<<<<<< HEAD
             method returns the name of the workspace is will have with this suffix. 
             
             Algorithms would later  
             work on the initial workspace and modify it in-place or to produce workspace with new name (depending if one 
-=======
-            method returns the name of the workspace is will have with this suffix. Algorithms would later
-            work on the initial workspace and modify it in-place or to produce workspace with new name (depending if one
->>>>>>> 0cdb13d0
             wants to keep initial workspace)
 
             synchronize_ws(ws_pointer) then should synchronize workspace and its name.
@@ -711,26 +605,20 @@
         new_name = self._build_ws_name()
         old_name = workspace.name()
         if new_name != old_name:
-            RenameWorkspace(InputWorkspace=old_name,OutputWorkspace=new_name)
-
-            old_mon_name = old_name + '_monitors'
-            new_mon_name = new_name + '_monitors'
-            if old_mon_name in mtd:
-                RenameWorkspace(InputWorkspace=old_mon_name,OutputWorkspace=new_mon_name)
+           RenameWorkspace(InputWorkspace=old_name,OutputWorkspace=new_name)
+
+           old_mon_name = old_name + '_monitors'
+           new_mon_name = new_name + '_monitors'
+           if old_mon_name in mtd:
+              RenameWorkspace(InputWorkspace=old_mon_name,OutputWorkspace=new_mon_name)
         self._ws_name = new_name
 #--------------------------------------------------------------------------------------------------------------------
     def get_file_ext(self):
         """ Method returns current file extension for file to load workspace from
             e.g. .raw or .nxs extension
-<<<<<<< HEAD
-        """ 
+        """
         if self._fext and len(self._fext)>0:
             return self._fext
-=======
-        """
-        if self._run_ext:
-            return self._run_ext
->>>>>>> 0cdb13d0
         else: # return IDF default
             return RunDescriptor._holder.data_file_ext
 #--------------------------------------------------------------------------------------------------------------------
@@ -746,20 +634,15 @@
             raise AttributeError('Source file extension can be only a string')
 #--------------------------------------------------------------------------------------------------------------------
     @staticmethod
-<<<<<<< HEAD
     def _check_calibration_source():
-         """ if user have not specified calibration as input to the script, 
-=======
-    def _check_claibration_source():
         """ if user have not specified calibration as input to the script,
->>>>>>> 0cdb13d0
              try to retrieve calibration stored in file with run properties"""
-        changed_prop = RunDescriptor._holder.getChangedProperties()
-        if 'det_cal_file' in changed_prop:
-            use_workspace_calibration = False
-        else:
-            use_workspace_calibration = True
-        return use_workspace_calibration
+         changed_prop = RunDescriptor._holder.getChangedProperties()
+         if 'det_cal_file' in changed_prop:
+              use_workspace_calibration = False
+         else:
+              use_workspace_calibration = True
+         return use_workspace_calibration
 #--------------------------------------------------------------------------------------------------------------------
     def get_workspace(self):
         """ Method returns workspace correspondent to current run number(s)
@@ -768,7 +651,7 @@
             Returns Mantid pointer to the workspace, corresponding to this run number
         """
         if not self._ws_name:
-            self._ws_name = self._build_ws_name()
+           self._ws_name = self._build_ws_name()
 
 
         if self._ws_name in mtd:
@@ -776,7 +659,6 @@
             if ws.run().hasProperty("calibrated"):
                 return ws # already calibrated
             else:
-<<<<<<< HEAD
                prefer_ws_calibration = self._check_calibration_source()
                self.apply_calibration(ws,RunDescriptor._holder.det_cal_file,prefer_ws_calibration)
                return ws
@@ -797,28 +679,6 @@
                return ws
            else:
               return None
-=======
-                prefer_ws_calibration = self._check_claibration_source()
-                self.apply_calibration(ws,RunDescriptor._holder.det_cal_file,prefer_ws_calibration)
-                return ws
-        else:
-            if self._run_number:
-                prefer_ws_calibration = self._check_claibration_source()
-                inst_name = RunDescriptor._holder.short_inst_name
-                calibration = RunDescriptor._holder.det_cal_file
-                if self._bind_to_sum and RunDescriptor._holder.sum_runs : # Sum runs
-                    ws = RunDescriptor._PropMan.sum_runs.load_and_sum_runs(inst_name,RunDescriptor._holder.load_monitors_with_workspace)
-                else: # load current workspace
-                    ws = self.load_run(inst_name, calibration,False, RunDescriptor._holder.load_monitors_with_workspace,prefer_ws_calibration)
-
-
-                self.synchronize_ws(ws)
-                self.apply_calibration(ws,calibration,prefer_ws_calibration)
-
-                return ws
-            else:
-                return None
->>>>>>> 0cdb13d0
 #--------------------------------------------------------------------------------------------------------------------
     def get_ws_clone(self,clone_name='ws_clone'):
         """ Get unbounded clone of existing Run workspace """
@@ -841,31 +701,19 @@
 
 #--------------------------------------------------------------------------------------------------------------------
     def chop_ws_part(self,origin,tof_range,rebin,chunk_num,n_chunks):
-<<<<<<< HEAD
         """ chop part of the original workspace and sets it up to this run as new original
             Return the pointer to workspace being chopped """ 
-        if not(origin):
+        if not origin:
            origin = self.get_workspace()
 
         origin_name = origin.name()
         try:
            mon_ws = mtd[origin_name + '_monitors']
-=======
-        """ chop part of the original workspace and sets it up as new original.
-            Return the old one """
-        if not origin:
-            origin = self.get_workspace()
-
-        origin_name = origin.name()
-        try:
-            mon_ws = mtd[origin_name+'_monitors']
->>>>>>> 0cdb13d0
         except:
-            mon_ws = None
+           mon_ws = None
 
         target_name = '#{0}/{1}#'.format(chunk_num,n_chunks) + origin_name
         if chunk_num == n_chunks:
-<<<<<<< HEAD
            RenameWorkspace(InputWorkspace=origin_name,OutputWorkspace=target_name)
            if mon_ws:
               RenameWorkspace(InputWorkspace=mon_ws,OutputWorkspace=target_name + '_monitors')
@@ -875,22 +723,11 @@
            if mon_ws:
               CloneWorkspace(InputWorkspace=mon_ws,OutputWorkspace=target_name + '_monitors')
            origin_invalidated = False
-=======
-            RenameWorkspace(InputWorkspace=origin_name,OutputWorkspace=target_name)
-            if mon_ws:
-                RenameWorkspace(InputWorkspace=mon_ws,OutputWorkspace=target_name+'_monitors')
-            origin_name = target_name
-            origin_invalidated=True
-        else:
-            if mon_ws:
-                CloneWorkspace(InputWorkspace=mon_ws,OutputWorkspace=target_name+'_monitors')
-            origin_invalidated=False
->>>>>>> 0cdb13d0
 
         if rebin: # debug and compatibility mode with old reduction
-            Rebin(origin_name,OutputWorkspace=target_name,Params=[tof_range[0],tof_range[1],tof_range[2]],PreserveEvents=False)
-        else:
-            CropWorkspace(origin_name,OutputWorkspace=target_name,XMin=tof_range[0],XMax=tof_range[2])
+           Rebin(origin_name,OutputWorkspace=target_name,Params=[tof_range[0],tof_range[1],tof_range[2]],PreserveEvents=False)
+        else:
+           CropWorkspace(origin_name,OutputWorkspace=target_name,XMin=tof_range[0],XMax=tof_range[2])
 
         self._set_ws_as_source(mtd[target_name])
         if origin_invalidated:
@@ -923,42 +760,29 @@
                 mon_ws = self.copy_spectrum2monitors(data_ws,mon_ws,specID)
 
         if monitor_ID:
-            try:
+           try:
                 ws_index = mon_ws.getIndexFromSpectrumNumber(monitor_ID)
-            except: #
-                mon_ws = None
+           except: #
+               mon_ws = None
         else:
             mon_list = self._holder.get_used_monitors_list()
             for monID in mon_list:
                 try:
                     ws_ind = mon_ws.getIndexFromSpectrumNumber(int(monID))
                 except:
-                    mon_ws = None
-                    break
+                   mon_ws = None
+                   break
         return mon_ws
 #--------------------------------------------------------------------------------------------------------------------
-<<<<<<< HEAD
     def is_existing_ws(self):
         """ method verifies if property value relates to workspace, present in ADS """ 
-=======
-    def get_ws_name(self):
-        """ return workspace name. If ws name is not defined, build it first and set up as the target ws name
-        """
->>>>>>> 0cdb13d0
         if self._ws_name:
             if self._ws_name in mtd:
                 return True
             else:
-<<<<<<< HEAD
                 return False
         else:
            return False
-=======
-                raise RuntimeError('Getting workspace name {0} for undefined workspace. Run get_workspace first'.format(self._ws_name))
-
-        self._ws_name = self._build_ws_name()
-        return self._ws_name
->>>>>>> 0cdb13d0
 #--------------------------------------------------------------------------------------------------------------------
     def file_hint(self,run_num_str=None,filePath=None,fileExt=None,**kwargs):
         """ procedure to provide run file guess name from run properties
@@ -966,7 +790,7 @@
             main purpose -- to support customized order of file extensions
         """
         if not run_num_str:
-            run_num_str = str(self.run_number())
+           run_num_str = str(self.run_number())
 
 
         inst_name = RunDescriptor._holder.short_inst_name
@@ -977,9 +801,9 @@
                 old_ext = self.get_file_ext()
         else:
             if fileExt:
-                old_ext = fileExt
+               old_ext = fileExt
             else:
-                old_ext = self.get_file_ext()
+               old_ext = self.get_file_ext()
 
             hint = inst_name + run_num_str + old_ext
             if not filePath:
@@ -1017,50 +841,32 @@
             self._run_file_path = os.path.dirname(fname)
             return (True,file)
         except RuntimeError:
-<<<<<<< HEAD
              message = '*** Cannot find file matching hint {0} on Mantid search paths '.\
                        format(file_hint)
-             if not ('be_quet' in kwargs):
+            if not 'be_quet' in kwargs:
                 RunDescriptor._logger(message,'warning')
              return (False,message)
 #--------------------------------------------------------------------------------------------------------------------
 
     def load_file(self,inst_name,ws_name,run_number=None,load_mon_with_workspace=False,filePath=None,fileExt=None,**kwargs):
-        """ load run for the instrument name provided. If run_numner is None, look for the current run""" 
- 
+        """ load run for the instrument name provided. If run_numner is None, look for the current run"""
+
         ok,data_file = self.find_file(None,filePath,fileExt,**kwargs)
         if not ok:
            self._ws_name = None
            raise IOError(data_file)
-                       
-=======
-            message = 'Cannot find file matching hint {0} on current search paths ' \
-                       'for instrument {1}'.format(file_hint,inst_name)
-            if not 'be_quet' in kwargs:
-                RunDescriptor._logger(message,'warning')
-            return 'ERROR:find_file: ' + message
-#--------------------------------------------------------------------------------------------------------------------
-
-    def load_file(self,inst_name,ws_name,run_number=None,load_mon_with_workspace=False,filePath=None,fileExt=None,**kwargs):
-        """ load run for the instrument name provided. If run_numner is None, look for the current run"""
-
-        data_file = self.find_file(None,filePath,fileExt,**kwargs)
-        if data_file.find('ERROR') > -1:
-            self._ws_name = None
-            raise IOError(data_file)
-
->>>>>>> 0cdb13d0
+
         if load_mon_with_workspace:
-            mon_load_option = 'Include'
-        else:
-            mon_load_option = 'Separate'
+             mon_load_option = 'Include'
+        else:
+             mon_load_option = 'Separate'
         #
         try: # Hack: LoadEventNexus does not understand Separate at the moment and throws.
              # And event loader always loads monitors separately
-            Load(Filename=data_file, OutputWorkspace=ws_name,LoadMonitors = mon_load_option)
+             Load(Filename=data_file, OutputWorkspace=ws_name,LoadMonitors = mon_load_option)
         except ValueError:
              #mon_load_option =str(int(load_mon_with_workspace))
-            Load(Filename=data_file, OutputWorkspace=ws_name,LoadMonitors = '1',MonitorsAsEvents='0')
+             Load(Filename=data_file, OutputWorkspace=ws_name,LoadMonitors = '1',MonitorsAsEvents='0')
 
         RunDescriptor._logger("Loaded {0}".format(data_file),'information')
 
@@ -1100,15 +906,10 @@
              calibration option (e.g. det_cal_file used a while ago) and try to use it
         """
 
-<<<<<<< HEAD
         if not (calibration) or use_ws_calibration:
-            return 
-=======
-        if not (calibration or use_ws_calibration):
             return
->>>>>>> 0cdb13d0
         if not isinstance(loaded_ws, api.Workspace):
-            raise RuntimeError(' Calibration can be applied to a workspace only and got object of type {0}'.format(type(loaded_ws)))
+           raise RuntimeError(' Calibration can be applied to a workspace only and got object of type {0}'.format(type(loaded_ws)))
 
         if loaded_ws.run().hasProperty("calibrated"):
             return # already calibrated
@@ -1125,7 +926,7 @@
                     test_name = ws_calibration
                     ws_calibration = FileFinder.getFullPath(ws_calibration)
                     if len(ws_calibration) == 0:
-                        raise RuntimeError('Can not find defined in run {0} calibration file {1}\n'\
+                       raise RuntimeError('Can not find defined in run {0} calibration file {1}\n'\
                                           'Define det_cal_file reduction parameter properly'.format(loaded_ws.name(),test_name))
                     RunDescriptor._logger('*** load_data: Calibrating data using workspace defined calibration file: {0}'.format(ws_calibration),'notice')
             except KeyError: # no det_cal_file defined in workspace
@@ -1146,7 +947,7 @@
 #--------------------------------------------------------------------------------------------------------------------
     @staticmethod
     def copy_spectrum2monitors(data_ws,mon_ws,spectraID):
-        """
+       """
         this routine copies a spectrum form workspace to monitor workspace and rebins it according to monitor workspace binning
 
         @param data_ws  -- the  event workspace which detector is considered as monitor or Mantid pointer to this workspace
@@ -1156,28 +957,28 @@
        """
 
        # ----------------------------
-        try:
-            ws_index = mon_ws.getIndexFromSpectrumNumber(spectraID)
+       try:
+           ws_index = mon_ws.getIndexFromSpectrumNumber(spectraID)
            # Spectra is already in the monitor workspace
-            return mon_ws
-        except:
-            ws_index = data_ws.getIndexFromSpectrumNumber(spectraID)
+           return mon_ws
+       except:
+           ws_index = data_ws.getIndexFromSpectrumNumber(spectraID)
 
        #
-        x_param = mon_ws.readX(0)
-        bins = [x_param[0],x_param[1] - x_param[0],x_param[-1]]
-        ExtractSingleSpectrum(InputWorkspace=data_ws,OutputWorkspace='tmp_mon',WorkspaceIndex=ws_index)
-        Rebin(InputWorkspace='tmp_mon',OutputWorkspace='tmp_mon',Params=bins,PreserveEvents='0')
+       x_param = mon_ws.readX(0)
+       bins = [x_param[0],x_param[1] - x_param[0],x_param[-1]]
+       ExtractSingleSpectrum(InputWorkspace=data_ws,OutputWorkspace='tmp_mon',WorkspaceIndex=ws_index)
+       Rebin(InputWorkspace='tmp_mon',OutputWorkspace='tmp_mon',Params=bins,PreserveEvents='0')
        # should be vice versa but Conjoin invalidate ws pointers and hopefully
        # nothing could happen with workspace during conjoining
        #AddSampleLog(Workspace=monWS,LogName=done_log_name,LogText=str(ws_index),LogType='Number')
-        mon_ws_name = mon_ws.getName()
-        ConjoinWorkspaces(InputWorkspace1=mon_ws,InputWorkspace2='tmp_mon')
-        mon_ws = mtd[mon_ws_name]
-
-        if 'tmp_mon' in mtd:
-            DeleteWorkspace(WorkspaceName='tmp_mon')
-        return mon_ws
+       mon_ws_name = mon_ws.getName()
+       ConjoinWorkspaces(InputWorkspace1=mon_ws,InputWorkspace2='tmp_mon')
+       mon_ws = mtd[mon_ws_name]
+
+       if 'tmp_mon' in mtd:
+           DeleteWorkspace(WorkspaceName='tmp_mon')
+       return mon_ws
 #--------------------------------------------------------------------------------------------------------------------
     def clear_monitors(self):
         """ method removes monitor workspace form analysis data service if it is there
@@ -1253,17 +1054,10 @@
         name = name.replace(self._prop_name,'',1)
 
         try:
-<<<<<<< HEAD
            part_ind = re.search('#(.+?)#', name).group(0)
            name = name.replace(part_ind,'',1)
         except AttributeError:
            part_ind = ''
-=======
-            part_ind = re.search('#(.+?)#', name).group(0)
-            name     =name.replace(part_ind,'',1)
-        except AttributeError:
-            part_ind=''
->>>>>>> 0cdb13d0
 
         if self._run_number:
             instr_name = self._instr_name()
@@ -1274,13 +1068,12 @@
             self._ws_cname = part_ind + name
     #
     def _instr_name(self):
-        if RunDescriptor._holder:
+       if RunDescriptor._holder:
             instr_name = RunDescriptor._holder.short_inst_name
-        else:
+       else:
             instr_name = '_test_instrument'
         return instr_name
 
-<<<<<<< HEAD
 
     def has_own_value(self):
         """ interface property used to verify if
@@ -1382,20 +1175,6 @@
         else:
             ws = mtd[sum_ws_name]
         return ws
-=======
-    def _clear_old_ws(self,old_ws_name,new_name,clear_fext=False):
-        """ helper method used in __set__. When new data (run or wod)  """
-        if old_ws_name:
-            if new_name != old_ws_name:
-                if old_ws_name in mtd:
-                    DeleteWorkspace(old_ws_name)
-                old_mon_ws = old_ws_name + '_monitors'
-                if old_mon_ws in mtd:
-                    DeleteWorkspace(old_mon_ws)
-                if clear_fext:
-                    self._run_ext = None
-                    self._run_file_path = ''
->>>>>>> 0cdb13d0
 
 
 #-------------------------------------------------------------------------------------------------------------------------------
@@ -1413,7 +1192,6 @@
         self._has_own_value = False
 
     def __get__(self,instance,owner=None):
-<<<<<<< HEAD
        """ return dependent run number which is host run number if this one has not been set 
            or this run number if it was
        """ 
@@ -1424,16 +1202,6 @@
           return super(RunDescriptorDependent,self).__get__(instance,owner)
        else:
           return self._host.__get__(instance,owner)
-=======
-        """ return dependent run number which is host run number if this one has not been set or this run number if it was"""
-        if self._this_run_defined:
-            if instance is None:
-                return self
-            else:
-                return super(RunDescriptorDependent,self).__get__(instance,owner)
-        else:
-            return self._host.__get__(instance,owner)
->>>>>>> 0cdb13d0
 
 
     def __set__(self,instance,value):
@@ -1442,16 +1210,6 @@
            return
         self._has_own_value = True
         super(RunDescriptorDependent,self).__set__(instance,value)
-
-<<<<<<< HEAD
-=======
-    #def __del__(self):
-    #    # destructor removes bounded workspace
-    #    # Probably better not to at current approach
-    #    if self._ws_name in mtd:
-    #        DeleteWorkspace(self._ws_name)
-    #    object.__del__(self)
->>>>>>> 0cdb13d0
 
     def has_own_value(self):
         """ interface property used to verify if

#pylint: disable=invalid-name
""" File contains collection of Descriptors used to define complex
    properties in NonIDF_Properties and PropertyManager classes 
""" 

import os
from mantid.simpleapi import *
from mantid.kernel import funcreturns
from mantid import api,geometry,config

import Direct.ReductionHelpers as prop_helpers
import Direct.CommonFunctions as common

#-----------------------------------------------------------------------------------------
# Descriptors, providing overloads for complex properties in NonIDF_Properties
# class
#-----------------------------------------------------------------------------------------
class PropDescriptor(object):
    """ Class provides common custom interface for property descriptors """
    def dependencies(self):
        """ Returns the list of other properties names, this property depends on""" 
        return []
    def validate(self,instance, owner):
        """ Interface to validate property descriptor,
            provided to check properties interaction before long run

            Return validation result, errors severity (0 -- fine, 1 -- warning, 2-- error)
            and error message if any
        """
        return (True,0,'')

# end PropDescriptor
#-----------------------------------------------------------------------------------------
#-----------------------------------------------------------------------------------------
#-----------------------------------------------------------------------------------------
#-----------------------------------------------------------------------------------------
class SumRuns(PropDescriptor):
    """ Boolean property specifies if list of files provided as input for sample_run property 
        should be summed. 

        It also specifies various auxiliary operations, defined for summing runs, so property 
        is deeply entangled with  the sample_run property
    """ 
    def __init__(self,sample_run_prop,logger):
        # internal reference to sample run property
        self._sample_run = sample_run_prop
        # class containing this property
<<<<<<< HEAD
=======
        self._logger = logger
>>>>>>> e575a222
        #
        self._sum_runs = False
    #
    def __get__(self,instance,holder_class):
       if instance is None:
           return self
       return self._sum_runs
    #
<<<<<<< HEAD
    def __set__(self,instance,value):
=======
    def __set__(self,instance,value):      
>>>>>>> e575a222
        old_value = self._sum_runs
        if isinstance(value,bool):
            self._sum_runs = value
        elif isinstance(value,int):
            if value > 0:
<<<<<<< HEAD
               self._sum_runs = True
            else:
=======
               self._last_ind2sum = int(value) - 1
               self._sum_runs = True
            else:
               self._last_ind2sum = -1
>>>>>>> e575a222
               self._sum_runs = False
        else:
            self._sum_runs = bool(value)
        #
        if old_value != self._sum_runs:
<<<<<<< HEAD
           self._sample_run.notify_sum_runs_changed(old_value,self._sum_runs)

=======
            if len(self._run_numbers) > 0 and self._sum_runs:
               # clear previous state of sample_run
               ind = self.get_last_ind2sum()
               self._sample_run.__set__(None,self._run_numbers[ind])
    #
    def set_list2add(self,runs_to_add,fnames=None,fext=None):
       """Set run numbers to add together with possible file guess-es """
       if not isinstance(runs_to_add,list):
           raise KeyError('Can only set list of run numbers to add')
       runs = []
       for item in runs_to_add:
           runs.append(int(item))
       self._run_numbers = runs
       if fnames:
          self._file_guess = fnames
       if len(self._file_guess) != len(self._run_numbers):
           self._file_guess = [''] * len(self._run_numbers)

       if fext:
         self._fext = fext
       if len(self._fext) != len(self._run_numbers):
          self._fext = [''] * len(self._run_numbers)
    #
    def clear_sum(self):
        """Clear all defined summation""" 
        # if last_to_sum is -1, sum all run list provided
        self._last_ind2sum = -1
        self._sum_runs = False
        self._run_numbers = []
        self._file_guess = []
        self._fext = []
    #
    def get_last_ind2sum(self):
        """Get last run number contributing to sum""" 
        if self._last_ind2sum > 0:
           return self._last_ind2sum
        else:
           return len(self._run_numbers) - 1
    #
    def set_last_ind2sum(self,run_number):
        """Check and set last number, contributing to summation 
           if this number is out of summation range, clear the summation
        """
        run_number = int(run_number)
        if run_number in self._run_numbers:
            self._last_ind2sum = self._run_numbers.index(run_number) + 1
            return self._last_ind2sum
        else:
            self.clear_sum()
            return 0
    #
    def get_run_list2sum(self):
        """Get run numbers of the files to be summed together """ 
        num_to_load = len(self._run_numbers)
        if self._last_ind2sum > 0 and self._last_ind2sum < num_to_load:
            num_to_load = self._last_ind2sum 
        return self._run_numbers[:num_to_load]

    #
    def load_and_sum_runs(self,inst,inst_name,monitors_with_ws):
        """ Load multiple runs and sum them together 
        
            inst -- current instance of PropertyManager
        """ 

        self._logger(inst,"*** Summing multiple runs            ****")

        runs_to_load = self.get_run_list2sum()
        num_to_load = len(runs_to_load)
        self._logger(inst,"*** Loading #{0}/{1}, run N: {2} ".\
               format(1,num_to_load,self._run_numbers[0]))


        file_h = os.path.join(self._file_guess[0],'{0}{1}{2}'.\
                 format(inst_name,runs_to_load[0],self._fext[0]))
        ws = self._sample_run.load_file(inst_name,'Summ',False,monitors_with_ws,
                                        False,file_hint=file_h)

        sum_ws_name = ws.name()
        sum_mon_name = sum_ws_name + '_monitors'
        AddedRunNumbers = str(self._sample_run.run_number())

        for ind,run_num in enumerate(runs_to_load[1:num_to_load]):

           file_h = os.path.join(self._file_guess[ind + 1],'{0}{1}{2}'.\
                          format(inst_name,run_num,self._fext[ind + 1]))
           self._logger(inst,"*** Adding  #{0}/{1}, run N: {2} ".\
                         format(ind + 2,num_to_load,run_num))
           term_name = '{0}_ADDITIVE_#{1}/{2}'.format(inst_name,ind + 2,num_to_load)#

           wsp = self._sample_run.load_file(inst_name,term_name,False,\
                                           monitors_with_ws,False,file_hint=file_h)

           wsp_name = wsp.name()
           wsp_mon_name = wsp_name + '_monitors'
           Plus(LHSWorkspace=sum_ws_name,RHSWorkspace=wsp_name,\
                OutputWorkspace=sum_ws_name,ClearRHSWorkspace=True)
           AddedRunNumbers+=',{0}'.format(run_num)
           if not monitors_with_ws:
                Plus(LHSWorkspace=sum_mon_name,RHSWorkspace=wsp_mon_name,\
                   OutputWorkspace=sum_mon_name,ClearRHSWorkspace=True)
           if wsp_name in mtd:
               DeleteWorkspace(wsp_name)
           if wsp_mon_name in mtd:
               DeleteWorkspace(wsp_mon_name)
        self._logger(inst,"*** Summing multiple runs  completed ****")

        AddSampleLog(Workspace=sum_ws_name,LogName = 'SumOfRuns:',
                     LogText=AddedRunNumbers,LogType='String')
        ws = mtd[sum_ws_name]
        return ws
    #
    def sum_ext(self):        
        if self._sum_runs:
            last = self.get_last_ind2sum()
            sum_ext = "SumOf{0}".format(len(self._run_numbers[:last + 1]))
        else:
            sum_ext = ''
        return sum_ext
    #
    def get_runs(self):
        return self._run_numbers
>>>>>>> e575a222
#--------------------------------------------------------------------------------------------------------------------
class IncidentEnergy(PropDescriptor):
    """ Property for incident energy or range of incident energies to be processed 

        Set it up to list of values (even with single value i.e. prop_man.incident_energy=[10]) 
        if the energy_bins property value to be treated as relative energy ranges.

        Set it up to single value (e.g. prop_man.incident_energy=10) to treat energy energy_bins 
        as absolute energy values
    """
    def __init__(self): 
        self._incident_energy = 0
        self._num_energies = 1
        self._cur_iter_en = 0
    def __get__(self,instance,owner=None):
        """ return  incident energy or list of incident energies """ 
        if instance is None:
           return self
<<<<<<< HEAD
        return self._incident_energy
=======
        return self._incident_energy 
>>>>>>> e575a222

    def __set__(self,instance,value):
       """ Set up incident energy or range of energies in various formats """
       if value != None:
          if isinstance(value,str):
             if value.find('[') > -1:
                energy_list = True
                value = value.translate(None, '[]').strip()
             else:
                energy_list = False
             en_list = str.split(value,',')
<<<<<<< HEAD
             if len(en_list) > 1:
=======
             if len(en_list) > 1:                 
>>>>>>> e575a222
                rez = []
                for en_str in en_list:
                    val = float(en_str)
                    rez.append(val)
                self._incident_energy = rez
             else:
                 if energy_list:
                    self._incident_energy = [float(value)]
                 else:
                   self._incident_energy = float(value)
          else:
            if isinstance(value,list):
                rez = []
                for val in value:
                    en_val = float(val)
                    if en_val <= 0:
                        raise KeyError("Incident energy has to be positive, but is: {0} ".format(en_val))
                    else:
                        rez.append(en_val)
                self._incident_energy = rez
            else:
                self._incident_energy = float(value)
       else:
         raise KeyError("Incident energy have to be positive number of list of positive numbers. Got None")

       if isinstance(self._incident_energy,list):
          self._num_energies = len(self._incident_energy)      
       else:
         self._num_energies = 1
       self._cur_iter_en = 0

       ok,sev,message = self.validate(instance)
       if not ok:
          raise KeyError(message)
   
    def multirep_mode(self):
        """ return true if energy is defined as list of energies and false otherwise """ 
        if isinstance(self._incident_energy,list):
            return True
        else:
            return False

    def get_current(self):
        """ Return current energy out of range of energies""" 
        if isinstance(self._incident_energy,list):
            ind = self._cur_iter_en
            return self._incident_energy[ind]
        else:
            return self._incident_energy
    #
    def set_current(self,value,ind=None):
        """ set current energy value (used in multirep mode) as
            energy estimate for the reduction
            
            ind -- if provided, the number of the value in the list of
            values (can be used together with enumerate)
        """
        if isinstance(self._incident_energy,list):
            if ind is None:
               ind = self._cur_iter_en
            else:
               self._cur_iter_en = ind
            self._incident_energy[ind] = value
        else:
            self._incident_energy = value


    def __iter__(self):
        """ iterator over energy range, initializing iterations over energies """
        self._cur_iter_en = -1
        return self

    def next(self): # Python 3: def __next__(self)
        """ part of iterator """ 
        self._cur_iter_en += 1
        ind = self._cur_iter_en
        if ind < self._num_energies:
           if isinstance(self._incident_energy,list):
               return self._incident_energy[ind]
           else:
               return self._incident_energy
        else:
           raise StopIteration

    def validate(self,instance,owner=None):
       #
       inc_en = self._incident_energy
       if isinstance(inc_en,list):
           for ind,en in enumerate(inc_en):
             if en <= 0:
               return (False,2,"Incident energy have to be positive number or list of positive numbers.\n" +
                               "For input argument {0} got negative energy {1}".format(ind,en))
       else:
         if inc_en <= 0:
            return (False,2,"Incident energy have to be positive number or list of positive numbers.\n" +
                             "Got single negative incident energy {0} ".format(inc_en))
       return (True,0,'')
# end IncidentEnergy
#-----------------------------------------------------------------------------------------

class EnergyBins(PropDescriptor):
    """ Energy binning, requested for final converted to energy transfer workspace. 

        Provide it in the form:
        [min_energy,step,max_energy] if energy to process (incident_energy property ) 
        has a single value
        or 
        [min_rel_enrgy,rel_step,max_rel_energy] where rel_energy is relative energy
        if energy(ies) to process are list of energies. The list of energies can 
        consist of single value  (e.g. prop_man.incident_energy=[100])

    """
    def __init__(self,IncidentEnergyProp):
        self._incident_energy = IncidentEnergyProp
        self._energy_bins = None
        # how close you are ready to rebin w.r.t.  the incident energy
        self._range = 0.99999

    def __get__(self,instance,owner=None):
        """ binning range for the result of convertToenergy procedure or list of such ranges """
        if instance is None:
           return self
        return self._energy_bins


    def __set__(self,instance,values):
       if values != None:
          if isinstance(values,str):
             values = values.translate(None, '[]').strip()
             lst = values.split(',')
             self.__set__(instance,lst)
             return
          else:
              value = values
              if len(value) != 3:
<<<<<<< HEAD
                    raise KeyError("Energy_bin value has to be a tuple of 3 elements or string of 3 comma-separated numbers")
=======
                raise KeyError("Energy_bin value has to be a tuple of 3 elements or string of 3 comma-separated numbers")           
>>>>>>> e575a222
              value = (float(value[0]),float(value[1]),float(value[2]))
          # Let's not support list of multiple absolute energy bins for the
          # time being
          # nBlocks = len(value)
          #if nBlocks % 3 != 0:
          #     raise KeyError("Energy_bin value has to be either list of
          #     n-blocks of 3 number each or string representation of this list
          #     with numbers separated by commas")
       else:
<<<<<<< HEAD
            value = None
=======
          value = None              
>>>>>>> e575a222
       #TODO: implement single value settings according to rebin?
       self._energy_bins = value

    def get_abs_range(self,instance=None):
        """ return energies related to incident energies either as 
            
        """
        if self._incident_energy.multirep_mode(): # Relative energy
            ei = self._incident_energy.get_current()
            if self._energy_bins:
                if self.is_range_valid():
                   rez = self._calc_relative_range(ei)
                else:
                   if instance:
                    instance.log("*** WARNING! Got energy_bins specified as absolute values in multirep mode.\n"\
                                "             Will normalize these values by max value and treat as relative values ",\
                                "warning")
                   mult = self._range / self._energy_bins[2]
                   rez = self._calc_relative_range(ei,mult)
                return rez
            else:
               return None
        else: # Absolute energy ranges
           if self.is_range_valid():
              return self._energy_bins
           else:
            if instance:
             instance.log("*** WARNING! Requested maximum binning range exceeds incident energy!\n"\
                           "             Will normalize binning range by max value and treat as relative range",\
                                "warning")
             mult = self._range / self._energy_bins[2]
             ei = self._incident_energy.get_current()
             return self._calc_relative_range(ei,mult)

    def is_range_valid(self):
        """Method verifies if binning range is consistent with incident energy """ 
        if self._incident_energy.multirep_mode():
            return self._energy_bins[2] <= self._range
        else:
            return self._energy_bins[2] <= self._incident_energy.get_current()

    def _calc_relative_range(self,ei,range_mult=1):
        """ """ 
        mult = range_mult * ei
        return (self._energy_bins[0] * mult ,self._energy_bins[1] * mult,self._energy_bins[2] * mult)

    def validate(self,instance,owner):
        """ function verifies if the energy binning is consistent with incident energies """ 
        ei = instance.incident_energy
        ebin = instance.energy_bins
        if isinstance(ei,list): # ebin expected to be relative
           if ebin[2]>1:
              return(False,1,"Binning for multiple energy range should be relative to incident energy. Got ebin_max={0} > 1\n"+\
                             "Energy range will be normalized and treated as relative range")
        else:
            if ebin[2] > ei:
              return (False,2,'Max rebin range {0:f} exceeds incident energy {1:f}'.format(ebin[2],en))
        return(True,0,'')
#-----------------------------------------------------------------------------------------

#end EnergyBins
#-----------------------------------------------------------------------------------------
class SaveFileName(PropDescriptor):
    """ Property defines default file name to save result to

        See similar property get_sample_ws_name TODO: (leave only one)
    """
    def __init__(self,Name=None):
       self._file_name = Name
<<<<<<< HEAD
       self._custom_print = None
=======
>>>>>>> e575a222
    def __get__(self,instance,owner=None):

        if instance is None:
           return self
<<<<<<< HEAD
        if not (self._custom_print is None):
           return self._custom_print(instance,owner)

=======
>>>>>>> e575a222
        if self._file_name:
            return self._file_name
        else:
            if instance.instr_name:
                name = instance.short_inst_name 
            else:
                name = '_EMPTY'

            sr = owner.sample_run.run_number()
            if not sr:
                sr = 0
            try:
                ei = owner.incident_energy.get_current()
                name +='{0:0<5}Ei{1:<4.2f}meV'.format(sr,ei)
                if instance.sum_runs:
                    name +='sum'
                if owner.monovan_run.run_number():
                    name +='_Abs'
                name = name.replace('.','d')
            except:
                name = None
        return name

    def __set__(self,instance,value):
        self._file_name = value
    def set_custom_print(self,routine):
        self._custom_print = routine
#end SaveFileName
#-----------------------------------------------------------------------------------------
class InstrumentDependentProp(PropDescriptor):
    """ Generic property describing some aspects of instrument (e.g. name, short name etc), 
        which are undefined if no instrument is defined
    """
    def __init__(self,prop_name):
        self._prop_name = prop_name
    def __get__(self,instance,owner=None):

         if instance is None:
           return self

         if instance._pInstrument is None:
            raise KeyError("Attempt to use uninitialized property manager")
         else:
            return getattr(instance,self._prop_name)
    def __set__(self,instance,values):
        raise AttributeError("Property {0} can not be assigned".format(self._prop_name))
#end InstrumentDependentProp
#-----------------------------------------------------------------------------------------
class VanadiumRMM(PropDescriptor):
    """ define constant static rmm for vanadium """ 
    def __get__(self,instance,owner=None):
        """ return rmm for vanadium """

        return 50.9415
    def __set__(self,instance,value):
        raise AttributeError("Can not change vanadium rmm")
#end VanadiumRMM
#-----------------------------------------------------------------------------------------
# END Descriptors for NonIDF_Properties class
#-----------------------------------------------------------------------------------------

#-----------------------------------------------------------------------------------------
# Descriptors, providing overloads for some complex properties in
# PropertyManager
#-----------------------------------------------------------------------------------------
class mon2NormalizationEnergyRange(PropDescriptor):
    """ Energy range to integrate signal on monitor 2 when normalized by this monitor 
        
        This class contains relative range of energies in which the monitor-2 signal should 
        be integrated, and returns the energy range for integration according to 
        formula: range = [min_range*ei,max_range*ei] where ei is incident monitor energy

        To find actual integration ranges one should convert these values into TOF (or 
        convert monitor signal to energy)
    """ 
    def __init__(self):
        # default range
        self._relative_range = [0.8,1.2]


    def __get__(self,instance,owner):
       """ Return actual energy range from internal relative range and incident energy """
       if instance is None:
           return self
<<<<<<< HEAD
       ei = owner.incident_energy.get_current()
       return [self._relative_range[0]*ei, self._relative_range[1]*ei]

    def __set__(self,instance,val):
       """ set detector calibration file using various formats """
=======
       return [self._relative_range[0] * instance.incident_energy,self._relative_range[1] * instance.incident_energy]

    def __set__(self,instance,val):
       """ set detector calibration file using various formats """ 
>>>>>>> e575a222
       if isinstance(val,list):
           self._relative_range = self._check_range(val,instance)
       elif isinstance(val,str):
           val = self._parce_string2list(val)
           self.__set__(instance,val)
       else:
            raise KeyError('mon2_norm_energy_range needs to be initialized by two values.\n'\
                          'Trying to assign value {0} of unknown type {1}'.format(val,type(val)))
    #
    def _check_range(self,val,instance):
        """ method to check if list of values acceptable as ranges """

        if len(val) != 2:
           raise KeyError("mon2_norm_energy_range needs to be initialized by lost of two values. Got {0}".format(len(val)))
        self._relative_range = (float(val[0]),float(val[1]))
        ok,sev,message=self.validate(instance)
        if not ok:
           if sev == 1:
               instance.log(message,'warning')
           else:
               raise KeyError(message)

        return self._relative_range
    #
    def _parce_string2list(self,val):
        """ method splits input string containing comma into list of strings"""
        value = val.strip('[]()')
        val = value.split(',')
        return val

    def validate(self,instance,owner=None):
        """ function verifies if the energy range is consistent with incident energies """ 
        range = self._relative_range
        if len(range ) != 2:
           return(False,2,'mon2_normalization_energy_range can be initialized by list of two values only. Got {0} values'.format(len(range)))

        result = (True,0,'')

        val1 = float(range[0])
        if val1 < 0.1 or val1 > 0.9:
            message = "Lower mon2_norm_energy_range describes lower limit of energy to integrate neutron signal after the chopper.\n"\
                      "The limit is defined as (this value)*incident_energy. Are you sure you want to set this_value to {0}?\n".format(val1)
            if val1 > 1:
                return(False,2,message)
            else:
                result = (False,1,message)


        val2 = float(range[1])
        if val2 < 1.1 or val2 > 1.9:
           message = "Upper mon2_norm_energy_range describes upper limit of energy to integrate neutron signal after the chopper.\n"\
                     "The limit is defined as (this value)*incident_energy. Are you sure you want to set this_value to {0}?\n".format(val2)
           if val2 > 1:
              if result[0]:
                result = (False,1,message)
              else:
                result = (False,1,result[2]+message)
           else:
              return (False,2,message)

        return result 

#-----------------------------------------------------------------------------------------
class PropertyFromRange(PropDescriptor):
    """ Descriptor for property, which can have one value from a list of values """
    _current_value = None

    def __init__(self,availible_values,default_value):
        self._availible_values = availible_values
        self.__set__(None,default_value)

    def __get__(self,instance,owner):
        """ Return current value for the property with range of values. """
        if instance is None:
           return self
        return self._current_value

    def __set__(self,instance,val):
<<<<<<< HEAD
       """ set detector calibration file using various formats """
=======
       """ set detector calibration file using various formats """ 
>>>>>>> e575a222
       if val in self._availible_values:
           self._current_value = val
       else:
           raise KeyError(' Property can not have value {0}'.format(val))

#-----------------------------------------------------------------------------------------
class DetCalFile(PropDescriptor):
    """ property describes various sources for the detector calibration file """
    def __init__(self):
        self._det_cal_file = None
        self._calibrated_by_run = False

    def __get__(self,instance,owner):
        if instance is None:
           return self

        return self._det_cal_file

    def __set__(self,instance,val):
<<<<<<< HEAD
       """ set detector calibration file using various formats """

=======
       """ set detector calibration file using various formats """ 
       
>>>>>>> e575a222
       if val is None or isinstance(val,api.Workspace) or isinstance(val,str):
       # nothing provided or workspace provided or filename probably provided
          if str(val) in mtd:
             # workspace name provided
             val = mtd[str(val)]
          self._det_cal_file = val
          self._calibrated_by_run = False
          return
<<<<<<< HEAD

=======
  
>>>>>>> e575a222

       if isinstance(val,int):
          #if val in instance.all_run_numbers: TODO: retrieve workspace from
          #run numbers
          self._det_cal_file = val 
          self._calibrated_by_run = True
          return
       raise NameError('Detector calibration file name can be a workspace name present in Mantid or string describing an file name')
    #if Reducer.det_cal_file != None :
    #    if isinstance(Reducer.det_cal_file,str) and not Reducer.det_cal_file
    #    in mtd : # it is a file
    #        Reducer.log('Setting detector calibration file to
    #        '+Reducer.det_cal_file)
    #    else:
    #       Reducer.log('Setting detector calibration to {0}, which is probably
    #       a workspace '.format(str(Reducer.det_cal_file)))
    #else:
    #    Reducer.log('Setting detector calibration to detector block info from
    #    '+str(sample_run))

    def calibrated_by_run(self):
       """ reports if the detector calibration is in a run-file or separate file(workspace)""" 
       return self._calibrated_by_run

    def find_file(self,**kwargs):
        """ Method to find file, correspondent to 
            current _det_cal_file file hint
        """
        if self._det_cal_file is None:
        # nothing to look for
          return (True,"No Detector calibration file defined")
        if isinstance(self._det_cal_file,int): # this can be only a run number
           file_hint = str(self._det_cal_file)
           try: 
             file_name = FileFinder.findRuns(file_hint)[0]
           except:
              return (False,"Can not find run file corresponding to run N: {0}".format(file_hint))
           self._det_cal_file = file_name
           return (True,file_name)
        if isinstance(self._det_cal_file,api.Workspace): 
        # nothing to do. Workspace used for calibration
           return (True,'Workspace {0} used for detectors calibration'.format(self._det_cal_file.name()))
        # string can be a run number or a file name:
        file_name = prop_helpers.findFile(self._det_cal_file)
        if len(file_name) == 0: # it still can be a run number as string
           try: 
             file_name = FileFinder.findRuns(self._det_cal_file)[0]
           except:
              return (False,"Can not find file or run file corresponding to name : {0}".format(self._det_cal_file))
        else:
            pass
        self._det_cal_file=file_name
        return (True,file_name) 
#end DetCalFile
#-----------------------------------------------------------------------------------------
class MapMaskFile(PropDescriptor):
    """ common method to wrap around an auxiliary file name """
    def __init__(self,prop_name,file_ext,doc_string=None):
        self._file_name = None
        self._file_ext = file_ext
        self._prop_name=prop_name

        if not(doc_string is None):
            self.__doc__ = doc_string

    def __get__(self,instance,type=None):
        if instance is None:
           return self

        return self._file_name

    def __set__(self,instance,value):
        if not(value is None):
           fileName, fileExtension = os.path.splitext(value)
           if not fileExtension:
               value = value + self._file_ext
        self._file_name = value

    def find_file(self,**kwargs):
       """ Method to find file, correspondent to 
           current MapMaskFile file hint
       """
       if self._file_name is None:
           return (True,'No file for {0} is defined'.format(self._prop_name))

       file_name = prop_helpers.findFile(self._file_name)
       if len(file_name) == 0: # it still can be a run number as string
           return (False,'No file for {0} corresponding to guess: {1} found'.format(self._prop_name,self._file_name))
       else:
           self._file_name = file_name
           return (True,file_name)   
#end MapMaskFile

#-----------------------------------------------------------------------------------------
class HardMaskPlus(prop_helpers.ComplexProperty):
    """ Legacy HardMaskPlus class which sets up hard_mask_file to file and use_hard_mask_only to True""" 
    def __init__(self):
        prop_helpers.ComplexProperty.__init__(self,['use_hard_mask_only','run_diagnostics'])
    def __get__(self,instance,type=None):
        if instance is None:
           return self

        return instance.hard_mask_file

    def __set__(self,instance,value):
        if value != None:
           fileName, fileExtension = os.path.splitext(value)
           if not fileExtension:
               value = value + '.msk'
           instance.hard_mask_file = value
           prop_helpers.ComplexProperty.__set__(self,instance.__dict__,[False,True])
        else:
           prop_helpers.ComplexProperty.__set__(self,instance.__dict__,[True,False])
        try:
             del instance.__changed_properties['hardmaskOnly']
        except:
           pass
<<<<<<< HEAD

=======
 
>>>>>>> e575a222
#-----------------------------------------------------------------------------------------
class HardMaskOnly(prop_helpers.ComplexProperty):
    """ Sets diagnostics algorithm to use hard mask file provided and to disable all other diagnostics routines

        It controls two options, where the first one is use_hard_mask_only=True/False, controls diagnostics algorithm
        and another one: hard_mask_file provides file for masking.         
    """
    def __init__(self):
        prop_helpers.ComplexProperty.__init__(self,['use_hard_mask_only','run_diagnostics'])

    def __get__(self,instance,type=None):
        if instance is None:
           return self

        return prop_helpers.gen_getter(instance.__dict__,'use_hard_mask_only')
    def __set__(self,instance,value):
        if value is None:
            use_hard_mask_only = False
            instance.hard_mask_file = None
            hard_mask_file = None
        elif isinstance(value,bool) or isinstance(value,int):
            use_hard_mask_only = bool(value)
            hard_mask_file = instance.hard_mask_file
        elif isinstance(value,str):
            if value.lower() in ['true','yes']:
                use_hard_mask_only = True
            elif value.lower() in ['false','no']:
                use_hard_mask_only = False
            else: # it is probably a hard mask file provided:
                instance.hard_mask_file = value             
                use_hard_mask_only = True
            hard_mask_file = instance.hard_mask_file
        #end

        # if no hard mask file is there and use_hard_mask_only is True,
        # diagnostics should not run
        if use_hard_mask_only and hard_mask_file is None:
            run_diagnostics = False
        else:
            run_diagnostics = True
        prop_helpers.ComplexProperty.__set__(self,instance.__dict__,[use_hard_mask_only,run_diagnostics])
        try:
             del instance.__changed_properties['hardmaskPlus']
        except:
           pass 
#end HardMaskOnly
#-----------------------------------------------------------------------------------------
class MonovanIntegrationRange(prop_helpers.ComplexProperty):
    """ integration range for monochromatic vanadium. The final integral is used to estimate
        relative detector's efficiency

        Defined either directly or as the function of the incident energy(s)

        If list of incident energies is provided, map of ranges in the form 'ei'=range is returned 
    """
    def __init__(self,DepType=None):
        if DepType:
            self._rel_range = False
            prop_helpers.ComplexProperty.__init__(self,['monovan_lo_value','monovan_hi_value'])
        else:
            self._rel_range = True 
            prop_helpers.ComplexProperty.__init__(self,['monovan_lo_frac','monovan_hi_frac'])

    def __get__(self,instance,owner):

        if instance is None:
           return self

        if isinstance(instance,dict):
                ei = 1
                tDict = instance
        else:
                ei = owner.incident_energy.get_current()
                tDict = instance.__dict__

        if self._rel_range: # relative range
            if ei is None:
                raise AttributeError('Attempted to obtain relative to ei monovan integration range, but incident energy has not been set')
            rel_range = prop_helpers.ComplexProperty.__get__(self,tDict)
            range = [rel_range[0] * ei,rel_range[1] * ei]
            return range
        else: # absolute range
            return prop_helpers.ComplexProperty.__get__(self,tDict)

    def __set__(self,instance,value):
        if isinstance(instance,dict):
                dDict = instance
        else:
                tDict = instance.__dict__
        if value is None:
            if not self._rel_range:
                self._rel_range = True
                self._other_prop = ['monovan_lo_frac','monovan_hi_frac']
        else:
            if self._rel_range:
               self._rel_range = False
               self._other_prop = ['monovan_lo_value','monovan_hi_value']

            if isinstance(value,str):
                values = value.split(',')
                result = []
                for val in values :
                    result.append(int(val))
                value = result
            if len(value) != 2:
                raise KeyError("monovan_integr_range has to be list of two values, "\
                    "defining min/max values of integration range or None to use relative to incident energy limits")
            prop_helpers.ComplexProperty.__set__(self,tDict,value)

    def validate(self,instance, owner):
        """ check if monovan integration range has reasonable value """ 
       
        if instance.monovan_run is None:
           return (True,0,'')

        range = sepf.__get__(instance,owner)
        ei = instance.incident_energy
        if range[0]>=range[1]:
           return (False,2,'monovan integration range limits = [{0}:{1}] are wrong'.format(range[0],range[1]))
        if range[0]<-100*ei or range[0]>100*ei:
          return (False,1,'monovan integration is suspiciously wide: [{0}:{1}]. This may be incorrect'.format(range[0],range[1]))
        return (True,0,'')

#end MonovanIntegrationRange

#-----------------------------------------------------------------------------------------
class SpectraToMonitorsList(PropDescriptor):
   """ property describes list of spectra, used as monitors to estimate incident energy
<<<<<<< HEAD
       in a direct scattering experiment.
=======
       in a direct scattering experiment. 
>>>>>>> e575a222

       Necessary when a detector working in event mode is used as monitor. Specifying this number would copy 
       correspondent spectra to monitor workspace and rebin it according to monitors binning

       Written to work with old IDF too, where this property is absent.
<<<<<<< HEAD
   """
=======
   """ 
>>>>>>> e575a222
   def __init__(self):
       self._spectra_to_monitors_list = None


   def __get__(self,instance,type=None):
       if instance is None:
           return self
       return self._spectra_to_monitors_list

   def __set__(self,instance,spectra_list):
        """ Sets copy spectra to monitors variable as a list of monitors using different forms of input """
        self._spectra_to_monitors_list = self._convert_to_list(spectra_list)

   def _convert_to_list(self,spectra_list):
<<<<<<< HEAD
       """ convert any spectra_list representation into a list """
=======
       """ convert any spectra_list representation into a list """ 
>>>>>>> e575a222
       if spectra_list is None:
            return None

       if isinstance(spectra_list,str):
            if spectra_list.lower() is 'none':
                result = None
            else:
                spectra = spectra_list.split(',')
                result = []
                for spectum in spectra :
                    result.append(int(spectum))

       else:
            if isinstance(spectra_list,list):
                if len(spectra_list) == 0:
                    result = None
                else:
                    result = []
                    for i in range(0,len(spectra_list)):
                        result.append(int(spectra_list[i]))
            else:
                result = [int(spectra_list)]
       return result
#end SpectraToMonitorsList

#-----------------------------------------------------------------------------------------
class SaveFormat(PropDescriptor):
   # formats available for saving the data
   save_formats = ['spe','nxspe','nxs']
   def __init__(self):
       self._save_format = set()

   def __get__(self,instance,type=None):
        if instance is None:
           return self

        return self._save_format

   def __set__(self,instance,value):
        """ user can clear save formats by setting save_format=None or save_format = [] or save_format=''
            if empty string or empty list is provided as part of the list, all save_format-s set up earlier are cleared"""

        # clear format by using None
        if value is None:
            self._save_format = set()
            return

        # check string
        if isinstance(value,str):
            value = value.strip('[]().')
            subformats = value.split(',')
            if len(subformats) > 1:
                self.__set__(instance,subformats)
                return
            else:
                value = subformats[0]      

                if not value in SaveFormat.save_formats:
                    instance.log("Trying to set saving in unknown format: \"" + str(value) + "\" No saving will occur for this format")
                    return
        else: 
            try:
                 # set single default save format recursively
                 for val in value:
                    self.__set__(instance,val)
                 return
<<<<<<< HEAD
            except:
=======
            except:    
>>>>>>> e575a222
               raise KeyError(' Attempting to set unknown saving format {0} of type {1}. Allowed values can be spe, nxspe or nxs'\
                   .format(value,type(value)))
        #end if different types
        self._save_format.add(value)

   def validate(self,instance, owner):

       n_formats = len(self._save_format)
       if n_formats == 0:
          return (False,1,'No internal save format is defined. Results may be lost')
       else:
          return (True,0,'')
#end SaveFormat

#-----------------------------------------------------------------------------------------
class DiagSpectra(PropDescriptor):
    """ class describes spectra groups list, for groups to be
        used in diagnostics 

        consist of tuples list where each tuple are the numbers 
        indicating first-last spectra in the group.
        if None, all spectra used in diagnostics

    """
    def __init__(self):
        self._diag_spectra = None

    def __get__(self,instance,type=None):
        if instance is None:
           return self

        return self._diag_spectra

    def __set__(self,instance,spectra_list):
        self._diag_spectra = self._process_spectra_list(spectra_list)

    def _process_spectra_list(self,specta_sring):
        """ process IDF description of the spectra string """
        if specta_sring is None:
            return None
        if isinstance(specta_sring,str):
            if specta_sring.lower() in ['none','no']:
                return None
            else:
                banks = specta_sring.split(";")
                bank_spectra = []
                for b in banks:
                    token = b.split(",")  # b = "(,)"
                    if len(token) != 2:
                        raise ValueError("Invalid bank spectra specification in diagnostics properties %s" % specta_sring)
                    start = int(token[0].lstrip('('))
                    end = int(token[1].rstrip(')'))
                    bank_spectra.append((start,end))
            return bank_spectra
        else:
            raise ValueError("Spectra For diagnostics can be a string inthe form (num1,num2);(num3,num4) etc. or None")
#end class DiagSpectra

#-----------------------------------------------------------------------------------------
class BackbgroundTestRange(PropDescriptor):
    """ The TOF range used in diagnostics to reject high background spectra. 

        Usually it is the same range as the TOF range used to remove 
        background (usually in powders) though it may be set up separately.        
    """
    def __init__(self):
        self._background_test_range = None

    def __get__(self,instance,type=None):
       if instance is None:
           return self

       if self._background_test_range:
<<<<<<< HEAD
            return self._background_test_range
=======
            return self._background_test_range  
>>>>>>> e575a222
       else:
            return instance.bkgd_range

    def __set__(self,instance,value):
        if value is None:
           self._background_test_range = None
           return
        if isinstance(value,str):
            value = str.split(value,',')
        if len(value) != 2:
            raise ValueError("background test range can be only a 2 element list of floats")
        self._background_test_range = (float(value[0]),float(value[1]))

    def validate(self,instance, owner=None):
       """ validate background test range """
       range = self.__get__(instance,owner)
       if range is None:
          return (True,0,'')
       if range[0]>=range[1]:
          return (False,2,' Background test range: [{0}:{1}] is incorrect '.format(range[0],range[1]))
       if range[0]<0:
          return (False,2,' Background test range is TOF range, so it can not be negative={0}'.format(range[0]))
       if range[1]>20000:
          return (False,1,' Background test range is TOF range, its max value looks suspiciously big={0}'.format(range[1]))
       return (True,0,'')
#end BackbgroundTestRange

#-----------------------------------------------------------------------------------------
class MultirepTOFSpectraList(PropDescriptor):
    """ property describes list of spectra numbers, used to identify 
        TOF range corresponding to the particular energy range 

<<<<<<< HEAD
        Usually it is list of two numbers, specifying spectra with detectors located 
        closest and furthest from the sample
=======
        Usually it is list of two numbers, specifying spectra with monitors located 
        closest and furthest from the sample 
>>>>>>> e575a222
    """
    def __init__(self):
        self._spectra_list = None

    def __get__(self,instance,type=None):
       if instance is None:
           return self

       return self._spectra_list

    def __set__(self,instance,value):
        if value is None:
           self._spectra_list = None
           return
        if isinstance(value,str):
            value = str.split(value,',')
            self.__set__(instance,value)
            return
        if isinstance(value, list):
           rez = []
           for val in value:
               rez.append(int(val))
        else:
            rez = [int(value)]
        self._spectra_list = rez
#end MultirepTOFSpectraList

class MonoCorrectionFactor(PropDescriptor):
    """ property contains correction factor, used to convert 
        experimental scattering cross-section into absolute 
        units ( mb/str/mev/fu) 

        Two independent sources for this factor can be defined: 
        1) if user explicitly specifies correction value. 
           This value then will be applied to all subsequent runs 
           without any checks if the correction is appropriate
        2) set/get cashed value correspondent to current monovan 
           run number, incident energy and integration range.
           This value is cashed at first run and reapplied if 
           no changes to the values it depends on were identified
<<<<<<< HEAD
    """
=======
    """ 
>>>>>>> e575a222
    def __init__(self,ei_prop,monovan_run_prop):
        self._cor_factor = None
        self._mono_run_number = None
        self._ei_prop = ei_prop
        self.cashed_values = {}
        self._mono_run_prop=monovan_run_prop

    def __get__(self,instance,type):
       if instance is None:
           return self

       return self._cor_factor

    def __set__(self,instance,value):
       self._cor_factor = value
<<<<<<< HEAD
    #
=======
       # 
>>>>>>> e575a222
       if value is None:
          self._mono_run_prop._in_cash=False # enable monovan run validation if any
    #
    def set_val_to_cash(self,instance,value):
        """ """ 
        mono_int_range = instance.monovan_integr_range
        cash_id = self._build_cash_val_id(mono_int_range)
        self.cashed_values[cash_id] = value
        # tell property manager that mono_correction_factor has been modified
        # to avoid automatic resetting this property from any workspace
        cp = getattr(instance,'_PropertyManager__changed_properties')
        cp.add('mono_correction_factor')

    def get_val_from_cash(self,instance):
        mono_int_range = instance.monovan_integr_range
        cash_id = self._build_cash_val_id(mono_int_range)
        if cash_id in self.cashed_values:
           return self.cashed_values[cash_id]
        else:
           return None
<<<<<<< HEAD

=======
        
>>>>>>> e575a222
    def set_cash_mono_run_number(self,new_value):
        if new_value is None:
           self.cashed_values = {}
           self._mono_run_number = None
           return
        if self._mono_run_number != int(new_value):
           self.cashed_values = {}
           self._mono_run_number = int(new_value)

    def _build_cash_val_id(self,mono_int_range):
       ei = self._ei_prop.get_current()
       cash_id = "Ei={0:0>9.4e}:Int({1:0>9.4e}:{2:0>9.5e}):Run{3}".\
           format(ei,mono_int_range[0],mono_int_range[1],self._mono_run_number)
       return cash_id

    def validate(self,instance, owner=None):

      if self._cor_factor is None:
          return (True,0,'')
      if self._cor_factor<=0:
         return (False,2,'Mono-correction factor has to be positive if specified: {0}'.format(self._cor_factor))
      return (True,0,'')
#-----------------------------------------------------------------------------------------
# END Descriptors for PropertyManager itself
#-----------------------------------------------------------------------------------------

<|MERGE_RESOLUTION|>--- conflicted
+++ resolved
@@ -1,7 +1,7 @@
 #pylint: disable=invalid-name
 """ File contains collection of Descriptors used to define complex
-    properties in NonIDF_Properties and PropertyManager classes 
-""" 
+    properties in NonIDF_Properties and PropertyManager classes
+"""
 
 import os
 from mantid.simpleapi import *
@@ -18,7 +18,7 @@
 class PropDescriptor(object):
     """ Class provides common custom interface for property descriptors """
     def dependencies(self):
-        """ Returns the list of other properties names, this property depends on""" 
+        """ Returns the list of other properties names, this property depends on"""
         return []
     def validate(self,instance, owner):
         """ Interface to validate property descriptor,
@@ -35,20 +35,14 @@
 #-----------------------------------------------------------------------------------------
 #-----------------------------------------------------------------------------------------
 class SumRuns(PropDescriptor):
-    """ Boolean property specifies if list of files provided as input for sample_run property 
-        should be summed. 
-
-        It also specifies various auxiliary operations, defined for summing runs, so property 
-        is deeply entangled with  the sample_run property
-    """ 
-    def __init__(self,sample_run_prop,logger):
+    """ Boolean property specifies if list of files provided as input for sample_run property
+        should be summed.
+
+    """
+    def __init__(self,sample_run_prop):
         # internal reference to sample run property
         self._sample_run = sample_run_prop
         # class containing this property
-<<<<<<< HEAD
-=======
-        self._logger = logger
->>>>>>> e575a222
         #
         self._sum_runs = False
     #
@@ -57,180 +51,40 @@
            return self
        return self._sum_runs
     #
-<<<<<<< HEAD
     def __set__(self,instance,value):
-=======
-    def __set__(self,instance,value):      
->>>>>>> e575a222
         old_value = self._sum_runs
         if isinstance(value,bool):
             self._sum_runs = value
         elif isinstance(value,int):
             if value > 0:
-<<<<<<< HEAD
                self._sum_runs = True
             else:
-=======
-               self._last_ind2sum = int(value) - 1
-               self._sum_runs = True
-            else:
-               self._last_ind2sum = -1
->>>>>>> e575a222
                self._sum_runs = False
         else:
             self._sum_runs = bool(value)
         #
         if old_value != self._sum_runs:
-<<<<<<< HEAD
            self._sample_run.notify_sum_runs_changed(old_value,self._sum_runs)
 
-=======
-            if len(self._run_numbers) > 0 and self._sum_runs:
-               # clear previous state of sample_run
-               ind = self.get_last_ind2sum()
-               self._sample_run.__set__(None,self._run_numbers[ind])
-    #
-    def set_list2add(self,runs_to_add,fnames=None,fext=None):
-       """Set run numbers to add together with possible file guess-es """
-       if not isinstance(runs_to_add,list):
-           raise KeyError('Can only set list of run numbers to add')
-       runs = []
-       for item in runs_to_add:
-           runs.append(int(item))
-       self._run_numbers = runs
-       if fnames:
-          self._file_guess = fnames
-       if len(self._file_guess) != len(self._run_numbers):
-           self._file_guess = [''] * len(self._run_numbers)
-
-       if fext:
-         self._fext = fext
-       if len(self._fext) != len(self._run_numbers):
-          self._fext = [''] * len(self._run_numbers)
-    #
-    def clear_sum(self):
-        """Clear all defined summation""" 
-        # if last_to_sum is -1, sum all run list provided
-        self._last_ind2sum = -1
-        self._sum_runs = False
-        self._run_numbers = []
-        self._file_guess = []
-        self._fext = []
-    #
-    def get_last_ind2sum(self):
-        """Get last run number contributing to sum""" 
-        if self._last_ind2sum > 0:
-           return self._last_ind2sum
-        else:
-           return len(self._run_numbers) - 1
-    #
-    def set_last_ind2sum(self,run_number):
-        """Check and set last number, contributing to summation 
-           if this number is out of summation range, clear the summation
-        """
-        run_number = int(run_number)
-        if run_number in self._run_numbers:
-            self._last_ind2sum = self._run_numbers.index(run_number) + 1
-            return self._last_ind2sum
-        else:
-            self.clear_sum()
-            return 0
-    #
-    def get_run_list2sum(self):
-        """Get run numbers of the files to be summed together """ 
-        num_to_load = len(self._run_numbers)
-        if self._last_ind2sum > 0 and self._last_ind2sum < num_to_load:
-            num_to_load = self._last_ind2sum 
-        return self._run_numbers[:num_to_load]
-
-    #
-    def load_and_sum_runs(self,inst,inst_name,monitors_with_ws):
-        """ Load multiple runs and sum them together 
-        
-            inst -- current instance of PropertyManager
-        """ 
-
-        self._logger(inst,"*** Summing multiple runs            ****")
-
-        runs_to_load = self.get_run_list2sum()
-        num_to_load = len(runs_to_load)
-        self._logger(inst,"*** Loading #{0}/{1}, run N: {2} ".\
-               format(1,num_to_load,self._run_numbers[0]))
-
-
-        file_h = os.path.join(self._file_guess[0],'{0}{1}{2}'.\
-                 format(inst_name,runs_to_load[0],self._fext[0]))
-        ws = self._sample_run.load_file(inst_name,'Summ',False,monitors_with_ws,
-                                        False,file_hint=file_h)
-
-        sum_ws_name = ws.name()
-        sum_mon_name = sum_ws_name + '_monitors'
-        AddedRunNumbers = str(self._sample_run.run_number())
-
-        for ind,run_num in enumerate(runs_to_load[1:num_to_load]):
-
-           file_h = os.path.join(self._file_guess[ind + 1],'{0}{1}{2}'.\
-                          format(inst_name,run_num,self._fext[ind + 1]))
-           self._logger(inst,"*** Adding  #{0}/{1}, run N: {2} ".\
-                         format(ind + 2,num_to_load,run_num))
-           term_name = '{0}_ADDITIVE_#{1}/{2}'.format(inst_name,ind + 2,num_to_load)#
-
-           wsp = self._sample_run.load_file(inst_name,term_name,False,\
-                                           monitors_with_ws,False,file_hint=file_h)
-
-           wsp_name = wsp.name()
-           wsp_mon_name = wsp_name + '_monitors'
-           Plus(LHSWorkspace=sum_ws_name,RHSWorkspace=wsp_name,\
-                OutputWorkspace=sum_ws_name,ClearRHSWorkspace=True)
-           AddedRunNumbers+=',{0}'.format(run_num)
-           if not monitors_with_ws:
-                Plus(LHSWorkspace=sum_mon_name,RHSWorkspace=wsp_mon_name,\
-                   OutputWorkspace=sum_mon_name,ClearRHSWorkspace=True)
-           if wsp_name in mtd:
-               DeleteWorkspace(wsp_name)
-           if wsp_mon_name in mtd:
-               DeleteWorkspace(wsp_mon_name)
-        self._logger(inst,"*** Summing multiple runs  completed ****")
-
-        AddSampleLog(Workspace=sum_ws_name,LogName = 'SumOfRuns:',
-                     LogText=AddedRunNumbers,LogType='String')
-        ws = mtd[sum_ws_name]
-        return ws
-    #
-    def sum_ext(self):        
-        if self._sum_runs:
-            last = self.get_last_ind2sum()
-            sum_ext = "SumOf{0}".format(len(self._run_numbers[:last + 1]))
-        else:
-            sum_ext = ''
-        return sum_ext
-    #
-    def get_runs(self):
-        return self._run_numbers
->>>>>>> e575a222
 #--------------------------------------------------------------------------------------------------------------------
 class IncidentEnergy(PropDescriptor):
-    """ Property for incident energy or range of incident energies to be processed 
-
-        Set it up to list of values (even with single value i.e. prop_man.incident_energy=[10]) 
+    """ Property for incident energy or range of incident energies to be processed
+
+        Set it up to list of values (even with single value i.e. prop_man.incident_energy=[10])
         if the energy_bins property value to be treated as relative energy ranges.
 
-        Set it up to single value (e.g. prop_man.incident_energy=10) to treat energy energy_bins 
+        Set it up to single value (e.g. prop_man.incident_energy=10) to treat energy energy_bins
         as absolute energy values
     """
-    def __init__(self): 
+    def __init__(self):
         self._incident_energy = 0
         self._num_energies = 1
         self._cur_iter_en = 0
     def __get__(self,instance,owner=None):
-        """ return  incident energy or list of incident energies """ 
+        """ return  incident energy or list of incident energies """
         if instance is None:
            return self
-<<<<<<< HEAD
         return self._incident_energy
-=======
-        return self._incident_energy 
->>>>>>> e575a222
 
     def __set__(self,instance,value):
        """ Set up incident energy or range of energies in various formats """
@@ -242,11 +96,7 @@
              else:
                 energy_list = False
              en_list = str.split(value,',')
-<<<<<<< HEAD
              if len(en_list) > 1:
-=======
-             if len(en_list) > 1:                 
->>>>>>> e575a222
                 rez = []
                 for en_str in en_list:
                     val = float(en_str)
@@ -283,14 +133,14 @@
           raise KeyError(message)
    
     def multirep_mode(self):
-        """ return true if energy is defined as list of energies and false otherwise """ 
+        """ return true if energy is defined as list of energies and false otherwise """
         if isinstance(self._incident_energy,list):
             return True
         else:
             return False
 
     def get_current(self):
-        """ Return current energy out of range of energies""" 
+        """ Return current energy out of range of energies"""
         if isinstance(self._incident_energy,list):
             ind = self._cur_iter_en
             return self._incident_energy[ind]
@@ -320,7 +170,7 @@
         return self
 
     def next(self): # Python 3: def __next__(self)
-        """ part of iterator """ 
+        """ part of iterator """
         self._cur_iter_en += 1
         ind = self._cur_iter_en
         if ind < self._num_energies:
@@ -348,14 +198,14 @@
 #-----------------------------------------------------------------------------------------
 
 class EnergyBins(PropDescriptor):
-    """ Energy binning, requested for final converted to energy transfer workspace. 
+    """ Energy binning, requested for final converted to energy transfer workspace.
 
         Provide it in the form:
-        [min_energy,step,max_energy] if energy to process (incident_energy property ) 
+        [min_energy,step,max_energy] if energy to process (incident_energy property )
         has a single value
-        or 
+        or
         [min_rel_enrgy,rel_step,max_rel_energy] where rel_energy is relative energy
-        if energy(ies) to process are list of energies. The list of energies can 
+        if energy(ies) to process are list of energies. The list of energies can
         consist of single value  (e.g. prop_man.incident_energy=[100])
 
     """
@@ -382,11 +232,7 @@
           else:
               value = values
               if len(value) != 3:
-<<<<<<< HEAD
                     raise KeyError("Energy_bin value has to be a tuple of 3 elements or string of 3 comma-separated numbers")
-=======
-                raise KeyError("Energy_bin value has to be a tuple of 3 elements or string of 3 comma-separated numbers")           
->>>>>>> e575a222
               value = (float(value[0]),float(value[1]),float(value[2]))
           # Let's not support list of multiple absolute energy bins for the
           # time being
@@ -396,17 +242,13 @@
           #     n-blocks of 3 number each or string representation of this list
           #     with numbers separated by commas")
        else:
-<<<<<<< HEAD
             value = None
-=======
-          value = None              
->>>>>>> e575a222
        #TODO: implement single value settings according to rebin?
        self._energy_bins = value
 
     def get_abs_range(self,instance=None):
-        """ return energies related to incident energies either as 
-            
+        """ return energies related to incident energies either as
+
         """
         if self._incident_energy.multirep_mode(): # Relative energy
             ei = self._incident_energy.get_current()
@@ -436,14 +278,14 @@
              return self._calc_relative_range(ei,mult)
 
     def is_range_valid(self):
-        """Method verifies if binning range is consistent with incident energy """ 
+        """Method verifies if binning range is consistent with incident energy """
         if self._incident_energy.multirep_mode():
             return self._energy_bins[2] <= self._range
         else:
             return self._energy_bins[2] <= self._incident_energy.get_current()
 
     def _calc_relative_range(self,ei,range_mult=1):
-        """ """ 
+        """ """
         mult = range_mult * ei
         return (self._energy_bins[0] * mult ,self._energy_bins[1] * mult,self._energy_bins[2] * mult)
 
@@ -470,25 +312,19 @@
     """
     def __init__(self,Name=None):
        self._file_name = Name
-<<<<<<< HEAD
        self._custom_print = None
-=======
->>>>>>> e575a222
     def __get__(self,instance,owner=None):
 
         if instance is None:
            return self
-<<<<<<< HEAD
         if not (self._custom_print is None):
            return self._custom_print(instance,owner)
 
-=======
->>>>>>> e575a222
         if self._file_name:
             return self._file_name
         else:
             if instance.instr_name:
-                name = instance.short_inst_name 
+                name = instance.short_inst_name
             else:
                 name = '_EMPTY'
 
@@ -514,7 +350,7 @@
 #end SaveFileName
 #-----------------------------------------------------------------------------------------
 class InstrumentDependentProp(PropDescriptor):
-    """ Generic property describing some aspects of instrument (e.g. name, short name etc), 
+    """ Generic property describing some aspects of instrument (e.g. name, short name etc),
         which are undefined if no instrument is defined
     """
     def __init__(self,prop_name):
@@ -533,7 +369,7 @@
 #end InstrumentDependentProp
 #-----------------------------------------------------------------------------------------
 class VanadiumRMM(PropDescriptor):
-    """ define constant static rmm for vanadium """ 
+    """ define constant static rmm for vanadium """
     def __get__(self,instance,owner=None):
         """ return rmm for vanadium """
 
@@ -550,15 +386,15 @@
 # PropertyManager
 #-----------------------------------------------------------------------------------------
 class mon2NormalizationEnergyRange(PropDescriptor):
-    """ Energy range to integrate signal on monitor 2 when normalized by this monitor 
-        
-        This class contains relative range of energies in which the monitor-2 signal should 
-        be integrated, and returns the energy range for integration according to 
+    """ Energy range to integrate signal on monitor 2 when normalized by this monitor
+
+        This class contains relative range of energies in which the monitor-2 signal should
+        be integrated, and returns the energy range for integration according to
         formula: range = [min_range*ei,max_range*ei] where ei is incident monitor energy
 
-        To find actual integration ranges one should convert these values into TOF (or 
+        To find actual integration ranges one should convert these values into TOF (or
         convert monitor signal to energy)
-    """ 
+    """
     def __init__(self):
         # default range
         self._relative_range = [0.8,1.2]
@@ -568,18 +404,11 @@
        """ Return actual energy range from internal relative range and incident energy """
        if instance is None:
            return self
-<<<<<<< HEAD
        ei = owner.incident_energy.get_current()
        return [self._relative_range[0]*ei, self._relative_range[1]*ei]
 
     def __set__(self,instance,val):
        """ set detector calibration file using various formats """
-=======
-       return [self._relative_range[0] * instance.incident_energy,self._relative_range[1] * instance.incident_energy]
-
-    def __set__(self,instance,val):
-       """ set detector calibration file using various formats """ 
->>>>>>> e575a222
        if isinstance(val,list):
            self._relative_range = self._check_range(val,instance)
        elif isinstance(val,str):
@@ -645,8 +474,6 @@
 #-----------------------------------------------------------------------------------------
 class PropertyFromRange(PropDescriptor):
     """ Descriptor for property, which can have one value from a list of values """
-    _current_value = None
-
     def __init__(self,availible_values,default_value):
         self._availible_values = availible_values
         self.__set__(None,default_value)
@@ -658,11 +485,6 @@
         return self._current_value
 
     def __set__(self,instance,val):
-<<<<<<< HEAD
-       """ set detector calibration file using various formats """
-=======
-       """ set detector calibration file using various formats """ 
->>>>>>> e575a222
        if val in self._availible_values:
            self._current_value = val
        else:
@@ -682,13 +504,8 @@
         return self._det_cal_file
 
     def __set__(self,instance,val):
-<<<<<<< HEAD
        """ set detector calibration file using various formats """
 
-=======
-       """ set detector calibration file using various formats """ 
-       
->>>>>>> e575a222
        if val is None or isinstance(val,api.Workspace) or isinstance(val,str):
        # nothing provided or workspace provided or filename probably provided
           if str(val) in mtd:
@@ -697,11 +514,7 @@
           self._det_cal_file = val
           self._calibrated_by_run = False
           return
-<<<<<<< HEAD
-
-=======
-  
->>>>>>> e575a222
+
 
        if isinstance(val,int):
           #if val in instance.all_run_numbers: TODO: retrieve workspace from
@@ -797,7 +610,7 @@
 
 #-----------------------------------------------------------------------------------------
 class HardMaskPlus(prop_helpers.ComplexProperty):
-    """ Legacy HardMaskPlus class which sets up hard_mask_file to file and use_hard_mask_only to True""" 
+    """ Legacy HardMaskPlus class which sets up hard_mask_file to file and use_hard_mask_only to True"""
     def __init__(self):
         prop_helpers.ComplexProperty.__init__(self,['use_hard_mask_only','run_diagnostics'])
     def __get__(self,instance,type=None):
@@ -819,17 +632,13 @@
              del instance.__changed_properties['hardmaskOnly']
         except:
            pass
-<<<<<<< HEAD
-
-=======
- 
->>>>>>> e575a222
+
 #-----------------------------------------------------------------------------------------
 class HardMaskOnly(prop_helpers.ComplexProperty):
     """ Sets diagnostics algorithm to use hard mask file provided and to disable all other diagnostics routines
 
         It controls two options, where the first one is use_hard_mask_only=True/False, controls diagnostics algorithm
-        and another one: hard_mask_file provides file for masking.         
+        and another one: hard_mask_file provides file for masking.
     """
     def __init__(self):
         prop_helpers.ComplexProperty.__init__(self,['use_hard_mask_only','run_diagnostics'])
@@ -853,7 +662,7 @@
             elif value.lower() in ['false','no']:
                 use_hard_mask_only = False
             else: # it is probably a hard mask file provided:
-                instance.hard_mask_file = value             
+                instance.hard_mask_file = value
                 use_hard_mask_only = True
             hard_mask_file = instance.hard_mask_file
         #end
@@ -868,7 +677,7 @@
         try:
              del instance.__changed_properties['hardmaskPlus']
         except:
-           pass 
+            pass
 #end HardMaskOnly
 #-----------------------------------------------------------------------------------------
 class MonovanIntegrationRange(prop_helpers.ComplexProperty):
@@ -877,14 +686,14 @@
 
         Defined either directly or as the function of the incident energy(s)
 
-        If list of incident energies is provided, map of ranges in the form 'ei'=range is returned 
+        If list of incident energies is provided, map of ranges in the form 'ei'=range is returned
     """
     def __init__(self,DepType=None):
         if DepType:
             self._rel_range = False
             prop_helpers.ComplexProperty.__init__(self,['monovan_lo_value','monovan_hi_value'])
         else:
-            self._rel_range = True 
+            self._rel_range = True
             prop_helpers.ComplexProperty.__init__(self,['monovan_lo_frac','monovan_hi_frac'])
 
     def __get__(self,instance,owner):
@@ -952,21 +761,13 @@
 #-----------------------------------------------------------------------------------------
 class SpectraToMonitorsList(PropDescriptor):
    """ property describes list of spectra, used as monitors to estimate incident energy
-<<<<<<< HEAD
        in a direct scattering experiment.
-=======
-       in a direct scattering experiment. 
->>>>>>> e575a222
-
-       Necessary when a detector working in event mode is used as monitor. Specifying this number would copy 
+
+       Necessary when a detector working in event mode is used as monitor. Specifying this number would copy
        correspondent spectra to monitor workspace and rebin it according to monitors binning
 
        Written to work with old IDF too, where this property is absent.
-<<<<<<< HEAD
    """
-=======
-   """ 
->>>>>>> e575a222
    def __init__(self):
        self._spectra_to_monitors_list = None
 
@@ -981,11 +782,7 @@
         self._spectra_to_monitors_list = self._convert_to_list(spectra_list)
 
    def _convert_to_list(self,spectra_list):
-<<<<<<< HEAD
        """ convert any spectra_list representation into a list """
-=======
-       """ convert any spectra_list representation into a list """ 
->>>>>>> e575a222
        if spectra_list is None:
             return None
 
@@ -1041,22 +838,18 @@
                 self.__set__(instance,subformats)
                 return
             else:
-                value = subformats[0]      
+                value = subformats[0]
 
                 if not value in SaveFormat.save_formats:
                     instance.log("Trying to set saving in unknown format: \"" + str(value) + "\" No saving will occur for this format")
                     return
-        else: 
+        else:
             try:
-                 # set single default save format recursively
-                 for val in value:
-                    self.__set__(instance,val)
-                 return
-<<<<<<< HEAD
+               # set single default save format recursively
+               for val in value:
+                   self.__set__(instance,val)
+               return
             except:
-=======
-            except:    
->>>>>>> e575a222
                raise KeyError(' Attempting to set unknown saving format {0} of type {1}. Allowed values can be spe, nxspe or nxs'\
                    .format(value,type(value)))
         #end if different types
@@ -1076,7 +869,7 @@
     """ class describes spectra groups list, for groups to be
         used in diagnostics 
 
-        consist of tuples list where each tuple are the numbers 
+        consist of tuples list where each tuple are the numbers
         indicating first-last spectra in the group.
         if None, all spectra used in diagnostics
 
@@ -1117,10 +910,10 @@
 
 #-----------------------------------------------------------------------------------------
 class BackbgroundTestRange(PropDescriptor):
-    """ The TOF range used in diagnostics to reject high background spectra. 
-
-        Usually it is the same range as the TOF range used to remove 
-        background (usually in powders) though it may be set up separately.        
+    """ The TOF range used in diagnostics to reject high background spectra.
+
+        Usually it is the same range as the TOF range used to remove
+        background (usually in powders) though it may be set up separately.
     """
     def __init__(self):
         self._background_test_range = None
@@ -1130,13 +923,9 @@
            return self
 
        if self._background_test_range:
-<<<<<<< HEAD
-            return self._background_test_range
-=======
-            return self._background_test_range  
->>>>>>> e575a222
+          return self._background_test_range
        else:
-            return instance.bkgd_range
+          return instance.bkgd_range
 
     def __set__(self,instance,value):
         if value is None:
@@ -1164,16 +953,11 @@
 
 #-----------------------------------------------------------------------------------------
 class MultirepTOFSpectraList(PropDescriptor):
-    """ property describes list of spectra numbers, used to identify 
-        TOF range corresponding to the particular energy range 
-
-<<<<<<< HEAD
+    """ property describes list of spectra numbers, used to identify
+        TOF range corresponding to the particular energy range
+
         Usually it is list of two numbers, specifying spectra with detectors located 
         closest and furthest from the sample
-=======
-        Usually it is list of two numbers, specifying spectra with monitors located 
-        closest and furthest from the sample 
->>>>>>> e575a222
     """
     def __init__(self):
         self._spectra_list = None
@@ -1202,23 +986,19 @@
 #end MultirepTOFSpectraList
 
 class MonoCorrectionFactor(PropDescriptor):
-    """ property contains correction factor, used to convert 
-        experimental scattering cross-section into absolute 
-        units ( mb/str/mev/fu) 
+    """ property contains correction factor, used to convert
+        experimental scattering cross-section into absolute
+        units ( mb/str/mev/fu)
 
         Two independent sources for this factor can be defined: 
         1) if user explicitly specifies correction value. 
            This value then will be applied to all subsequent runs 
            without any checks if the correction is appropriate
-        2) set/get cashed value correspondent to current monovan 
+        2) set/get cashed value correspondent to current monovan
            run number, incident energy and integration range.
-           This value is cashed at first run and reapplied if 
+           This value is cashed at first run and reapplied if
            no changes to the values it depends on were identified
-<<<<<<< HEAD
-    """
-=======
-    """ 
->>>>>>> e575a222
+    """
     def __init__(self,ei_prop,monovan_run_prop):
         self._cor_factor = None
         self._mono_run_number = None
@@ -1234,16 +1014,12 @@
 
     def __set__(self,instance,value):
        self._cor_factor = value
-<<<<<<< HEAD
     #
-=======
-       # 
->>>>>>> e575a222
        if value is None:
           self._mono_run_prop._in_cash=False # enable monovan run validation if any
     #
     def set_val_to_cash(self,instance,value):
-        """ """ 
+        """ """
         mono_int_range = instance.monovan_integr_range
         cash_id = self._build_cash_val_id(mono_int_range)
         self.cashed_values[cash_id] = value
@@ -1259,11 +1035,7 @@
            return self.cashed_values[cash_id]
         else:
            return None
-<<<<<<< HEAD
-
-=======
-        
->>>>>>> e575a222
+
     def set_cash_mono_run_number(self,new_value):
         if new_value is None:
            self.cashed_values = {}

--- conflicted
+++ resolved
@@ -834,10 +834,6 @@
        logger.notice('Group '+str(spec)+' of '+inputWS+' ; fit coefficients are : '+str(Abs))
     return Abs
 
-<<<<<<< HEAD
-def applyCorrections(inputWS, canWS, corr, diffraction_run=False, Verbose=False):
-=======
-
 def subractCanWorkspace(sample, can, output_name, rebin_can=False):
     '''Subtract the can workspace from the sample workspace.
     Optionally rebin the can to match the sample.
@@ -860,7 +856,6 @@
 
 
 def applyCorrections(inputWS, canWS, corr, rebin_can=False, Verbose=False):
->>>>>>> b40b467b
     '''Through the PolynomialCorrection algorithm, makes corrections to the
     input workspace based on the supplied correction values.'''
     # Corrections are applied in Lambda (Wavelength)
@@ -983,18 +978,10 @@
             if scaled_container != '':
                 text += ' with ' + scaled_container
             logger.notice(text)
-<<<<<<< HEAD
-
-        cor_result = applyCorrections(sample, container, corrections, diffraction_run, Verbose)
+
+        cor_result = applyCorrections(sample, container, corrections, RebinCan, Verbose)
         rws = mtd[cor_result + ext]
         outNm = cor_result + '_Result_'
-=======
-            
-        cor_result = applyCorrections(sample, container, corrections, rebin_can=RebinCan, Verbose=Verbose)
-
-        rws = mtd[cor_result+'_red']
-        outNm= cor_result + '_Result_'
->>>>>>> b40b467b
 
         if Save:
             cred_path = os.path.join(workdir,cor_result + ext + '.nxs')
@@ -1010,28 +997,17 @@
             sub_result = sam_name +'Subtract_'+ can_run
             if Verbose:
                 logger.notice('Subtracting '+container+' from '+sample)
-<<<<<<< HEAD
-            
-            Minus(LHSWorkspace=sample,RHSWorkspace=container,OutputWorkspace=sub_result)
-            
+
+            subractCanWorkspace(sample, scaled_container, sub_result, rebin_can=RebinCan)
+
             if not diffraction_run:
-                ConvertSpectrumAxis(InputWorkspace=sub_result, OutputWorkspace=sub_result + '_rqw', 
+                ConvertSpectrumAxis(InputWorkspace=sub_result, OutputWorkspace=sub_result+'_rqw', 
                     Target='ElasticQ', EMode='Indirect', EFixed=efixed)
 
-            RenameWorkspace(InputWorkspace=sub_result, OutputWorkspace=sub_result + ext)
-            rws = mtd[sub_result + ext]
-            outNm = sub_result + '_Result_'
-
-=======
-
-            subractCanWorkspace(sample, scaled_container, sub_result, rebin_can=RebinCan)
-
-            ConvertSpectrumAxis(InputWorkspace=sub_result, OutputWorkspace=sub_result+'_rqw', 
-                Target='ElasticQ', EMode='Indirect', EFixed=efixed)
             RenameWorkspace(InputWorkspace=sub_result, OutputWorkspace=sub_result+'_red')
             rws = mtd[sub_result+'_red']
             outNm= sub_result + '_Result_'
->>>>>>> b40b467b
+
             if Save:
                 sred_path = os.path.join(workdir,sub_result + ext + '.nxs')
                 SaveNexusProcessed(InputWorkspace=sub_result + ext, Filename=sred_path)

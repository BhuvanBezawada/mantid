--- conflicted
+++ resolved
@@ -31,7 +31,7 @@
         idf_file=api.ExperimentInfo.getInstrumentFilename(InstrumentName)
         tmp_ws_name = '__empty_' + InstrumentName
         if not mtd.doesExist(tmp_ws_name):
-            LoadEmptyInstrument(Filename=idf_file,OutputWorkspace=tmp_ws_name)
+               LoadEmptyInstrument(Filename=idf_file,OutputWorkspace=tmp_ws_name)
         return mtd[tmp_ws_name].getInstrument()
 
 
@@ -196,17 +196,11 @@
 
         propman.sample_run = None
         self.assertFalse(ws_name+'_monitors' in mtd)
-<<<<<<< HEAD
-    
-        
+
+
     def test_assign_fname(self):
         propman  = self.prop_man
         propman.sample_run = 'MAR11001.RAW'
-=======
-        # name of empty property workspace
-        self.assertEqual(PropertyManager.sample_run.get_ws_name(),'SR_')
-
->>>>>>> 8a297a16
 
         self.assertEqual(PropertyManager.sample_run.run_number(),11001)
         self.assertEqual(PropertyManager.sample_run._fext,'.RAW')
@@ -235,13 +229,6 @@
         self.assertTrue('SR_#1/2#ws_monitors' in mtd)
 
 
-<<<<<<< HEAD
-=======
-
-    def test_assign_fname(self):
-        propman  = self.prop_man
-        propman.sample_run = 'MAR11001.RAW'
->>>>>>> 8a297a16
 
         ws1 = PropertyManager.sample_run.chop_ws_part(ws1,(10000,100,20000),True,2,2)
         x =ws1.readX(0)
@@ -251,8 +238,7 @@
         self.assertEqual(ws1.name(),'SR_#2/2#ws')
         self.assertTrue('SR_#2/2#ws_monitors' in mtd)
 
-    def test_run_list(self):
-        pass
+
 
     def test_get_run_list(self):
         """ verify the logic behind setting a run file as 
@@ -467,7 +453,5 @@
 
 
 
-
-
 if __name__=="__main__":
     unittest.main()
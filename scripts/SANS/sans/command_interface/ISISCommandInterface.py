--- conflicted
+++ resolved
@@ -1013,13 +1013,6 @@
 def FindBeamCentre(rlow, rupp, MaxIter=10, xstart=None, ystart=None, tolerance=1.251e-4,
                    find_direction=FindDirectionEnum.All, reduction_method=True):
     state = director.process_commands()
-<<<<<<< HEAD
-
-    # This is to mantain compatibility with how this function worked in the old Interface so that legacy scripts still
-    # function
-    if config['default.instrument'] == 'LARMOR':
-        xstart = xstart * 1000
-=======
     """
     Finds the beam centre position.
     @param rlow: Inner radius of quadrant
@@ -1040,7 +1033,6 @@
         xstart = xstart * 1000
     if not ystart:
         ystart = state.move.detectors['LAB'].sample_centre_pos2
->>>>>>> 10b02868
 
     centre_finder = SANSCentreFinder()
     centre = centre_finder(state, float(rlow), float(rupp), MaxIter, float(xstart), float(ystart), float(tolerance),

﻿#pylint: disable=too-many-lines
#pylint: disable=invalid-name
#########################################################
# This module contains utility functions common to the
# SANS data reduction scripts
########################################################
from mantid.simpleapi import *
from mantid.api import IEventWorkspace, MatrixWorkspace, WorkspaceGroup, FileLoaderRegistry
import mantid
from mantid.kernel import time_duration, DateAndTime
import inspect
import math
import os
import re
import types
import numpy as np

sanslog = Logger("SANS")
ADDED_EVENT_DATA_TAG = '_added_event_data'
REG_DATA_NAME = '-add' + ADDED_EVENT_DATA_TAG + '[_1-9]*$'
REG_DATA_MONITORS_NAME = '-add_monitors' + ADDED_EVENT_DATA_TAG + '[_1-9]*$'
ZERO_ERROR_DEFAULT = 1e6
INCIDENT_MONITOR_TAG = '_incident_monitor'

# WORKAROUND FOR IMPORT ISSUE IN UBUNTU --- START
CAN_IMPORT_NXS = True
try:
    import nxs
except ImportError:
    CAN_IMPORT_NXS = False
# WORKAROUND FOR IMPORT ISSUE IN UBUNTU --- STOP

def deprecated(obj):
    """
    Decorator to apply to functions or classes that we think are not being (or
    should not be) used anymore.  Prints a warning to the log.
    """
    if inspect.isfunction(obj) or inspect.ismethod(obj):
        if inspect.isfunction(obj):
            obj_desc = "\"%s\" function" % obj.__name__
        else:
            obj_desc = "\"%s\" class" % obj.im_class.__name__
        def print_warning_wrapper(*args, **kwargs):
            sanslog.warning("The %s has been marked as deprecated and may be "\
                            "removed in a future version of Mantid.  If you "\
                            "believe this to have been marked in error, please "\
                            "contact the member of the Mantid team responsible "\
                            "for ISIS SANS." % obj_desc)
            return obj(*args, **kwargs)
        return print_warning_wrapper

    # Add a @deprecated decorator to each of the member functions in the class
    # (by recursion).
    if inspect.isclass(obj):
        for name, fn in inspect.getmembers(obj):
            if isinstance(fn, types.UnboundMethodType):
                setattr(obj, name, deprecated(fn))
        return obj

    assert False, "Programming error.  You have incorrectly applied the "\
                  "@deprecated decorator.  This is only for use with functions "\
                  "or classes."

def GetInstrumentDetails(instrum):
    """
        Return the details specific to the instrument's current detector bank
        @return number of pixels ac, first spectrum in the current detector, its last spectrum
    """
    det = instrum.cur_detector()
    #LOQ HAB is not a square detector and so has no width
    #for backwards compatibility we have to return a width
    if instrum.name() == 'LOQ' and instrum.cur_detector().name() == 'HAB':
        if det.n_columns is None :
            return 128, det.get_first_spec_num(), det.last_spec_num

    first_spectrum = det.get_first_spec_num()
    last_spectrum = det.last_spec_num
    if instrum.name() == 'SANS2D':
        first_spectrum += 4
        last_spectrum += 4

    return det.n_columns, first_spectrum, last_spectrum

def InfinitePlaneXML(id_name, plane_pt, normal_pt):
    return '<infinite-plane id="' + str(id_name) + '">' + \
        '<point-in-plane x="' + str(plane_pt[0]) + '" y="' + str(plane_pt[1]) + '" z="' + str(plane_pt[2]) + '" />' + \
        '<normal-to-plane x="' + str(normal_pt[0]) + '" y="' + str(normal_pt[1]) + '" z="' + str(normal_pt[2]) + '" />'+ \
        '</infinite-plane>'

def InfiniteCylinderXML(id_name, centre, radius, axis):
    return  '<infinite-cylinder id="' + str(id_name) + '">' + \
    '<centre x="' + str(centre[0]) + '" y="' + str(centre[1]) + '" z="' + str(centre[2]) + '" />' + \
    '<axis x="' + str(axis[0]) + '" y="' + str(axis[1]) + '" z="' + str(axis[2]) + '" />' + \
    '<radius val="' + str(radius) + '" />' + \
    '</infinite-cylinder>\n'

# Mask a cylinder, specifying the algebra to use
def MaskWithCylinder(workspace, radius, xcentre, ycentre, algebra):
    '''Mask a cylinder on the input workspace.'''
    xmldef = InfiniteCylinderXML('shape', [xcentre, ycentre, 0.0], radius, [0,0,1])
    xmldef += '<algebra val="' + algebra + 'shape" />'
    # Apply masking
    MaskDetectorsInShape(Workspace=workspace,ShapeXML=xmldef)

# Mask such that the remainder is that specified by the phi range
def LimitPhi(workspace, centre, phimin, phimax, use_mirror=True):
    # convert all angles to be between 0 and 360
    while phimax > 360 :
        phimax -= 360
    while phimax < 0 :
        phimax += 360
    while phimin > 360 :
        phimin -= 360
    while phimin < 0 :
        phimin += 360
    while phimax<phimin :
        phimax += 360

    #Convert to radians
    phimin = math.pi*phimin/180.0
    phimax = math.pi*phimax/180.0
    xmldef =  InfinitePlaneXML('pla',centre, [math.cos(-phimin + math.pi/2.0),math.sin(-phimin + math.pi/2.0),0]) + \
    InfinitePlaneXML('pla2',centre, [-math.cos(-phimax + math.pi/2.0),-math.sin(-phimax + math.pi/2.0),0]) + \
    InfinitePlaneXML('pla3',centre, [math.cos(-phimax + math.pi/2.0),math.sin(-phimax + math.pi/2.0),0]) + \
    InfinitePlaneXML('pla4',centre, [-math.cos(-phimin + math.pi/2.0),-math.sin(-phimin + math.pi/2.0),0])

    if use_mirror :
        xmldef += '<algebra val="#((pla pla2):(pla3 pla4))" />'
    else:
        #the formula is different for acute verses obstruse angles
        if phimax-phimin > math.pi :
            # to get an obtruse angle, a wedge that's more than half the area, we need to add the semi-inifinite volumes
            xmldef += '<algebra val="#(pla:pla2)" />'
        else :
            # an acute angle, wedge is more less half the area, we need to use the intesection of those semi-inifinite volumes
            xmldef += '<algebra val="#(pla pla2)" />'

    MaskDetectorsInShape(Workspace=workspace,ShapeXML= xmldef)

# Work out the spectra IDs for block of detectors
def spectrumBlock(base, ylow, xlow, ydim, xdim, det_dimension, orientation):
    '''Compile a list of spectrum IDs for rectangular block of size xdim by ydim'''
    output = ''
    if orientation == Orientation.Horizontal:
        start_spec = base + ylow*det_dimension + xlow
        for y in range(0, ydim):
            for x in range(0, xdim):
                output += str(start_spec + x + (y*det_dimension)) + ','
    elif orientation == Orientation.Vertical:
        start_spec = base + xlow*det_dimension + ylow
        for x in range(det_dimension - 1, det_dimension - xdim-1,-1):
            for y in range(0, ydim):
                std_i = start_spec + y + ((det_dimension-x-1)*det_dimension)
                output += str(std_i ) + ','
    elif orientation == Orientation.Rotated:
        # This is the horizontal one rotated so need to map the xlow and vlow to their rotated versions
        start_spec = base + ylow*det_dimension + xlow
        max_spec = det_dimension*det_dimension + base - 1
        for y in range(0, ydim):
            for x in range(0, xdim):
                std_i = start_spec + x + (y*det_dimension)
                output += str(max_spec - (std_i - base)) + ','

    return output.rstrip(",")

# Mask by bin range
def MaskByBinRange(workspace, timemask):
    # timemask should be a ';' separated list of start/end values
    ranges = timemask.split(';')
    for r in ranges:
        limits = r.split()
        if len(limits) == 2:
            MaskBins(InputWorkspace=workspace,OutputWorkspace= workspace, XMin= limits[0] ,XMax=limits[1])

def QuadrantXML(centre,rmin,rmax,quadrant):
    cin_id = 'cyl-in'
    xmlstring = InfiniteCylinderXML(cin_id, centre, rmin, [0,0,1])
    cout_id = 'cyl-out'
    xmlstring+= InfiniteCylinderXML(cout_id, centre, rmax, [0,0,1])
    plane1Axis=None
    plane2Axis=None
    if quadrant == 'Left':
        plane1Axis = [-1,1,0]
        plane2Axis = [-1,-1,0]
    elif quadrant == 'Right':
        plane1Axis = [1,-1,0]
        plane2Axis = [1,1,0]
    elif quadrant == 'Up':
        plane1Axis = [1,1,0]
        plane2Axis = [-1,1,0]
    elif quadrant == 'Down':
        plane1Axis = [-1,-1,0]
        plane2Axis = [1,-1,0]
    else:
        return ''
    p1id = 'pl-a'
    xmlstring += InfinitePlaneXML(p1id, centre, plane1Axis)
    p2id = 'pl-b'
    xmlstring += InfinitePlaneXML(p2id, centre, plane2Axis)
    xmlstring += '<algebra val="(#((#(' + cout_id + ':(#' + cin_id  + '))) ' + p1id + ' ' + p2id + '))"/>\n'
    return xmlstring

def getWorkspaceReference(ws_pointer):
    if isinstance(ws_pointer, str):
        ws_pointer = mtd[ws_pointer]
    if str(ws_pointer) not in mtd:
        raise RuntimeError("Invalid workspace name input: " + str(ws_pointer))
    return ws_pointer

def isEventWorkspace(ws_reference):
    return isinstance(getWorkspaceReference(ws_reference),IEventWorkspace)

def getBinsBoundariesFromWorkspace(ws_reference):
    ws_reference = getWorkspaceReference(ws_reference)
    Xvalues = ws_reference.dataX(0)
    binning = str(Xvalues[0])
    binGap = Xvalues[1] - Xvalues[0]
    binning = binning + ',' + str(binGap)
    for j in range(2, len(Xvalues)):
        nextBinGap = Xvalues[j] - Xvalues[j-1]
        if nextBinGap != binGap:
            binGap = nextBinGap
            binning = binning + ',' + str(Xvalues[j-1]) + ',' + str(binGap)
    binning = binning + "," + str(Xvalues[-1])
    return binning

def getFilePathFromWorkspace(ws):
    ws_pointer = getWorkspaceReference(ws)
    file_path = None

    try:
        for hist in ws_pointer.getHistory():
            try:
                if 'Load' in hist.name():
                    file_path = hist.getPropertyValue('Filename')
            except:
                pass
    except:
        try:
            hist = ws_pointer.getHistory().lastAlgorithm()
            file_path = hist.getPropertyValue('Filename')
        except:
            raise RuntimeError("Failed while looking for file in workspace: " + str(ws))

    if not file_path:
        raise RuntimeError("Can not find the file name for workspace " + str(ws))
    return file_path

def fromEvent2Histogram(ws_event, ws_monitor, binning = ""):
    """Transform an event mode workspace into a histogram workspace.
    It does conjoin the monitor and the workspace as it is expected from the current
    SANS data inside ISIS.

    A non-empty binning string will specify a rebin param list to use instead of using
    the binning of the monitor ws.

    Finally, it copies the parameter map from the workspace to the resulting histogram
    in order to preserve the positions of the detectors components inside the workspace.

    It will finally, replace the input workspace with the histogram equivalent workspace.
    """
    assert ws_monitor != None

    name = '__monitor_tmp'

    if binning != "":
        aux_hist = Rebin(ws_event, binning, False)
        Rebin(ws_monitor, binning, False, OutputWorkspace=name)
    else:
        aux_hist = RebinToWorkspace(ws_event, ws_monitor, False)
        ws_monitor.clone(OutputWorkspace=name)

    ConjoinWorkspaces(name, aux_hist, CheckOverlapping=True)
    CopyInstrumentParameters(ws_event, OutputWorkspace=name)

    ws_hist = RenameWorkspace(name, OutputWorkspace=str(ws_event))

    return ws_hist

def getChargeAndTime(ws_event):
    r = ws_event.getRun()
    charges = r.getLogData('proton_charge')
    total_charge = sum(charges.value)
    time_passed = (charges.times[-1] - charges.times[0]).total_microseconds()
    time_passed /= 1e6
    return total_charge, time_passed

def sliceByTimeWs(ws_event, time_start=None, time_stop=None):
    def formatTime(time_val):
        return "_T%.1f" % time_val
    params = dict()
    outname=str(ws_event)
    if time_start:
        outname +=formatTime(time_start)
        params['StartTime'] = time_start
    if time_stop:
        outname += formatTime(time_stop)
        params['StopTime'] = time_stop

    params['OutputWorkspace'] = outname
    sliced_ws = FilterByTime(ws_event, **params)
    return sliced_ws

def slice2histogram(ws_event, time_start, time_stop, monitor, binning=""):
    """Return the histogram of the sliced event and a tuple with the following:
       - total time of the experiment
       - total charge
       - time of sliced data
       - charge of sliced data
       @param ws_event pointer to the event workspace
       @param time_start: the minimum value to filter. Pass -1 to get the minimum available
       @param time_stop: the maximum value to filter. Pass -1 to get the maximum available
       @param monitor: pointer to the monitor workspace
       @param binning: optional binning string to use instead of the binning from the monitor
    """
    if not isEventWorkspace(ws_event):
        raise RuntimeError("The workspace "+str(ws_event)+ " is not a valid Event workspace")

    tot_c, tot_t = getChargeAndTime(ws_event)

    if (time_start == -1) and (time_stop == -1):
        hist = fromEvent2Histogram(ws_event, monitor, binning)
        return hist, (tot_t, tot_c, tot_t, tot_c)

    if time_start == -1:
        time_start = 0.0
    if time_stop == -1:
        time_stop = tot_t+0.001

    sliced_ws = sliceByTimeWs(ws_event, time_start, time_stop)
    sliced_ws = RenameWorkspace(sliced_ws, OutputWorkspace=ws_event.name())

    part_c, part_t = getChargeAndTime(sliced_ws)
    scaled_monitor = monitor * (part_c/tot_c)


    hist = fromEvent2Histogram(sliced_ws, scaled_monitor, binning)
    return hist, (tot_t, tot_c, part_t, part_c)


def sliceParser(str_to_parser):
    """
    Create a list of boundaries from a string defing the slices.
    Valid syntax is:
      * From 8 to 9 > '8-9' --> return [[8,9]]
      * From 8 to 9 and from 10 to 12 > '8-9, 10-12' --> return [[8,9],[10,12]]
      * From 5 to 10 in steps of 1 > '5:1:10' --> return [[5,6],[6,7],[7,8],[8,9],[9,10]]
      * From 5 > '>5' --> return [[5,-1]]
      * Till 5 > '<5' --> return [[-1,5]]

    Any combination of these syntax separated by comma is valid.
    A special mark is used to signalize no limit: -1,
    As, so, for an empty string, it will return: [[-1, -1]].

    It does not accept negative values.

    """
    num_pat = r'(\d+(?:\.\d+)?(?:[eE][+-]\d+)?)' # float without sign
    slice_pat = num_pat + r'-' + num_pat
    lowbound = '>'+num_pat
    upbound = '<'+num_pat
    sss_pat = num_pat+r':'+num_pat+r':'+num_pat
    exception_pattern = 'Invalid input for Slicer: %s'
    MARK = -1

    def _check_match(inpstr, patternstr, qtde_nums):
        match = re.match(patternstr, inpstr)
        if match:
            answer = match.groups()
            if len(answer) != qtde_nums:
                raise SyntaxError(exception_pattern %(inpstr))
            return [float(answer[i]) for i in range(qtde_nums)]
        else:
            return False

    def _parse_slice(inpstr):
        return _check_match(inpstr, slice_pat, 2)

    def _parse_lower(inpstr):
        val = _check_match(inpstr, lowbound, 1)
        if not val:
            return val
        return [val[0], MARK]

    def _parse_upper(inpstr):
        val = _check_match(inpstr, upbound, 1)
        if not val:
            return val
        return [MARK, val[0]]

    def _parse_start_step_stop(inpstr):
        val = _check_match(inpstr, sss_pat, 3)
        if not val:
            return val
        start = val[0]
        step = val[1]
        stop = val[2]
        curr_value = start

        vallist = []
        while True:

            next_value = curr_value + step

            if next_value >= stop:
                vallist.append([curr_value, stop])
                return vallist
            else:
                vallist.append([curr_value, next_value])

            curr_value = next_value



    def _extract_simple_input(inpstr):
        for fun in _parse_slice, _parse_lower, _parse_upper:
            val = fun(inpstr)
            if val:
                return val

        return False

    def _extract_composed_input(inpstr):
        return _parse_start_step_stop(inpstr)

    if not str_to_parser:
        return [[MARK, MARK]]

    parts = str_to_parser.split(',')
    result = []
    for inps in parts:
        inps = inps.replace(' ','')
        aux_res = _extract_simple_input(inps)
        if aux_res:
            result.append(aux_res)
            continue
        aux_res = _extract_composed_input(inps)
        if aux_res:
            result += aux_res
            continue
        raise SyntaxError('Invalid input '+ str_to_parser +'. Failed caused by this term:'+inps)

    return result

def getFileAndName(incomplete_path):
    this_path = FileFinder.getFullPath(incomplete_path)
    if not this_path:
        # do not catch exception, let it goes.
        this_path = FileFinder.findRuns(incomplete_path)
        # if list, get first value
        if hasattr(this_path, '__iter__'):
            this_path = this_path[0]

    # this_path contains the full_path
    basename = os.path.basename(this_path)
    # remove extension
    basename = os.path.splitext(basename)[0]

    return this_path, basename

def _merge_to_ranges(ints):
    """
    Given an integer list, will "merge" adjacent integers into "ranges".
    Assumes that the given list will already be sorted and that it contains no
    duplicates.  Best explained with examples:

    Input:  [1, 2, 3, 4]
    Output: [[1, 4]]

    Input:  [1, 2, 3, 5, 6, 7]
    Output: [[1, 3], [5, 7]]

    Input:  [1, 2, 3, 5, 7, 8, 9]
    Output: [[1, 3], [5, 5], [7, 9]]

    Input:  [1, 2, 7, 5, 6, 3, 2, 2]
    Output: Unknown -- the input contains duplicates and is unsorted.

    @params ints :: the integer list to merge, sorted and without duplicates

    @returns a list of ranges
    """
    ranges = []
    current_range = []
    for i in ints:
        if current_range == []:
            current_range = [i, i]
        elif current_range[1] + 1 == i:
            current_range[1] = i
        else:
            ranges.append(current_range)
            current_range = [i, i]
    if not current_range in ranges:
        ranges.append(current_range)
    return ranges

def _yield_masked_det_ids(masking_ws):
    """
    For some reason Detector.isMasked() does not work for MaskingWorkspaces.
    We use masking_ws.readY(ws_index)[0] == 1 instead.
    """
    for ws_index in range(masking_ws.getNumberHistograms()):
        if masking_ws.readY(ws_index)[0] == 1:
            yield masking_ws.getDetector(ws_index).getID()

def get_masked_det_ids_from_mask_file(mask_file_path, idf_path):
    """
    Given a mask file and the (necessary) path to the corresponding IDF, will
    load in the file and return a list of detector IDs that are masked.

    @param mask_file_path :: the path of the mask file to read in
    @param idf_path :: the path to the corresponding IDF. Necessary so that we
                       know exactly which instrument to use, and therefore know
                       the correct detector IDs.

    @returns the list of detector IDs that were masked in the file
    """
    mask_ws_name = "__temp_mask"
    LoadMask(
        Instrument=idf_path,
        InputFile=mask_file_path,
        OutputWorkspace=mask_ws_name)
    det_ids = list(_yield_masked_det_ids(mtd[mask_ws_name]))
    DeleteWorkspace(Workspace=mask_ws_name)

    return det_ids

def mask_detectors_with_masking_ws(ws_name, masking_ws_name):
    """
    Rolling our own MaskDetectors wrapper since masking is broken in a couple
    of places that affect us here.

    Calling MaskDetectors(Workspace=ws_name, MaskedWorkspace=mask_ws_name) is
    not something we can do because the algorithm masks by ws index rather than
    detector id, and unfortunately for SANS the detector table is not the same
    for MaskingWorkspaces as it is for the workspaces containing the data to be
    masked.  Basically, we get a mirror image of what we expect.  Instead, we
    have to extract the det IDs and use those via the DetectorList property.

    @param ws :: the workspace to be masked.
    @param masking_ws :: the masking workspace that contains masking info.
    """
    ws, masking_ws = mtd[ws_name], mtd[masking_ws_name]

    masked_det_ids = list(_yield_masked_det_ids(masking_ws))

    MaskDetectors(Workspace=ws, DetectorList=masked_det_ids)


def check_child_ws_for_name_and_type_for_added_eventdata(wsGroup):
    '''
    Ensure that the while loading added event data, we are dealing with
    1. The correct naming convention. For event data this is the run number,
       an add tag and possibly underscores and numbers when the same workspace
       is reloaded. For monitor data it is the run number, an add tag, a monitor
       tag and the possibly underscores and numbers when the same workspace is
       reloaded
    2. The correct workspace types.
    @param wsGroup ::  workspace group.
    '''
    hasData = False
    hasMonitors = False

    # Check if there are only two children in the group workspace
    if len(wsGroup) != 2:
        return False

    assert isinstance(wsGroup, WorkspaceGroup)

    for index in range(len(wsGroup)):
        childWorkspace = wsGroup.getItem(index)
        if re.search(REG_DATA_NAME, childWorkspace.getName()):
            if isinstance(childWorkspace, IEventWorkspace):
                hasData = True
        elif re.search(REG_DATA_MONITORS_NAME, childWorkspace.getName()):
            if isinstance(childWorkspace, MatrixWorkspace):
                hasMonitors = True

    return hasData and hasMonitors

def extract_child_ws_for_added_eventdata(ws_group, appendix):
    '''
    Extract the the child workspaces from a workspace group which was
    created by adding event data. The workspace group must contains a data
    workspace which is an EventWorkspace and a monitor workspace which is a
    matrix workspace.
    @param ws_group :: workspace group.
    @param appendix :: what to append to the names of the child workspaces
    '''
    # Store the name of the group workspace in a string
    ws_group_name = ws_group.getName()

    # Get a handle on each child workspace
    ws_handles = []
    for index in range(len(ws_group)):
        ws_handles.append(ws_group.getItem(index))

    if len(ws_handles) != 2:
        raise RuntimeError("Expected two child workspaces when loading added event data."
                           "Please make sure that you have loaded added event data which was generated by the Add tab of the SANS Gui."
                          )

    # Now ungroup the group
    UnGroupWorkspace(ws_group)

    # Rename the child workspaces to be of the expected format. (see _get_workspace_name in sans_reduction_steps)
    for ws_handle in ws_handles:
        # Check if the child is an event data workspace or a monitor workspace
        if appendix in ws_handle.getName():
            new_name = ws_group_name + appendix
            RenameWorkspace(InputWorkspace = ws_handle.getName(), OutputWorkspace = new_name)
        else:
            new_name = ws_group_name
            RenameWorkspace(InputWorkspace = ws_handle.getName(), OutputWorkspace = new_name)

def bundle_added_event_data_as_group(out_file_name, out_file_monitors_name):
    """
    We load an added event data file and its associated monitor file. Combine
    the data in a group workspace and delete the original files.
    @param out_file_name :: the file name of the event data file
    @param out_file_monitors_name :: the file name of the monitors file
    @return the name fo the new group workspace file
    """
    # Extract the file name and the extension
    file_name, file_extension = os.path.splitext(out_file_name)

    event_data_temp = file_name + ADDED_EVENT_DATA_TAG
    Load(Filename = out_file_name, OutputWorkspace = event_data_temp)
    event_data_ws = mtd[event_data_temp]

    monitor_temp = file_name + '_monitors' + ADDED_EVENT_DATA_TAG
    Load(Filename = out_file_monitors_name, OutputWorkspace = monitor_temp)

    monitor_ws = mtd[monitor_temp]

    out_group_file_name = file_name + file_extension
    out_group_ws_name = file_name

    # Delete the intermediate files
    full_data_path_name = get_full_path_for_added_event_data(out_file_name)
    full_monitor_path_name = get_full_path_for_added_event_data(out_file_monitors_name)

    if os.path.exists(full_data_path_name):
        os.remove(full_data_path_name)
    if os.path.exists(full_monitor_path_name):
        os.remove(full_monitor_path_name)

    # Create a grouped workspace with the data and the monitor child workspaces
    GroupWorkspaces(InputWorkspaces = [event_data_ws, monitor_ws], OutputWorkspace = out_group_ws_name)
    group_ws = mtd[out_group_ws_name]

    # Save the group
    SaveNexusProcessed(InputWorkspace = group_ws, Filename = out_group_file_name, Append=False)
    # Delete the files and the temporary workspaces
    DeleteWorkspace(event_data_ws)
    DeleteWorkspace(monitor_ws)

    return out_group_file_name

def get_full_path_for_added_event_data(file_name):
    path,base = os.path.split(file_name)
    if path == '' or base not in os.listdir(path):
        path = config['defaultsave.directory'] + path
        # If the path is still an empty string check in the current working directory
        if path == '':
            path = os.getcwd()
        assert base in os.listdir(path)
    full_path_name = os.path.join(path, base)

    return full_path_name

def extract_spectra(ws, det_ids, output_ws_name):
    """
    A more generic version of ExtactSingleSpectrum.  Accepts an arbitrary list
    of ws indices to keep.  Everything else is ignored.
    @param ws :: the workspace from which to extract spectra
    @param det_ids :: the detector IDs corresponding to the spectra to extract
    @param output_ws_name :: the name of the resulting workspace
    @returns :: a workspace containing the extracted spectra
    """
    ExtractSpectra(InputWorkspace=ws,OutputWorkspace=output_ws_name, DetectorList=det_ids)
    return mtd[output_ws_name]

def get_masked_det_ids(ws):
    """
    Given a workspace, will return a list of all the IDs that correspond to
    detectors that have been masked.

    @param ws :: the workspace to extract the det IDs from

    @returns a list of IDs for masked detectors
    """
    for ws_index in range(ws.getNumberHistograms()):
        try:
            det = ws.getDetector(ws_index)
        except RuntimeError:
            # Skip the rest after finding the first spectra with no detectors,
            # which is a big speed increase for SANS2D.
            break
        if det.isMasked():
            yield det.getID()
def create_zero_error_free_workspace(input_workspace_name, output_workspace_name):
    '''
    Creates a cloned workspace where all zero-error values have been replaced with a large value
    @param input_workspace_name :: The input workspace name
    @param output_workspace_name :: The output workspace name
    @returns a message and a completion flag
    '''
    # Load the input workspace
    message = ""
    complete = False
    if not input_workspace_name in mtd:
        message = 'Failed to create a zero error free cloned workspace: The input workspace does not seem to exist.'
        return message, complete

    # Create a cloned workspace
    ws_in = mtd[input_workspace_name]

    # Remove all zero errors from the cloned workspace
    CloneWorkspace(InputWorkspace=ws_in, OutputWorkspace=output_workspace_name)
    if not output_workspace_name in mtd:
        message = 'Failed to create a zero error free cloned workspace: A clone could not be created.'
        return message, complete

    ws_out = mtd[output_workspace_name]
    try:
        remove_zero_errors_from_workspace(ws_out)
        complete = True
    except ValueError:
        DeleteWorkspace(Workspace=output_workspace_name)
        message = 'Failed to create a zero error free cloned workspace: Could not remove the zero errors.'

    return message, complete

def remove_zero_errors_from_workspace(ws):
    '''
    Removes the zero errors from a Matrix workspace
    @param ws :: The input workspace
    '''
    # Make sure we are dealing with a MatrixWorkspace
    if not isinstance(ws, MatrixWorkspace) or isinstance(ws,IEventWorkspace):
        raise ValueError('Cannot remove zero errors from a workspace which is not of type MatrixWorkspace.')
    # Iterate over the workspace and replace the zero values with a large default value
    numSpectra = ws.getNumberHistograms()
    errors = ws.dataE
    for index in range(0,numSpectra):
        spectrum = errors(index)
        spectrum[spectrum <= 0.0] = ZERO_ERROR_DEFAULT

def delete_zero_error_free_workspace(input_workspace_name):
    '''
    Deletes the zero-error free workspace
    @param ws :: The input workspace
    '''
    complete = False
    message = ""
    if input_workspace_name in mtd:
        DeleteWorkspace(Workspace=input_workspace_name)
        complete = True
    else:
        message = 'Failed to delete a zero-error free workspace'
    return message, complete

def is_valid_ws_for_removing_zero_errors(input_workspace_name):
    '''
    Check if a workspace has been created via Q1D or Qxy.
    @param ws :: The input workspace
    '''
    isValid = False
    message = ""

    ws = mtd[input_workspace_name]
    workspaceHistory= ws.getHistory()
    histories = workspaceHistory.getAlgorithmHistories()
    for history in histories:
        name = history.name()
        if name == 'Q1D' or name == 'Qxy':
            isValid = True
            break

    if not isValid:
        message = ("Workspace does not seem valid for zero error removal."
                   "It must have been reduced with Q1D or Qxy."
                  )

    return message, isValid

class AddOperation(object):
    """
    The AddOperation allows to add two workspaces at a time.
    """
    def __init__(self,isOverlay, time_shifts):
        """
        The AddOperation requires to know if the workspaces are to
        be plainly added or to be overlayed. Additional time shifts can be
        specified
        @param isOverlay :: true if the operation is an overlay operation
        @param time_shifts :: a string with comma-separted time shift values
        """
        super(AddOperation, self).__init__()
        factory = CombineWorkspacesFactory()
        self.adder = factory.create_add_algorithm(isOverlay)
        self.time_shifter = TimeShifter(time_shifts)

    def add(self, LHS_workspace, RHS_workspace, output_workspace, run_to_add):
        """
        Add two workspaces together and place the result into the outputWorkspace.
        The user needs to specify which run is being added in order to determine
        the correct time shift
        @param LHS_workspace :: first workspace, this workspace is a reference workspace
                                and hence never shifted
        @param RHS_workspace :: second workspace which can be shifted in time
        @param run_to_add :: the number of the nth added workspace
        """
        current_time_shift = self.time_shifter.get_Nth_time_shift(run_to_add)
        self.adder.add(LHS_workspace=LHS_workspace,
                       RHS_workspace= RHS_workspace,
                       output_workspace= output_workspace,
                       time_shift = current_time_shift)

class CombineWorkspacesFactory(object):
    """
    Factory to determine how to add workspaces
    """
    def __init__(self):
        super(CombineWorkspacesFactory, self).__init__()
    def create_add_algorithm(self, isOverlay):
        """
        @param isOverlay :: if true we provide the OverlayWorkspaces functionality
        """
        if isOverlay:
            return OverlayWorkspaces()
        else:
            return PlusWorkspaces()

class PlusWorkspaces(object):
    """
    Wrapper for the Plus algorithm
    """
    def __init__(self):
        super(PlusWorkspaces, self).__init__()

    def add(self, LHS_workspace, RHS_workspace, output_workspace, time_shift = 0.0):
        """
        @param LHS_workspace :: the first workspace
        @param RHS_workspace :: the second workspace
        @param output_workspace :: the output workspace
        @param time_shift :: unused parameter
        """
        dummy_shift = time_shift
        lhs_ws = self._get_workspace(LHS_workspace)
        rhs_ws = self._get_workspace(RHS_workspace)

        # Apply shift to RHS sample logs where necessary. This is a hack because Plus cannot handle
        # cummulative time series correctly at this point
        cummulative_correction = CummulativeTimeSeriesPropertyAdder()
        cummulative_correction. extract_sample_logs_from_workspace(lhs_ws, rhs_ws)
        Plus(LHSWorkspace = LHS_workspace, RHSWorkspace = RHS_workspace, OutputWorkspace = output_workspace)
        out_ws = self._get_workspace(output_workspace)
        cummulative_correction.apply_cummulative_logs_to_workspace(out_ws)

    def _get_workspace(self, workspace):
        if isinstance(workspace, MatrixWorkspace):
            return workspace
        elif isinstance(workspace, basestring) and mtd.doesExist(workspace):
            return mtd[workspace]


class OverlayWorkspaces(object):
    """
    Overlays (in time) a workspace  on top of another workspace. The two
    workspaces overlayed such that the first time entry of their proton_charge entry matches.
    This overlap can be shifted by the specified time_shift in seconds
    """
    def __init__(self):
        super(OverlayWorkspaces, self).__init__()

    def add(self, LHS_workspace, RHS_workspace, output_workspace, time_shift = 0.0):
        """
        @param LHS_workspace :: the first workspace
        @param RHS_workspace :: the second workspace
        @param output_workspace :: the output workspace
        @param time_shift :: an additional time shift for the overlay procedure
        """
        rhs_ws = self._get_workspace(RHS_workspace)
        lhs_ws = self._get_workspace(LHS_workspace)
        # Find the time difference between LHS and RHS workspaces and add optional time shift
        time_difference = self._extract_time_difference_in_seconds(lhs_ws, rhs_ws)
        total_time_shift = time_difference + time_shift

        # Apply shift to RHS sample logs where necessary. This is a hack because Plus cannot handle
        # cummulative time series correctly at this point
        cummulative_correction = CummulativeTimeSeriesPropertyAdder()
        cummulative_correction. extract_sample_logs_from_workspace(lhs_ws, rhs_ws)

        # Create a temporary workspace with shifted time values from RHS, if the shift is necesary
        temp = rhs_ws
        temp_ws_name = 'shifted'
        if total_time_shift != 0.0:
            temp = ChangeTimeZero(InputWorkspace=rhs_ws, OutputWorkspace=temp_ws_name, RelativeTimeOffset=total_time_shift)

        # Add the LHS and shifted workspace
        Plus(LHSWorkspace=LHS_workspace,RHSWorkspace= temp ,OutputWorkspace= output_workspace)

        #Apply sample log correciton
        out_ws = self._get_workspace(output_workspace)
        cummulative_correction.apply_cummulative_logs_to_workspace(out_ws)

        # Remove the shifted workspace
        if mtd.doesExist(temp_ws_name):
            mtd.remove(temp_ws_name)

    def _extract_time_difference_in_seconds(self, ws1, ws2):
        # The times which need to be compared are the first entry in the proton charge log
        time_1 = self._get_time_from_proton_charge_log(ws1)
        time_2 = self._get_time_from_proton_charge_log(ws2)

        return time_duration.total_nanoseconds(time_1- time_2)/1e9

    def _get_time_from_proton_charge_log(self, ws):
        times = ws.getRun().getProperty("proton_charge").times
        if len(times) == 0:
            raise ValueError("The proton charge does not have any time entry")
        return times[0]

    def _get_workspace(self, workspace):
        if isinstance(workspace, MatrixWorkspace):
            return workspace
        elif isinstance(workspace, basestring) and mtd.doesExist(workspace):
            return mtd[workspace]

#pylint: disable=too-few-public-methods
class TimeShifter(object):
    """
    The time shifter stores all time shifts for all runs which are to be added. If there is
    a mismatch the time shifts are set to 0.0 seconds.
    """
    def __init__(self, time_shifts):
        super(TimeShifter, self).__init__()
        self._time_shifts = time_shifts
    def get_Nth_time_shift(self, n):
        """
        Retrieves the specified additional time shift for the nth addition in seconds.
        @param n :: the nth addition
        """
        if len(self._time_shifts) >= (n+1):
            return self._cast_to_float(self._time_shifts[n])
        else:
            return 0.0
    def _cast_to_float(self, element):
        float_element = 0.0
        try:
            float_element = float(element)
        except ValueError:
            pass# Log here
        return float_element

def transfer_special_sample_logs(from_ws, to_ws):
    '''
    Transfers selected sample logs from one workspace to another
    '''
    single_valued_names = [ "gd_prtn_chrg"]
    time_series_names = ['good_uah_log', 'good_frames']
    type_map = {'good_uah_log': float , 'good_frames' : int, "gd_prtn_chrg" : float}

    run_from = from_ws.getRun()
    run_to = to_ws.getRun()

    # Populate the time series
    for time_series_name in time_series_names:
        if (run_from.hasProperty(time_series_name) and
            run_to.hasProperty(time_series_name)):

            times = run_from.getProperty(time_series_name).times
            values = run_from.getProperty(time_series_name).value

            prop = run_to.getProperty(time_series_name)
            prop.clear()
            for index in range(0, len(times)):
                prop.addValue(times[index],
                              type_map[time_series_name](values[index]))

    alg_log = AlgorithmManager.createUnmanaged("AddSampleLog")
    alg_log.initialize()
    alg_log.setChild(True)
    for single_valued_name in single_valued_names:
        if (run_from.hasProperty(single_valued_name) and
            run_to.hasProperty(single_valued_name)):
            value = run_from.getProperty(single_valued_name).value
            alg_log.setProperty("Workspace", to_ws)
            alg_log.setProperty("LogName", single_valued_name)
            alg_log.setProperty("LogText", str(type_map[single_valued_name](value)))
            alg_log.setProperty("LogType", "Number")
            alg_log.execute()

#pylint: disable=too-many-instance-attributes
class CummulativeTimeSeriesPropertyAdder(object):
    '''
    Apply shift to RHS sample logs where necessary. This is a hack because Plus cannot handle
    cummulative time series correctly at this point.
    '''
    def __init__(self, total_time_shift_seconds = 0):
        super(CummulativeTimeSeriesPropertyAdder, self).__init__()
        self._time_series = ['good_uah_log', 'good_frames']
        self._single_valued= ["gd_prtn_chrg"]

        self._original_times_lhs = dict()
        self._original_values_lhs = dict()
        self._original_times_rhs = dict()
        self._original_values_rhs = dict()

        self._original_single_valued_lhs = dict()
        self._original_single_valued_rhs = dict()

        self._start_time_lhs = None
        self._start_time_rhs = None
        self._total_time_shift_nano_seconds = int(total_time_shift_seconds*1e9)

        self._type_map = {'good_uah_log': float , 'good_frames' : int, "gd_prtn_chrg" : float}

    def extract_sample_logs_from_workspace(self, lhs, rhs):
        '''
        When adding specific logs, we need to make sure that the values are added correctly.
        @param lhs: the lhs workspace
        @param rhs: the rhs workspace
        '''
        run_lhs = lhs.getRun()
        run_rhs = rhs.getRun()
        # Get the cummulative time s
        for element in self._time_series:
            if (run_lhs.hasProperty(element) and
                run_rhs.hasProperty(element)):
                # Get values for lhs
                property_lhs = run_lhs.getProperty(element)
                self._original_times_lhs[element] = property_lhs.times
                self._original_values_lhs[element] = property_lhs.value

                # Get values for rhs
                property_rhs = run_rhs.getProperty(element)
                self._original_times_rhs[element] = property_rhs.times
                self._original_values_rhs[element] = property_rhs.value

        for element in self._single_valued:
            if (run_lhs.hasProperty(element) and
                run_rhs.hasProperty(element)):
                # Get the values for lhs
                property_lhs = run_lhs.getProperty(element)
                self._original_single_valued_lhs[element] = property_lhs.value

                # Get the values for rhs
                property_rhs = run_rhs.getProperty(element)
                self._original_single_valued_rhs[element] = property_rhs.value

        log_name_start_time = "start_time"
        if (run_lhs.hasProperty(log_name_start_time) and
            run_rhs.hasProperty(log_name_start_time)):
            convert_to_date = lambda val: DateAndTime(val) if isinstance(val, str) else val
            self._start_time_lhs = convert_to_date(run_lhs.getProperty(log_name_start_time).value)
            self._start_time_rhs = convert_to_date(run_rhs.getProperty(log_name_start_time).value)

    def apply_cummulative_logs_to_workspace(self, workspace):
        '''
        Restore the original values for the shifted properties
        @param workspace: the workspace which requires correction.
        '''
        for element in self._time_series:
            if (element in self._original_times_rhs and
                element in self._original_values_rhs):
                run = workspace.getRun()
                prop = run.getProperty(element)
                prop.clear()
                # Get the cummulated values and times
                times, values = self._get_cummulative_sample_logs(element)
                self._populate_property(prop, times, values, self._type_map[element])

        self._update_single_valued_entries(workspace)


    def _update_single_valued_entries(self, workspace):
        '''
        We need to update single-valued entries which are based on the
        cummulative time series
        @param workspace: the workspace which requires the changes
        '''
        run = workspace.getRun()

        alg_log = AlgorithmManager.createUnmanaged("AddSampleLog")
        alg_log.initialize()
        alg_log.setChild(True)
        for element in self._single_valued:
            if run.hasProperty(element):
                type_converter = self._type_map[element]
                new_value = type_converter(self._original_single_valued_lhs[element] +
                                           self._original_single_valued_rhs[element])
                alg_log.setProperty("Workspace", workspace)
                alg_log.setProperty("LogName", element)
                alg_log.setProperty("LogText", str(new_value))
                alg_log.setProperty("LogType", "Number")
                alg_log.execute()

    def _get_cummulative_sample_logs(self, log_name):
        '''
        Gets the added sample logs for a particular log.
        @param log_name: the name of the logs
        @param an array with times and an array with values
        '''
        # Remove data from the beginning of the measurement
        times_lhs, values_lhs, times_rhs, values_rhs = self._get_corrected_times_and_values(log_name)

        # Create the actual entries and not the cumulated ones
        values_raw_lhs = self._get_raw_values(values_lhs)
        values_raw_rhs = self._get_raw_values(values_rhs)

        # Shift the times of the rhs workspace if required
        times_rhs = self._shift_time_series(times_rhs)

        # Now merge and sort the two entries
        time_merged, value_merged = self._create_merged_values_and_times(times_lhs, values_raw_lhs, times_rhs, values_raw_rhs)

        # Create cummulated values
        time_final = time_merged
        value_final = self._create_cummulated_values(value_merged)

        return time_final, value_final

    def _create_cummulated_values(self, values):
        '''
        Creates cummulated values
        @param time: a time array
        @param value: a value array which is the basis for the accumulation
        '''
        values_accumulated = []
        for index in range(0, len(values)):
            if index == 0:
                values_accumulated.append(values[index])
            else:
                values_accumulated.append(values_accumulated[index - 1] + values[index])
        return values_accumulated

    def _create_merged_values_and_times(self, times_lhs, values_lhs, times_rhs, values_rhs):
        times = []
        times.extend(times_lhs)
        times.extend(times_rhs)

        values = []
        values.extend(values_lhs)
        values.extend(values_rhs)

        zipped = zip(times, values)
        # We sort via the times
        zipped.sort(key = lambda z : z[0])
        unzipped = zip(*zipped)
        return unzipped[0], unzipped[1]

    def _shift_time_series(self, time_series):
        shifted_series = []
        for element in time_series:
            shifted_series.append(element + self._total_time_shift_nano_seconds)
        return shifted_series

    def _get_raw_values(self, values):
        '''
        We extract the original data from the cummulative
        series.
        '''
        raw_values = []
        for index in range(0, len(values)):
            if index == 0:
                raw_values.append(values[index])
            else:
                element = values[index] - values[index-1]
                raw_values.append(element)
        return raw_values

    def _get_corrected_times_and_values(self, log_name):
        '''
        Removes times before time 0
        @param log_name: the log to consider
        '''
        start_time_lhs = self._start_time_lhs
        start_time_rhs = self._start_time_rhs

        times_lhs = self._original_times_lhs[log_name]
        times_rhs = self._original_times_rhs[log_name]

        values_lhs = self._original_values_lhs[log_name]
        values_rhs = self._original_values_rhs[log_name]

        # At this point we assume that the values are sorted.
        # We search for the index which is larger or equal to the
        # start time

        index_lhs = self._find_start_time_index(times_lhs, start_time_lhs)
        index_rhs = self._find_start_time_index(times_rhs, start_time_rhs)

        times_lhs_corrected = times_lhs[index_lhs:]
        values_lhs_corrected = values_lhs[index_lhs:]

        times_rhs_corrected = times_rhs[index_rhs:]
        values_rhs_corrected = values_rhs[index_rhs:]

        return times_lhs_corrected, values_lhs_corrected, times_rhs_corrected, values_rhs_corrected

    def _find_start_time_index(self, time_series, start_time):
        index = 0
        for element in time_series:
            if element > start_time or element == start_time:
                break
            index += 1
        return index

    def _populate_property(self, prop, times, values, type_converter):
        '''
        Populates a time series property
        @param property: the time series property
        @param times: the times array
        @param values: the values array
        @param type_converter: a type converter
        '''
        for index in range(0, len(times)):
            prop.addValue(times[index],
                          type_converter(values[index]))

def load_monitors_for_multiperiod_event_data(workspace, data_file, monitor_appendix):
    '''
    Takes a multi-period event workspace and loads the monitors
    as a group workspace
    @param workspace: Multi-period event workspace
    @param data_file: The data file
    @param monitor_appendix: The appendix for monitor data
    '''
    # Load all monitors
    mon_ws_group_name = "temp_ws_group"
    LoadNexusMonitors(Filename=data_file, OutputWorkspace=mon_ws_group_name)
    mon_ws = mtd["temp_ws_group"]
    # Rename all monitor workspces
    rename_monitors_for_multiperiod_event_data(monitor_workspace = mon_ws, workspace=workspace, appendix=monitor_appendix)

def rename_monitors_for_multiperiod_event_data(monitor_workspace, workspace, appendix):
    '''
    Takes a multi-period event workspace and loads the monitors
    as a group workspace
    @param workspace: Multi-period event workspace
    @param data_file: The data file
    @param monitor_appendix: The appendix for monitor data
    '''
    if len(monitor_workspace) != len(workspace):
        raise RuntimeError("The workspace and monitor workspace lengths do not match.")
    for index in range(0,len(monitor_workspace)):
        monitor_name = workspace[index].name() + appendix
        RenameWorkspace(InputWorkspace=monitor_workspace[index], OutputWorkspace=monitor_name)
    # Finally rename the group workspace
    monitor_group_ws_name = workspace.name() + appendix
    RenameWorkspace(InputWorkspace=monitor_workspace, OutputWorkspace=monitor_group_ws_name)

def is_convertible_to_int(input_value):
    '''
    Check if the input can be converted to int
    @param input_value :: a general input
    '''
    try:
        dummy_converted = int(input_value)
    except ValueError:
        return False
    return True

def is_convertible_to_float(input_value):
    '''
    Check if the input can be converted to float
    @param input_value :: a general input
    @returns true if input can be converted to float else false
    '''
    is_convertible = True
    if not input_value:
        is_convertible = False
    else:
        try:
            dummy_converted = float(input_value)
            is_convertible = True
        except ValueError:
            is_convertible = False
    return is_convertible


def is_valid_xml_file_list(input_value):
    '''
    Check if the input is a valid xml file list. We only check
    the form and not the existence of the file
    @param input :: a list input
    '''
    if not isinstance(input_value, list) or not input or len(input_value) == 0:
        return False
    for element in input_value:
        if not isinstance(element, str) or not element.endswith('.xml'):
            return False
    return True

def convert_from_string_list(to_convert):
    '''
    Convert a Python string list to a comma-separted string
    @param to_convert :: a string list input
    '''
    return ','.join(element.replace(" ", "") for element in to_convert)

def convert_to_string_list(to_convert):
    '''
    Convert a comma-separted string to a Python string list in a string form
    "file1.xml, file2.xml" -> "['file1.xml','file2.xml']"
    @param to_convert :: a comma-spearated string
    '''
    string_list = to_convert.replace(" ", "").split(",")
    output_string = "[" + ','.join("'"+element+"'" for element in string_list) + "]"
    return output_string

def can_load_as_event_workspace(filename):
    '''
    Check if an file can be loaded into an event workspace
    Currently we check if the file
    1. can be loaded with LoadEventNexus
    2. contains an "event_workspace" nexus group in its first level
    Note that this assumes a specific directory structure for the nexus file.
    @param filename: the name of the input file name
    @returns true if the file can be loaded as an event workspace else false
    '''
    is_event_workspace = False

    # Check if it can be loaded with LoadEventNexus
    is_event_workspace = FileLoaderRegistry.canLoad("LoadEventNexus", filename)

    # Ubuntu does not provide NEXUS for python currently, need to hedge for that
    if CAN_IMPORT_NXS:
        if is_event_workspace == False:
            # pylint: disable=bare-except
            try:
                # We only check the first entry in the root
                # and check for event_eventworkspace in the next level
                nxs_file =nxs.open(filename, 'r')
                rootKeys =  nxs_file.getentries().keys()
                nxs_file.opengroup(rootKeys[0])
                nxs_file.opengroup('event_workspace')
                is_event_workspace = True
            except:
                pass
            finally:
                nxs_file.close()

    return is_event_workspace

def get_start_q_and_end_q_values(rear_data_name, front_data_name, rescale_shift):
    '''
    Determines the min and max values for Q which are subsequently used for fitting.
    @param rear_data_name: name of the rear data set
    @param front_data_name: name of the the front data set
    @param rescale_shift: the rescale and shift object
    '''
    min_q = None
    max_q = None

    front_data = mtd[front_data_name]
    front_dataX = front_data.readX(0)

    front_size = len(front_dataX)
    front_q_min = None
    front_q_max = None
    if front_size > 0:
        front_q_min = front_dataX[0]
        front_q_max = front_dataX[front_size - 1]
    else:
        raise RuntimeError("The FRONT detector does not seem to contain q values")

    rear_data = mtd[rear_data_name]
    rear_dataX = rear_data.readX(0)

    rear_size = len(rear_dataX)
    rear_q_min = None
    rear_q_max = None
    if rear_size > 0:
        rear_q_min = rear_dataX[0]
        rear_q_max = rear_dataX[rear_size - 1]
    else:
        raise RuntimeError("The REAR detector does not seem to contain q values")

    if  rear_q_max < front_q_min:
        raise RuntimeError("The min value of the FRONT detector data set is larger"
                            "than the max value of the REAR detector data set")

    # Get the min and max range
    min_q = max(rear_q_min, front_q_min)
    max_q = min(rear_q_max, front_q_max)

    if rescale_shift.qRangeUserSelected:
        min_q = max(min_q, rescale_shift.qMin)
        max_q = min(max_q,rescale_shift.qMax)

    return min_q, max_q

def get_error_corrected_front_and_rear_data_sets(front_data, rear_data, q_min, q_max):
    '''
    Transfers the error data from the front data to the rear data
    @param front_data: the front data set
    @param rear_data: the rear data set
    @param q_min: the minimal q value
    @param q_max: the maximal q value
    '''
    # First we want to crop the workspaces
    front_data_cropped = CropWorkspace(InputWorkspace=front_data, XMin = q_min, XMax = q_max)
    # For the rear data set
    rear_data_cropped = CropWorkspace(InputWorkspace=rear_data, XMin = q_min, XMax = q_max)

    # Now transfer the error from front data to the rear data workspace
    # This works only if we have a single QMod spectrum in the workspaces
    front_error = front_data_cropped.dataE(0)
    rear_error = rear_data_cropped.dataE(0)

    rear_error_squared = rear_error*rear_error
    front_error_squared = front_error*front_error

    corrected_error_squared =  rear_error_squared + front_error_squared
    corrected_error = np.sqrt(corrected_error_squared)
    rear_error[0:len(rear_error)] = corrected_error[0:len(rear_error)]

    return front_data_cropped, rear_data_cropped

def is_1D_workspace(workspace):
    '''
    Check if the workspace is 1D, ie if it has only a single spectrum
    @param workspace: the workspace to check
    @returns true if the workspace has a single spectrum else false
    '''
    if workspace.getNumberHistograms() == 1:
        return True
    else:
        return False

def meter_2_millimeter(num):
    '''
    Converts from m to mm
    @param float in m
    @returns float in mm
    '''
    return num*1000.

def millimeter_2_meter(num):
    '''
    Converts from mm to m
    @param float in mm
    @returns float in m
    '''
    return num/1000.

def correct_q_resolution_for_can(original_workspace, can_workspace, subtracted_workspace):
    '''
    We need to transfer the DX error values from the original workspaces to the subtracted
    workspace. Richard wants us to ignore potential DX values for the CAN workspace (they
    would be very small any way). The Q Resolution functionality only exists currently
    for 1D, ie when only one spectrum is present.
    @param original_workspace: the original workspace
    @param can_workspace: the can workspace
    @param subtracted_workspace: the subtracted workspace
    '''
    dummy1 = can_workspace
    if original_workspace.getNumberHistograms() == 1 and original_workspace.hasDx(0):
        subtracted_workspace.setDx(0, original_workspace.dataDx(0))

def correct_q_resolution_for_merged(count_ws_front, count_ws_rear,
                                    output_ws, scale):
    '''
    We need to transfer the DX error values from the original workspaces to the merged worksapce.
    We have:
    C(Q) = Sum_all_lambda_for_particular_Q(Counts(lambda))
    weightedQRes(Q) = Sum_all_lambda_for_particular_Q(Counts(lambda)* qRes(lambda))
    ResQ(Q) = weightedQRes(Q)/C(Q)
    Richard suggested:
    ResQMerged(Q) = (weightedQRes_FRONT(Q)*scale + weightedQRes_REAR(Q))/
                    (C_FRONT(Q)*scale + C_REAR(Q))
    Note that we drop the shift here.
    The Q Resolution functionality only exists currently
    for 1D, ie when only one spectrum is present.
    @param count_ws_front: the front counts
    @param count_ws_rear: the rear counts
    @param output_ws: the output workspace
    '''
    def divide_q_resolution_by_counts(q_res, counts):
        # We are dividing DX by Y. Note that len(DX) = len(Y) + 1
        # Unfortunately, we need some knowlege about the Q1D algorithm here.
        # The two last entries of DX are duplicate in Q1D and this is how we
        # treat it here.
        q_res_buffer = np.divide(q_res[0:-1],counts)
        q_res_buffer = np.append(q_res_buffer, q_res_buffer[-1])
        return q_res_buffer

    def multiply_q_resolution_by_counts(q_res, counts):
         # We are dividing DX by Y. Note that len(DX) = len(Y) + 1
        # Unfortunately, we need some knowlege about the Q1D algorithm here.
        # The two last entries of DX are duplicate in Q1D and this is how we
        # treat it here.
        q_res_buffer = np.multiply(q_res[0:-1],counts)
        q_res_buffer = np.append(q_res_buffer, q_res_buffer[-1])
        return q_res_buffer

    if count_ws_rear.getNumberHistograms() != 1:
        return

    # We require both count workspaces to contain the DX value
    if not count_ws_rear.hasDx(0) or not count_ws_front.hasDx(0):
        return

    q_resolution_front = count_ws_front.readDx(0)
    q_resolution_rear = count_ws_rear.readDx(0)
    counts_front = count_ws_front.readY(0)
    counts_rear = count_ws_rear.readY(0)

    # We need to make sure that the workspaces match in length
    if ((len(q_resolution_front) != len(q_resolution_rear)) or
       (len(counts_front) != len(counts_rear))):
        return

    # Get everything for the FRONT detector
    q_res_front_norm_free = multiply_q_resolution_by_counts(q_resolution_front, counts_front)
    q_res_front_norm_free = q_res_front_norm_free*scale
    counts_front = counts_front*scale

    # Get everything for the REAR detector
    q_res_rear_norm_free = multiply_q_resolution_by_counts(q_resolution_rear, counts_rear)

    # Now add and divide
    new_q_res= np.add(q_res_front_norm_free, q_res_rear_norm_free)
    new_counts = np.add(counts_front,counts_rear)
    q_resolution = divide_q_resolution_by_counts(new_q_res,new_counts)

    # Set the dx error
    output_ws.setDx(0, q_resolution)


<<<<<<< HEAD
def get_measurement_time_from_file(filename):
    '''
    This function extracts the measurement time from either a Nexus or a
    Raw file. In the case of a Nexus file it queries the "end_run" entry,
    in the case of a raw file it uses the RawFileInfo algorithm to get
    the relevant dateTime.
    @param filename: the file to check
    @returns the measurement time
    '''
    def get_month(month_string):
        month_conversion ={"JAN":"01", "FEB":"02", "MAR":"03", "APR":"04",
                            "MAY":"05", "JUN":"06", "JUL":"07", "AUG":"08",
                            "SEP":"09", "OCT":"10", "NOV":"11", "DEC":"12"}
        month_upper = month_string.upper()
        if month_upper in month_conversion:
            return month_conversion[month_upper]
        else:
            raise RuntimeError("Cannot get measurement time. Invalid month in Raw file: " + month_upper)

    def get_raw_measurement_time(date, time):
        '''
        Takes the date and time from the raw workspace and creates the correct format
        @param date: the date part
        @param time: the time part
        '''
        year = date[7:(7+4)]
        day = date[0:2]
        month_string = date[3:6]
        month = get_month(month_string)

        date_and_time_string = year + "-" + month + "-" + day + "T" + time
        date_and_time = DateAndTime(date_and_time_string)
        return date_and_time.__str__().strip()

    measurement_time = ""
    filename_capital = filename.upper()
    filename = FileFinder.getFullPath(filename)

    if filename_capital.endswith(".NXS"):
        if CAN_IMPORT_NXS:
            # pylint: disable=bare-except
            try:
                nxs_file =nxs.open(filename, 'r')
                rootKeys =  nxs_file.getentries().keys()
                nxs_file.opengroup(rootKeys[0])
                nxs_file.opendata('end_time')
                measurement_time  = nxs_file.getdata()
            except:
                sanslog.warning("Failed to retrieve the measurement time for " + str(filename))
            finally:
                nxs_file.close()
    elif filename_capital.endswith(".RAW"):
        RawFileInfo(Filename = filename, GetRunParameters = True)
        time_id = "r_endtime"
        date_id = "r_enddate"
        file_info = mtd['Raw_RPB']
        keys =  file_info.getColumnNames()
        time = []
        date = []
        if time_id  in keys:
            time = file_info.column(keys.index(time_id))
        if date_id  in keys:
            date = file_info.column(keys.index(date_id))
        time = time[0]
        date =date[0]
        measurement_time = get_raw_measurement_time(date, time)
        DeleteWorkspace(file_info)
    else:
        sanslog.warning("Failed to retrieve the measurement time for " + str(filename))
    return measurement_time


def are_two_files_identical(file_path_1, file_path_2):
    '''
    We want to make sure that two files are binary identical.
    @file_path_1: first file path
    @file_path_2: second file path
    @returns True if the files are identical else False
    '''
    import filecmp
    return filecmp.cmp(file_path_1, file_path_2)
=======
def is_valid_user_file_extension(user_file):
    '''
    Check if the file name has a valid extension for user files
    @param user_file: the name of the user file
    @returns true if it is valid, else false
    '''
    allowed_values = ['.TXT']
    # We need to allow for old user file formats. They started with a number.
    # But there doesn't seem to be a general format. As a very basic check
    # we make sure that the ending starts with a number
    pattern = r'^\.[0-9]+'

    filename, file_extension = os.path.splitext(user_file)
    file_extension = file_extension.upper()
    dummy_file = filename
    is_allowed = False
    if file_extension in allowed_values or re.match(pattern, file_extension):
        is_allowed = True
    return is_allowed
>>>>>>> 1477440e


###############################################################################
######################### Start of Deprecated Code ############################
###############################################################################

# Parse a log file containing run information and return the detector positions
@deprecated
def parseLogFile(logfile):
    logkeywords = {'Rear_Det_X':0.0, 'Rear_Det_Z':0.0, 'Front_Det_X':0.0, 'Front_Det_Z':0.0, \
        'Front_Det_Rot':0.0}
    if logfile == None:
        return tuple(logkeywords.values())
    file_log = open(logfile, 'rU')
    for line in file_log:
        entry = line.split()[1]
        if entry in logkeywords.keys():
            logkeywords[entry] = float(line.split()[2])

    return tuple(logkeywords.values())

@deprecated
def normalizePhi(phi):
    if phi > 90.0:
        phi -= 180.0
    elif phi < -90.0:
        phi += 180.0
    else:
        pass
    return phi

# Mask the inside of a cylinder
@deprecated
def MaskInsideCylinder(workspace, radius, xcentre = '0.0', ycentre = '0.0'):
    '''Mask out the inside of a cylinder or specified radius'''
    MaskWithCylinder(workspace, radius, xcentre, ycentre, '')

# Mask the outside of a cylinder
@deprecated
def MaskOutsideCylinder(workspace, radius, xcentre = '0.0', ycentre = '0.0'):
    '''Mask out the outside of a cylinder or specified radius'''
    MaskWithCylinder(workspace, radius, xcentre, ycentre, '#')

# Convert a mask string to a spectra list
# 6/8/9 RKH attempt to add a box mask e.g.  h12+v34 (= one pixel at intersection), h10>h12+v101>v123 (=block 3 wide, 23 tall)
@deprecated
def ConvertToSpecList(maskstring, firstspec, dimension, orientation):
    '''Compile spectra ID list'''
    if maskstring == '':
        return ''
    masklist = maskstring.split(',')
    speclist = ''
    for x in masklist:
        x = x.lower()
        if '+' in x:
            bigPieces = x.split('+')
            if '>' in bigPieces[0]:
                pieces = bigPieces[0].split('>')
                low = int(pieces[0].lstrip('hv'))
                upp = int(pieces[1].lstrip('hv'))
            else:
                low = int(bigPieces[0].lstrip('hv'))
                upp = low
            if '>' in bigPieces[1]:
                pieces = bigPieces[1].split('>')
                low2 = int(pieces[0].lstrip('hv'))
                upp2 = int(pieces[1].lstrip('hv'))
            else:
                low2 = int(bigPieces[1].lstrip('hv'))
                upp2 = low2
            if 'h' in bigPieces[0] and 'v' in bigPieces[1]:
                ydim=abs(upp-low)+1
                xdim=abs(upp2-low2)+1
                speclist += spectrumBlock(firstspec,low, low2,ydim, xdim, dimension,orientation) + ','
            elif 'v' in bigPieces[0] and 'h' in bigPieces[1]:
                xdim=abs(upp-low)+1
                ydim=abs(upp2-low2)+1
                speclist += spectrumBlock(firstspec,low2, low,nstrips, dimension, dimension,orientation)+ ','
            else:
                print "error in mask, ignored:  " + x
        elif '>' in x:
            pieces = x.split('>')
            low = int(pieces[0].lstrip('hvs'))
            upp = int(pieces[1].lstrip('hvs'))
            if 'h' in pieces[0]:
                nstrips = abs(upp - low) + 1
                speclist += spectrumBlock(firstspec,low, 0,nstrips, dimension, dimension,orientation)  + ','
            elif 'v' in pieces[0]:
                nstrips = abs(upp - low) + 1
                speclist += spectrumBlock(firstspec,0,low, dimension, nstrips, dimension,orientation)  + ','
            else:
                for i in range(low, upp + 1):
                    speclist += str(i) + ','
        elif 'h' in x:
            speclist += spectrumBlock(firstspec,int(x.lstrip('h')), 0,1, dimension, dimension,orientation) + ','
        elif 'v' in x:
            speclist += spectrumBlock(firstspec,0,int(x.lstrip('v')), dimension, 1, dimension,orientation) + ','
        else:
            speclist += x.lstrip('s') + ','

    return speclist

# Mask by detector number
@deprecated
def MaskBySpecNumber(workspace, speclist):
    speclist = speclist.rstrip(',')
    if speclist == '':
        return ''
    MaskDetectors(Workspace=workspace, SpectraList = speclist)

@deprecated
def SetupTransmissionWorkspace(inputWS, spec_list, backmon_start, backmon_end, wavbining, interpolate, loqremovebins):
    tmpWS = inputWS + '_tmp'
    CropWorkspace(InputWorkspace=inputWS,OutputWorkspace=tmpWS, StartWorkspaceIndex=0, EndWorkspaceIndex=2)

    if loqremovebins == True:
        RemoveBins(InputWorkspace=tmpWS,OutputWorkspace=tmpWS,XMin= 19900,XMax= 20500, Interpolation='Linear')
    if backmon_start != None and backmon_end != None:
        CalculateFlatBackground(InputWorkspace=tmpWS,OutputWorkspace= tmpWS, StartX = backmon_start, EndX = backmon_end, WorkspaceIndexList = spec_list, Mode='Mean')

    # Convert and rebin
    ConvertUnits(InputWorkspace=tmpWS,OutputWorkspace=tmpWS,Target="Wavelength")

    if interpolate :
        InterpolatingRebin(InputWorkspace=tmpWS,OutputWorkspace= tmpWS,Params= wavbining)
    else :
        Rebin(InputWorkspace=tmpWS,OutputWorkspace= tmpWS,Params= wavbining)

    return tmpWS

# Setup the transmission workspace
# Correct of for the volume of the sample/can. Dimensions should be in order: width, height, thickness
@deprecated
def ScaleByVolume(inputWS, scalefactor, geomid, width, height, thickness):
    # Divide by the area
    if geomid == 1:
        # Volume = circle area * height
        # Factor of four comes from radius = width/2
        scalefactor /= (height*math.pi*math.pow(width,2)/4.0)
    elif geomid == 2:
        scalefactor /= (width*height*thickness)
    else:
        # Factor of four comes from radius = width/2
        scalefactor /= (thickness*math.pi*math.pow(width, 2)/4.0)
    # Multiply by the calculated correction factor
    ws = mtd[inputWS]
    ws *= scalefactor

@deprecated
def StripEndZeroes(workspace, flag_value = 0.0):
    result_ws = mtd[workspace]
    y_vals = result_ws.readY(0)
    length = len(y_vals)
        # Find the first non-zero value
    start = 0
    for i in range(0, length):
        if  y_vals[i] != flag_value :
            start = i
            break
        # Now find the last non-zero value
    stop = 0
    length -= 1
    for j in range(length, 0,-1):
        if  y_vals[j] != flag_value :
            stop = j
            break
        # Find the appropriate X values and call CropWorkspace
    x_vals = result_ws.readX(0)
    startX = x_vals[start]
        # Make sure we're inside the bin that we want to crop
    endX = 1.001*x_vals[stop + 1]
    CropWorkspace(InputWorkspace=workspace,OutputWorkspace=workspace,XMin=startX,XMax=endX)

@deprecated
class Orientation(object):

    Horizontal = 1
    Vertical = 2
    Rotated = 3

# A small class holds the run number with the workspace name, because the run number is not contained in the workspace at the moment
@deprecated
class WorkspaceDetails(object):

    def __init__(self, name, run_number):
        self._name = name
        run_number = str(run_number).split('-add')[0]
        self._run_number = int(run_number)

    def getName(self):
        return self._name

    def getRunNumber(self):
        return self._run_number

    def reset(self):
        self._name = ""
        self._run_number = -1

# A small class to collect together run information, used to save passing tuples around
@deprecated
class RunDetails(object):

    def __init__(self, raw_ws, final_ws, trans_raw, direct_raw, maskpt_rmin, maskpt_rmax, suffix):
        self._rawworkspace = raw_ws
        self._finalws = final_ws
        self._trans_raw = trans_raw
        self._direct_raw = direct_raw
        self._maskrmin = maskpt_rmin
        self._maskrmax = maskpt_rmax
        self._suffix = suffix

    def getRawWorkspace(self):
        return self._rawworkspace

    def getReducedWorkspace(self):
        return self._finalws

    def setReducedWorkspace(self, wsName):
        self._finalws = wsName

    def getTransRaw(self):
        return self._trans_raw

    def getDirectRaw(self):
        return self._direct_raw

    def getMaskPtMin(self):
        return self._maskrmin

    def setMaskPtMin(self, rmin):
        self._maskrmin = rmin

    def getMaskPtMax(self):
        return self._maskrmax

    def setMaskPtMax(self, rmax):
        self._maskrmax = rmax

    def getSuffix(self):
        return self._suffix

###############################################################################
########################## End of Deprecated Code #############################
###############################################################################

if __name__ == '__main__':
    pass<|MERGE_RESOLUTION|>--- conflicted
+++ resolved
@@ -1532,7 +1532,6 @@
     output_ws.setDx(0, q_resolution)
 
 
-<<<<<<< HEAD
 def get_measurement_time_from_file(filename):
     '''
     This function extracts the measurement time from either a Nexus or a
@@ -1614,7 +1613,7 @@
     '''
     import filecmp
     return filecmp.cmp(file_path_1, file_path_2)
-=======
+
 def is_valid_user_file_extension(user_file):
     '''
     Check if the file name has a valid extension for user files
@@ -1634,8 +1633,6 @@
     if file_extension in allowed_values or re.match(pattern, file_extension):
         is_allowed = True
     return is_allowed
->>>>>>> 1477440e
-
 
 ###############################################################################
 ######################### Start of Deprecated Code ############################

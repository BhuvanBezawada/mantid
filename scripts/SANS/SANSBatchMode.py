--- conflicted
+++ resolved
@@ -211,13 +211,9 @@
                 if verbose == 1:
                     FindBeamCentre(50.,170.,12)
 
-<<<<<<< HEAD
-            # WavRangeReduction runs the reduction for the specified wavelength range where the final argument can either be DefaultTrans or CalcTrans:
-=======
             # WavRangeReduction runs the reduction for the specified
             # wavelength range where the final argument can either be
             # DefaultTrans or CalcTrans:
->>>>>>> 8ab67e8d
             reduced = WavRangeReduction(combineDet=combineDet, out_fit_settings=scale_shift)
 
         except SkipEntry, reason:

#pylint: disable=invalid-name
"""
This file is concerned with calibrating a specified set of tubes

The main function is :func:`getCalibration` which is at the end of this file.
It populates an empty Calibration Table Workspace with the new positions of the pixel detectors after calibration.
This Calibration Table Workspace can be used later to move the pixel detectors to the calibrated positions.

Users should not need to directly call any other function other than :func:`getCalibration` from this file.

"""
## Author: Karl palmen ISIS and for readPeakFile Gesner Passos ISIS


import numpy
from mantid.simpleapi import *
from mantid.kernel import *
from tube_spec import TubeSpec
from ideal_tube import IdealTube
import re
import os
import copy


def createTubeCalibtationWorkspaceByWorkspaceIndexList ( integratedWorkspace, outputWorkspace, workspaceIndexList,
                                                         xUnit='Pixel', showPlot=False):
    """
       Creates workspace with integrated data for one tube against distance along tube
       The tube is specified by a list of workspace indices of its spectra

       @param IntegratedWorkspace: Workspace of integrated data
       @param workspaceIndexList:  list of workspace indices for the tube
       @param xUnit: unit of distance ( Pixel)
       @param showPlot: True = show plot of workspace created, False = just make the workspace.

       Return Value: Workspace created

    """

    nSpectra = len(workspaceIndexList)
    if  nSpectra < 1:
        return
    pixelNumbers = []
    integratedPixelCounts = []
    pixel = 1
    #integratedWorkspace.
    for i in workspaceIndexList:
        pixelNumbers.append(pixel)
        pixel = pixel + 1
        integratedPixelCounts.append( integratedWorkspace.dataY(i)[0] )

    CreateWorkspace(dataX=pixelNumbers,dataY=integratedPixelCounts, OutputWorkspace=outputWorkspace)
    #if (showPlot):
          #plotSpectrum(outputWorkspace,0)
          # For some reason plotSpectrum is not recognised, but instead we can plot this worspace afterwards.


# Return the udet number and [x,y,z] position of the detector (or virtual detector) corresponding to spectra spectra_number
# Thanks to Pascal Manuel for this function
def get_detector_pos(work_handle,spectra_number):
    udet=work_handle.getDetector(spectra_number)
    return udet.getID(), udet.getPos()

# Given the center of a slit in pixels return the interpolated y
#  Converts from pixel coords to Y.
#     If a pixel coord is not integer
#     it is effectively rounded to half integer before conversion, rather than interpolated.
#     It allows the pixel widths to vary (unlike correctTube).
# Thanks to Pascal Manuel for this function


def get_ypos(work_handle,pixel_float):
    center_low_pixel=int(math.floor(pixel_float))
    center_high_pixel=int(math.ceil(pixel_float))
    idlow, low=get_detector_pos(work_handle,center_low_pixel) #Get the detector position of the nearest lower pixel
    idhigh, high=get_detector_pos(work_handle,center_high_pixel) #Get the detector position of the nearest higher pixel
    center_y=(center_high_pixel-pixel_float)*low.getY()+(pixel_float-center_low_pixel)*high.getY()
    center_y/=(center_high_pixel-center_low_pixel)
    return center_y


def fitGaussianParams ( height, centre, sigma ): # Compose string argument for fit
    #print "name=Gaussian, Height="+str(height)+", PeakCentre="+str(centre)+", Sigma="+str(sigma)
    return "name=Gaussian, Height="+str(height)+", PeakCentre="+str(centre)+", Sigma="+str(sigma)


def fitEndErfcParams ( B, C ): # Compose string argument for fit
    #print "name=EndErfc, B="+str(B)+", C="+str(C)
    return "name=EndErfc, B="+str(B)+", C="+str(C)

#
# definition of the functions to fit
#


def fitEdges(fitPar, index, ws, outputWs):
    # find the edge position
    centre = fitPar.getPeaks()[index]
    outedge, inedge, endGrad = fitPar.getEdgeParameters()
    margin = fitPar.getMargin()
    #get values around the expected center
    all_values = ws.dataY(0)
    RIGHTLIMIT = len(all_values)
    values = all_values[max(centre-margin,0):min(centre+margin,len(all_values))]

    #identify if the edge is a sloping edge or descent edge
    descentMode =  values[0] > values[-1]
    if descentMode:
        start = max(centre - outedge,0)
        end = min(centre + inedge, RIGHTLIMIT)
        edgeMode = -1
    else:
        start = max(centre - inedge,0)
        end = min(centre + outedge, RIGHTLIMIT)
        edgeMode = 1
    Fit(InputWorkspace=ws,Function=fitEndErfcParams(centre,endGrad*edgeMode),StartX=str(start),EndX=str(end),Output=outputWs)
    return 1 # peakIndex (center) -> parameter B of EndERFC


def fitGaussian(fitPar, index, ws, outputWs):
    #find the peak position
    centre = fitPar.getPeaks()[index]
    margin = fitPar.getMargin()

    # get values around the expected center
    all_values = ws.dataY(0)

    RIGHTLIMIT = len(all_values)

    min_index = max(centre-margin,0)
    max_index = min(centre+margin, RIGHTLIMIT)
    values = all_values[min_index:max_index]

    # find the peak position
    if fitPar.getAutomatic():
        # find the parameters for fit dynamically
        max_value = numpy.max(values)
        min_value = numpy.min(values)
        half = (max_value - min_value) * 2 / 3 + min_value
        above_half_line = len(numpy.where(values > half)[0])
        beyond_half_line = len(values) - above_half_line
        if above_half_line < beyond_half_line:
            # means that there are few values above the midle, so it is a peak
            centre = numpy.argmax(values) + min_index
            background = min_value
            height = max_value - background
            width = len(numpy.where(values > height/2 + background))
        else:
            # means that there are many values above the midle, so it is a trough
            centre = numpy.argmin(values) + min_index
            background = max_value
            height = min_value - max_value # negative value
            width = len(numpy.where(values < min_value + height/2))

        start = max(centre - margin, 0)
        end = min(centre + margin, RIGHTLIMIT)

        fit_msg = 'name=LinearBackground,A0=%f;name=Gaussian,Height=%f,PeakCentre=%f,Sigma=%f'%(background, height, centre, width)

        Fit(InputWorkspace=ws, Function=fit_msg,
            StartX = str(start), EndX=str(end), Output=outputWs)

        peakIndex = 3

    else:
        # get the parameters from fitParams
        background = 1000
        height, width = fitPar.getHeightAndWidth()
        start = max(centre-margin, 0)
        end = min(centre+margin, RIGHTLIMIT)

        # fit the input data as a linear background + gaussian fit
        # it was seen that the best result for static general fitParamters,
        # is to divide the values in two fitting steps
        Fit(InputWorkspace=ws, Function='name=LinearBackground,A0=%f'%(background),
            StartX=str(start), EndX=str(end), Output='Z1')
        Fit(InputWorkspace='Z1_Workspace',Function='name=Gaussian,Height=%f,PeakCentre=%f,Sigma=%f' %(height, centre, width),
            WorkspaceIndex=2, StartX=str(start), EndX=str(end), Output=outputWs)
        CloneWorkspace(outputWs+'_Workspace',OutputWorkspace='gauss_'+str(index))
        peakIndex = 1

    return peakIndex


def getPoints ( IntegratedWorkspace, funcForms, fitParams, whichTube, showPlot=False ):
    """
    Get the centres of N slits or edges for calibration

    It does look for the peak position in pixels by fitting the peaks and
    edges. It is the method responsible for estimating the peak position in each tube.

    .. note::
      This N slit method is suited for WISH or the five sharp peaks of MERLIN .

    :param IntegratedWorkspace: Workspace of integrated data
    :param funcForms: array of function form 1=slit/bar, 2=edge
    :param fitParams: a TubeCalibFitParams object contain the fit parameters
    :param whichTube:  a list of workspace indices for one tube (define a single tube)
    :param showPlot: show plot for this tube

    :rtype: array of the slit/edge positions (-1.0 indicates failed to find position)

    """

    # Create input workspace for fitting
    ## get all the counts for the integrated workspace inside the tube
    countsY = numpy.array([IntegratedWorkspace.dataY(i)[0] for i in whichTube])
    if len(countsY) == 0:
        return
    getPointsWs = CreateWorkspace(range(len(countsY)),countsY,OutputWorkspace='TubePlot')
    calibPointWs = 'CalibPoint'
    results = []
    fitt_y_values = []
    fitt_x_values = []

    # Loop over the points
    for i in range(len(funcForms)):
        if funcForms[i] == 2:
        # find the edge position
            peakIndex = fitEdges(fitParams, i, getPointsWs, calibPointWs)
        else:
            peakIndex = fitGaussian(fitParams, i, getPointsWs, calibPointWs)

      # get the peak centre
        peakCentre = mtd[calibPointWs + '_Parameters'].row(peakIndex).items()[1][1]
        results.append(peakCentre)

        if showPlot:
            ws = mtd[calibPointWs + '_Workspace']
            fitt_y_values.append(copy.copy(ws.dataY(1)))
            fitt_x_values.append(copy.copy(ws.dataX(1)))

    if showPlot:
<<<<<<< HEAD
        FittedData = CreateWorkspace(numpy.hstack(fitt_x_values),
                                     numpy.hstack(fitt_y_values))
=======
        CreateWorkspace(OutputWorkspace='FittedData',
                        DataX=numpy.hstack(fitt_x_values),
                        DataY=numpy.hstack(fitt_y_values))
>>>>>>> 8ab67e8d
    return results


def getIdealTubeFromNSlits ( IntegratedWorkspace, slits ):
    """
       Given N slits for calibration on an ideal tube
       convert to Y values to form a ideal tube for correctTubeToIdealTube()

       @param IntegratedWorkspace: Workspace of integrated data
       @param eP: positions of slits for ideal tube (in pixels)

       Return Value: Ideal tube in Y-coords for use by correctTubeToIdealTube()

    """
    ideal = []
    # print "slits for ideal tube", slits
    for i in range(len(slits)):
        # print slits[i]
        ideal.append( get_ypos( IntegratedWorkspace, slits[i] )) # Use Pascal Manuel's Y conversion.

    # print "Ideal Tube",ideal
    return ideal


def correctTube( AP, BP, CP, nDets ):
    """
       Corrects position errors in a tube in the same manner as is done for MERLIN
       according to an algorithm used by Rob Bewley in his MATLAB code.

       @param AP: Fit position of left (in pixels)
       @param BP: Fit position of right (in pixels)
       @param CP: Fit position of centre (in pixels)
       @param nDets: Number of pixel detectors in tube

       Return Value: Array of corrected Xs  (in pixels)
    """

    AO = AP/(nDets - AP)
    BO = (nDets - BP)/BP
    # First correct centre point for offsets
    CPN = CP - (AO*(nDets - CP)) + BO*CP
    x = []
    for i in range(nDets):
        xi = i+1.0
        x.append( xi -((nDets-xi)*AO) + (xi*BO)) #this is x corrected for offsets

    # Now calculate the gain error
    GainError = ( (nDets+1)/2.0 - CPN) / (CPN*(nDets-CPN))
    xBinNew = []
    for i in range(nDets):
        xo = x[i]
        xBinNew.append( xo + ( xo*(nDets-xo)*GainError )) #Final bin position values corrected for offsets and gain

    # print xBinNew
    return xBinNew


def correctTubeToIdealTube( tubePoints, idealTubePoints, nDets, TestMode=False, polinFit=2 ):
    """
       Corrects position errors in a tube given an array of points and their ideal positions.

       :param tubePoints: Array of Slit Points along tube to be fitted (in pixels)
       :param idealTubePoints: The corresponding points in an ideal tube (Y-coords advised)
       :param nDets: Number of pixel detectors in tube
       :param Testmode: If true, detectors at the position of a slit will be moved out of the way
                         to show the reckoned slit positions when the instrument is displayed.
       :param polinFit: Order of the polinomial to fit for the ideal positions

       Return Value: Array of corrected Xs  (in same units as ideal tube points)

       Note that any element of tubePoints not between 0.0 and nDets is considered a rogue point and so is ignored.
    """

    #print "correctTubeToIdealTube"

    # Check the arguments
    if  len(tubePoints) != len(idealTubePoints) :
        print "Number of points in tube", len(tubePoints),"must equal number of points in ideal tube", len(idealTubePoints)
        return xResult

    # Filter out rogue slit points
    usedTubePoints = []
    usedIdealTubePoints = []
    missedTubePoints = [] # Used for diagnostic print only
    for i in range(len(tubePoints)):
        if  tubePoints[i] > 0.0 and tubePoints[i] < nDets:
            usedTubePoints.append( tubePoints[i] )
            usedIdealTubePoints.append ( idealTubePoints[i] )
        else:
            missedTubePoints.append(i+1)

    # State number of rogue slit points, if any
    if  len(tubePoints) != len(usedTubePoints):
        print "Only",len(usedTubePoints),"out of",len(tubePoints)," slit points used. Missed",missedTubePoints

    # Check number of usable points
    if  len(usedTubePoints) < 3:
        print "Too few usable points in tube",len(usedTubePoints)
        return []

    # Fit quadratic to ideal tube points
    CreateWorkspace(dataX=usedTubePoints,dataY=usedIdealTubePoints, OutputWorkspace="PolyFittingWorkspace")
    try:
        Fit(InputWorkspace="PolyFittingWorkspace",Function='name=Polynomial,n=%d'%(polinFit),StartX=str(0.0),EndX=str(nDets),Output="QF")
    except:
        print "Fit failed"
        return []

    paramQF = mtd['QF_Parameters']

    # get the coeficients, get the Value from every row, and exclude the last one because it is the error
    # rowErr is the last one, it could be used to check accuracy of fit
    c = [r['Value'] for r in paramQF][:-1]

    # Modify the output array by the fitted quadratic
    xResult = numpy.polynomial.polynomial.polyval(range(nDets),c)

    # In test mode, shove the pixels that are closest to the reckoned peaks
    # to the position of the first detector so that the resulting gaps can be seen.
    if  TestMode :
        print "TestMode code"
        for i in range( len(usedTubePoints) ):
           #print "used point",i,"shoving pixel",int(usedTubePoints[i])
            xResult[ int(usedTubePoints[i]) ] = xResult[0]

    # print xResult
    return xResult


def getCalibratedPixelPositions( ws, tubePts, idealTubePts, whichTube, peakTestMode=False, polinFit=2 ):
    """
       Get the calibrated detector positions for one tube
       The tube is specified by a list of workspace indices of its spectra
       Calibration is assumed to be done parallel to the Y-axis

       :param ws: Workspace with tubes to be calibrated - may be integrated or raw
       :param tubePts: Array of calibration positions (in pixels)
       :param idealTubePts: Where these calibration positions should be (in Y coords)
       :param whichtube:  a list of workspace indices for the tube
       :param PeakTestMode: true if shoving detectors that are reckoned to be at peak away (for test purposes)
       :param polinFit: Order of the polinominal to fit for the ideal positions

       Return  Array of pixel detector IDs and array of their calibrated positions
    """

    # Arrays to be returned
    detIDs = []
    detPositions = []
    #Get position of first and last pixel of tube
    nDets = len(whichTube)
    if  nDets < 1:
        return  detIDs, detPositions

    # Correct positions of detectors in tube by quadratic fit
    pixels = correctTubeToIdealTube ( tubePts, idealTubePts, nDets, TestMode=peakTestMode, polinFit=polinFit )
    #print pixels
    if  len(pixels) != nDets:
        print "Tube correction failed."
        return detIDs, detPositions
    baseInstrument = ws.getInstrument().getBaseInstrument()
    # Get tube unit vector
    # get the detector from the baseInstrument, in order to get the positions
    # before any calibration being loaded.
    det0 = baseInstrument.getDetector(ws.getDetector( whichTube[0]).getID())
    detN = baseInstrument.getDetector(ws.getDetector (whichTube[-1]).getID())
    d0pos,dNpos = det0.getPos(),detN.getPos()
    ## identical to norm of vector: |dNpos - d0pos|
    tubeLength = det0.getDistance(detN)
    if  tubeLength <= 0.0:
        print "Zero length tube cannot be calibrated, calibration failed."
        return detIDs, detPositions
    #unfortunatelly, the operation '/' is not defined in V3D object, so
    #I have to use the multiplication.
    # unit_vectors are defined as u = (v2-v1)/|v2-v1| = (dn-d0)/length
    unit_vector = (dNpos-d0pos) * (1.0/tubeLength)

    # Get Centre (really want to get if from IDF to allow calibration a multiple number of times)
    center = (dNpos+d0pos)*0.5 #(1.0/2)

    # Move the pixel detectors (might not work for sloping tubes)
    for i in range(nDets):
        deti = ws.getDetector( whichTube[i])
        pNew = pixels[i]
        # again, the opeartion float * v3d is not defined, but v3d * float is,
        # so, I wrote the new pos as center + unit_vector * (float)
        newPos = center + unit_vector * pNew

        detIDs.append( deti.getID() )
        detPositions.append( newPos )
        # print i, detIDs[i], detPositions[i]

    return detIDs, detPositions


def readPeakFile(file_name):
    """Load the file calibration

    It returns a list of tuples, where the first value is the detector identification
    and the second value is its calibration values.

    Example of usage:
        for (det_code, cal_values) in readPeakFile('pathname/TubeDemo'):
            print det_code
            print cal_values

    """
    loaded_file = []
    #split the entries to the main values:
    # For example:
    # MERLIN/door1/tube_1_1 [34.199347724575574, 525.5864438725401, 1001.7456248836971]
    # Will be splited as:
    # ['MERLIN/door1/tube_1_1', '', '34.199347724575574', '', '525.5864438725401', '', '1001.7456248836971', '', '', '']
    pattern = re.compile('[\[\],\s\r]')
    saveDirectory = config['defaultsave.directory']
    pfile = os.path.join(saveDirectory, file_name)
    for line in open(pfile,'r'):
        #check if the entry is a comment line
        if line.startswith('#'):
            continue
        #split all values
        line_vals = re.split(pattern,line)
        id_ = line_vals[0]
        if id_ == '':
            continue
        try:
            f_values = [float(v) for v in line_vals[1:] if v!='']
        except ValueError:
            #print 'Wrong format: we expected only numbers, but receive this line ',str(line_vals[1:])
            continue

        loaded_file.append((id_,f_values))
    return loaded_file


### THESE FUNCTIONS NEXT SHOULD BE THE ONLY FUNCTIONS THE USER CALLS FROM THIS FILE

def getCalibration( ws, tubeSet, calibTable, fitPar, iTube, peaksTable,
                    overridePeaks=dict(), excludeShortTubes=0.0, plotTube=[],
                    rangeList = None, polinFit=2, peaksTestMode=False):
    """
    Get the results the calibration and put them in the calibration table provided.

    :param ws: Integrated Workspace with tubes to be calibrated
    :param tubeSet: Specification of Set of tubes to be calibrated ( :class:`~tube_spec.TubeSpec` object)
    :param calibTable: Empty calibration table into which the calibration results are placed. It is composed by 'Detector ID'
        and a V3D column 'Detector Position'. It will be filled with the IDs and calibrated positions of the detectors.
    :param fitPar: A :class:`~tube_calib_fit_params.TubeCalibFitParams` object for fitting the peaks
    :param iTube: The :class:`~ideal_tube.IdealTube` which contains the positions in metres of the shadows of the slits,
        bars or edges used for calibration.
    :param peaksTable: Peaks table into wich the peaks positions will be put
    :param overridePeak: dictionary with tube indexes keys and an array of peaks in pixels to override those that would be
        fitted for one tube
    :param exludeShortTubes: Exlude tubes shorter than specified length from calibration
    :param plotTube: List of tube indexes that will be ploted
    :param rangelist: list of the tube indexes that will be calibrated. Default None, means all the tubes in tubeSet
    :param polinFit: Order of the polinomial to fit against the known positions. Acceptable: 2, 3
    :param peakTestMode: true if shoving detectors that are reckoned to be at peak away (for test purposes)


    This is the main method called from :func:`~tube.calibrate` to perform the calibration.
    """
    nTubes = tubeSet.getNumTubes()
    print "Number of tubes =",nTubes

    if rangeList is None:
        rangeList = range(nTubes)

    all_skipped = set()

    for i in rangeList:

        # Deal with (i+1)st tube specified
        wht, skipped = tubeSet.getTube(i)
        all_skipped.update(skipped)

        print "Calibrating tube", i+1,"of",nTubes, tubeSet.getTubeName(i)
        if  len(wht) < 1 :
            print "Unable to get any workspace indices (spectra) for this tube. Tube",tubeSet.getTubeName(i),"not calibrated."
           #skip this tube
            continue

        # Calibribate the tube, if possible
        if tubeSet.getTubeLength(i) <= excludeShortTubes:
            #skip this tube
            continue

        ##############################
        # Define Peak Position session
        ##############################

        # if this tube is to be override, get the peaks positions for this tube.
        if i in overridePeaks:
            actualTube = overridePeaks[i]
        else:
            #find the peaks positions
            plotThisTube = i in plotTube
            actualTube = getPoints(ws, iTube.getFunctionalForms(), fitPar, wht, showPlot = plotThisTube)
            if plotThisTube:
                RenameWorkspace('FittedData',OutputWorkspace='FittedTube%d'%(i))
                RenameWorkspace('TubePlot', OutputWorkspace='TubePlot%d'%(i))

        # Set the peak positions at the peakTable
        peaksTable.addRow([tubeSet.getTubeName(i)] + list(actualTube))

        ##########################################
        # Define the correct position of detectors
        ##########################################

        detIDList, detPosList = getCalibratedPixelPositions( ws, actualTube, iTube.getArray(), wht, peaksTestMode, polinFit)
        #save the detector positions to calibTable
        if  len(detIDList) == len(wht): # We have corrected positions
            for j in range(len(wht)):
                nextRow = {'Detector ID': detIDList[j], 'Detector Position': detPosList[j] }
                calibTable.addRow ( nextRow )

    if len(all_skipped) > 0:
        print "%i histogram(s) were excluded from the calibration since they did not have an assigned detector." % len(all_skipped)

    # Delete temporary workspaces used in the calibration
    for ws_name in ('TubePlot','CalibPoint_NormalisedCovarianceMatrix',
                    'CalibPoint_NormalisedCovarianceMatrix','CalibPoint_NormalisedCovarianceMatrix',
                    'CalibPoint_Parameters', 'CalibPoint_Workspace', 'PolyFittingWorkspace',
                    'QF_NormalisedCovarianceMatrix', 'QF_Parameters', 'QF_Workspace',
                    'Z1_Workspace', 'Z1_Parameters', 'Z1_NormalisedCovarianceMatrix'):
        try:
            DeleteWorkspace(ws_name)
        except:
            pass


def getCalibrationFromPeakFile ( ws, calibTable, iTube,  PeakFile ):
    """
       Get the results the calibration and put them in the calibration table provided.

       @param ws: Integrated Workspace with tubes to be calibrated
       @param calibTable: Calibration table into which the calibration results are placed
       @param  iTube: The ideal tube
       @param PeakFile: File of peaks for calibtation

    """

    # Get Ideal Tube
    idealTube = iTube.getArray()

    # Read Peak File
    PeakArray = readPeakFile( PeakFile )
    nTubes = len(PeakArray)
    print "Number of tubes read from file =",nTubes

    for i in range(nTubes):

        # Deal with (i+1)st tube got from file
        TubeName = PeakArray[i][0] # e.g. 'MERLIN/door3/tube_3_1'
        tube = TubeSpec(ws)
        tube.setTubeSpecByString(TubeName)
        actualTube = PeakArray[i][1] # e.g.  [2.0, 512.5, 1022.0]

        wht, _ = tube.getTube(0)
        print "Calibrating tube", i+1 ,"of", nTubes, TubeName #, " length", tubeSet.getTubeLength(i)
        if  len(wht) < 1 :
            print "Unable to get any workspace indices for this tube. Calibration abandoned."
            return

        detIDList, detPosList = getCalibratedPixelPositions( ws, actualTube, idealTube, wht)

        #print len(wht)
        if  len(detIDList) == len(wht): # We have corrected positions
            for j in range(len(wht)):
                nextRow = {'Detector ID': detIDList[j], 'Detector Position': detPosList[j] }
                calibTable.addRow ( nextRow )

    if nTubes == 0:
        return

    # Delete temporary workspaces for getting new detector positions
    DeleteWorkspace('PolyFittingWorkspace')
    DeleteWorkspace('QF_NormalisedCovarianceMatrix')
    DeleteWorkspace('QF_Parameters')
    DeleteWorkspace('QF_Workspace')


## implement this function
def constructIdealTubeFromRealTube( ws, tube, fitPar, funcForm ):
    """
   Construct an ideal tube from an actual tube (assumed ideal)

   :param ws: integrated workspace
   :param tube: specification of one tube (if several tubes, only first tube is used)
   :param fitPar: initial fit parameters for peak of the tube
   :param funcForm: listing the type of known positions 1=Gaussian; 2=edge
   :rtype: IdealTube

   """
   # Get workspace indices
    idealTube = IdealTube()

    nTubes = tube.getNumTubes()
    if nTubes < 1:
        raise RuntimeError("Invalid tube specification received by constructIdealTubeFromRealTube")
    elif nTubes > 1:
        print "Specification has several tubes. The ideal tube will be based on the first tube",tube.getTubeName(0)

    wht, _ = tube.getTube(0)
   # print wht

   # Check tube
    if  len(wht) < 1 :
        raise RuntimeError("Unable to get any workspace indices for this tube. Cannot use as ideal tube.")

   # Get actual tube on which ideal tube is based
    actualTube = getPoints ( ws, funcForm, fitPar, wht)
    print "Actual tube that ideal tube is to be based upon",actualTube

   # Get ideal tube based on this actual tube
    try:
        idealTube.setArray(actualTube)
    except:
        msg = "Attempted to create ideal tube based on actual tube" + str(actualTube)
        msg += "Unable to create ideal tube."
        msg += "Please choose another tube for constructIdealTubeFromRealTube()."
        raise RuntimeError(msg)
    return idealTube<|MERGE_RESOLUTION|>--- conflicted
+++ resolved
@@ -231,14 +231,9 @@
             fitt_x_values.append(copy.copy(ws.dataX(1)))
 
     if showPlot:
-<<<<<<< HEAD
-        FittedData = CreateWorkspace(numpy.hstack(fitt_x_values),
-                                     numpy.hstack(fitt_y_values))
-=======
         CreateWorkspace(OutputWorkspace='FittedData',
                         DataX=numpy.hstack(fitt_x_values),
                         DataY=numpy.hstack(fitt_y_values))
->>>>>>> 8ab67e8d
     return results
 
 

--- conflicted
+++ resolved
@@ -2,11 +2,7 @@
 
 import os
 
-<<<<<<< HEAD
-from isis_powder.routines import common, InstrumentSettings, yaml_parser
-=======
 from isis_powder.routines import common, instrument_settings, yaml_parser
->>>>>>> 4ed3b7e6
 from isis_powder.abstract_inst import AbstractInst
 from isis_powder.polaris_routines import polaris_advanced_config, polaris_algs, polaris_param_mapping
 
@@ -14,11 +10,7 @@
 class Polaris(AbstractInst):
     def __init__(self, **kwargs):
         basic_config_dict = yaml_parser.open_yaml_file_as_dictionary(kwargs.get("config_file", None))
-<<<<<<< HEAD
-        self._inst_settings = InstrumentSettings.InstrumentSettings(
-=======
         self._inst_settings = instrument_settings.InstrumentSettings(
->>>>>>> 4ed3b7e6
             param_map=polaris_param_mapping.attr_mapping, adv_conf_dict=polaris_advanced_config.variables,
             basic_conf_dict=basic_config_dict, kwargs=kwargs)
 
@@ -39,26 +31,6 @@
 
     def create_vanadium(self, **kwargs):
         self._inst_settings.update_attributes(kwargs=kwargs)
-<<<<<<< HEAD
-        run_details = self._get_run_details(run_number_string=int(self._inst_settings.run_in_range))
-        run_details.run_number = run_details.vanadium_run_numbers
-
-        return self._create_vanadium(run_details=run_details,
-                                     do_absorb_corrections=self._inst_settings.do_absorb_corrections)
-
-    # Overrides
-    def _apply_absorb_corrections(self, run_details, van_ws):
-        return polaris_algs.calculate_absorb_corrections(ws_to_correct=van_ws,
-                                                         multiple_scattering=self._inst_settings.multiple_scattering)
-
-    @staticmethod
-    def _can_auto_gen_vanadium_cal():
-        return True
-
-    def _crop_banks_to_user_tof(self, focused_banks):
-        return common.crop_banks_in_tof(focused_banks, self._inst_settings.focused_cropping_values)
-
-=======
         return self._create_vanadium(run_number_string=self._inst_settings.run_in_range,
                                      do_absorb_corrections=self._inst_settings.do_absorb_corrections)
 
@@ -74,20 +46,14 @@
     def _crop_banks_to_user_tof(self, focused_banks):
         return common.crop_banks_using_crop_list(focused_banks, self._inst_settings.focused_cropping_values)
 
->>>>>>> 4ed3b7e6
     def _crop_raw_to_expected_tof_range(self, ws_to_crop):
         cropped_ws = common.crop_in_tof(ws_to_crop=ws_to_crop, x_min=self._inst_settings.raw_data_crop_values[0],
                                         x_max=self._inst_settings.raw_data_crop_values[1])
         return cropped_ws
 
     def _crop_van_to_expected_tof_range(self, van_ws_to_crop):
-<<<<<<< HEAD
-        cropped_ws = common.crop_banks_in_tof(bank_list=van_ws_to_crop,
-                                              crop_values_list=self._inst_settings.van_crop_values)
-=======
         cropped_ws = common.crop_banks_using_crop_list(bank_list=van_ws_to_crop,
                                                        crop_values_list=self._inst_settings.van_crop_values)
->>>>>>> 4ed3b7e6
         return cropped_ws
 
     def _generate_auto_vanadium_calibration(self, run_details):
@@ -119,19 +85,6 @@
 
     def _generate_output_file_name(self, run_number_string):
         return self._generate_input_file_name(run_number=run_number_string)
-<<<<<<< HEAD
-
-    def _get_input_batching_mode(self):
-        return self._inst_settings.input_mode
-
-    def _get_run_details(self, run_number_string):
-        if self._run_details_last_run_number == run_number_string:
-            return self._run_details_cached_obj
-
-        run_details = polaris_algs.get_run_details(run_number_string=run_number_string,
-                                                   inst_settings=self._inst_settings)
-
-=======
 
     def _get_input_batching_mode(self):
         return self._inst_settings.input_mode
@@ -143,7 +96,6 @@
         run_details = polaris_algs.get_run_details(run_number_string=run_number_string,
                                                    inst_settings=self._inst_settings, is_vanadium_run=self._is_vanadium)
 
->>>>>>> 4ed3b7e6
         # Hold obj in case same run range is requested
         self._run_details_last_run_number = run_number_string
         self._run_details_cached_obj = run_details

from __future__ import (absolute_import, division, print_function)

import os

from isis_powder.routines import common, InstrumentSettings, yaml_parser
from isis_powder.abstract_inst import AbstractInst
from isis_powder.polaris_routines import polaris_advanced_config, polaris_algs, polaris_param_mapping


class Polaris(AbstractInst):
    def __init__(self, **kwargs):
        basic_config_dict = yaml_parser.open_yaml_file_as_dictionary(kwargs.get("config_file", None))
        self._inst_settings = InstrumentSettings.InstrumentSettings(
            param_map=polaris_param_mapping.attr_mapping, adv_conf_dict=polaris_advanced_config.variables,
            basic_conf_dict=basic_config_dict, kwargs=kwargs)

        super(Polaris, self).__init__(user_name=self._inst_settings.user_name,
                                      calibration_dir=self._inst_settings.calibration_dir,
                                      output_dir=self._inst_settings.output_dir, inst_prefix="POL")

        # Hold the last dictionary later to avoid us having to keep parsing the YAML
        self._run_details_last_run_number = None
        self._run_details_cached_obj = None

        self._ads_workaround = 0

    def focus(self, **kwargs):
        self._inst_settings.update_attributes(kwargs=kwargs)
        return self._focus(run_number_string=self._inst_settings.run_number,
                           do_van_normalisation=self._inst_settings.do_van_normalisation)

    def create_vanadium(self, **kwargs):
        self._inst_settings.update_attributes(kwargs=kwargs)
        run_details = self._get_run_details(run_number_string=int(self._inst_settings.run_in_range))
        run_details.run_number = run_details.vanadium_run_numbers

        return self._create_vanadium(run_details=run_details,
                                     do_absorb_corrections=self._inst_settings.do_absorb_corrections)

    # Overrides
    def _apply_absorb_corrections(self, run_details, van_ws):
        return polaris_algs.calculate_absorb_corrections(ws_to_correct=van_ws,
                                                         multiple_scattering=self._inst_settings.multiple_scattering)

    @staticmethod
    def _can_auto_gen_vanadium_cal():
        return True

    def _crop_banks_to_user_tof(self, focused_banks):
<<<<<<< HEAD
        return common.crop_banks_using_crop_list(focused_banks, self._inst_settings.focused_cropping_values)
=======
        return common.crop_banks_in_tof(focused_banks, self._inst_settings.focused_cropping_values)
>>>>>>> d3c062ad

    def _crop_raw_to_expected_tof_range(self, ws_to_crop):
        cropped_ws = common.crop_in_tof(ws_to_crop=ws_to_crop, x_min=self._inst_settings.raw_data_crop_values[0],
                                        x_max=self._inst_settings.raw_data_crop_values[1])
        return cropped_ws

    def _crop_van_to_expected_tof_range(self, van_ws_to_crop):
        cropped_ws = common.crop_banks_using_crop_list(bank_list=van_ws_to_crop,
                                                       crop_values_list=self._inst_settings.van_crop_values)
        return cropped_ws

    def _generate_auto_vanadium_calibration(self, run_details):
        self.create_vanadium(run_in_range=run_details.run_number)

    @staticmethod
    def _generate_input_file_name(run_number):
        polaris_old_name = "POL"
        polaris_new_name = "POLARIS"
        first_run_new_name = 96912

        if isinstance(run_number, list):
            # Lists use recursion to deal with individual entries
            updated_list = []
            for run in run_number:
                updated_list.append(Polaris._generate_input_file_name(run_number=run))
            return updated_list
        else:
            # Select between old and new prefix
            # Test if it can be converted to an int or if we need to ask Mantid to do it for us
            if isinstance(run_number, str) and not run_number.isdigit():
                # Convert using Mantid and take the first element which is most likely to be the lowest digit
                use_new_name = True if int(common.generate_run_numbers(run_number)[0]) >= first_run_new_name else False
            else:
                use_new_name = True if int(run_number) >= first_run_new_name else False

            prefix = polaris_new_name if use_new_name else polaris_old_name
            return prefix + str(run_number)

    def _generate_output_file_name(self, run_number_string):
        return self._generate_input_file_name(run_number=run_number_string)

    def _get_input_batching_mode(self):
        return self._inst_settings.input_mode

    def _get_run_details(self, run_number_string):
        if self._run_details_last_run_number == run_number_string:
            return self._run_details_cached_obj

        run_details = polaris_algs.get_run_details(run_number_string=run_number_string,
                                                   inst_settings=self._inst_settings)

        # Hold obj in case same run range is requested
        self._run_details_last_run_number = run_number_string
        self._run_details_cached_obj = run_details

        return run_details

    def _spline_vanadium_ws(self, focused_vanadium_spectra, instrument_version=''):
        masking_file_name = self._inst_settings.masking_file_name
        spline_coeff = self._inst_settings.spline_coeff
        masking_file_path = os.path.join(self.calibration_dir, masking_file_name)
        output = polaris_algs.process_vanadium_for_focusing(bank_spectra=focused_vanadium_spectra,
                                                            spline_number=spline_coeff,
                                                            mask_path=masking_file_path)
        return output<|MERGE_RESOLUTION|>--- conflicted
+++ resolved
@@ -47,11 +47,8 @@
         return True
 
     def _crop_banks_to_user_tof(self, focused_banks):
-<<<<<<< HEAD
         return common.crop_banks_using_crop_list(focused_banks, self._inst_settings.focused_cropping_values)
-=======
-        return common.crop_banks_in_tof(focused_banks, self._inst_settings.focused_cropping_values)
->>>>>>> d3c062ad
+
 
     def _crop_raw_to_expected_tof_range(self, ws_to_crop):
         cropped_ws = common.crop_in_tof(ws_to_crop=ws_to_crop, x_min=self._inst_settings.raw_data_crop_values[0],

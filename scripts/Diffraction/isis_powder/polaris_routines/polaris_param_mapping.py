--- conflicted
+++ resolved
@@ -1,26 +1,5 @@
 from __future__ import (absolute_import, division, print_function)
 
-<<<<<<< HEAD
-#                 Maps friendly user name -> script name
-attr_mapping = [("calibration_directory",       "calibration_dir"),
-                ("calibration_mapping_file",    "cal_mapping_file"),
-                ("chopper_on",                  "chopper_on"),
-                ("config_file",                 "config_file"),
-                ("do_absorb_corrections",       "do_absorb_corrections"),
-                ("do_van_normalisation",        "do_van_normalisation"),
-                ("focused_cropping_values",     "focused_cropping_values"),
-                ("grouping_file_name",          "grouping_file_name"),
-                ("input_mode",                  "input_mode"),
-                ("masking_file_name",           "masking_file_name"),
-                ("multiple_scattering",         "multiple_scattering"),
-                ("raw_data_cropping_values",    "raw_data_crop_values"),
-                ("run_in_range",                "run_in_range"),
-                ("run_number",                  "run_number"),
-                ("spline_coefficient",          "spline_coeff"),
-                ("output_directory",            "output_dir"),
-                ("user_name",                   "user_name"),
-                ("vanadium_cropping_values",    "van_crop_values")]
-=======
 from isis_powder.routines.ParamMapEntry import ParamMapEntry
 from isis_powder.routines.common_enums import INPUT_BATCHING
 
@@ -45,5 +24,4 @@
      ParamMapEntry(ext_name="output_directory",         int_name="output_dir"),
      ParamMapEntry(ext_name="user_name",                int_name="user_name"),
      ParamMapEntry(ext_name="vanadium_cropping_values", int_name="van_crop_values")
-    ]
->>>>>>> e5c3ca17
+    ]
--- conflicted
+++ resolved
@@ -1,11 +1,7 @@
 from __future__ import (absolute_import, division, print_function)
 
 import os
-<<<<<<< HEAD
-from isis_powder.routines import calibrate, focus, common_enums
-=======
 from isis_powder.routines import calibrate, focus, common, common_enums, common_output
->>>>>>> d3c062ad
 
 
 # This class provides common hooks for instruments to override
@@ -39,12 +35,7 @@
     def user_name(self):
         return self._user_name
 
-<<<<<<< HEAD
-    def _create_vanadium(self, vanadium_runs, empty_runs,
-                         do_absorb_corrections=True, gen_absorb_correction=False):
-=======
     def _create_vanadium(self, run_details, do_absorb_corrections=True):
->>>>>>> d3c062ad
         """
         Creates a vanadium calibration - should be called by the concrete instrument
         :param run_details: The run details for the run to process
@@ -103,11 +94,7 @@
         raise NotImplementedError("spline_vanadium_ws must be implemented per instrument")
 
     # Optional overrides
-<<<<<<< HEAD
-    def _apply_absorb_corrections(self, run_details, van_ws, gen_absorb=False):
-=======
     def _apply_absorb_corrections(self, run_details, van_ws):
->>>>>>> d3c062ad
         """
         Generates vanadium absorption corrections to compensate for the container
         :param van_ws: A reference vanadium workspace to match the binning of or correct
@@ -159,8 +146,6 @@
         """
         return van_ws_to_crop
 
-<<<<<<< HEAD
-=======
     def _get_sample_empty(self):
         """
         Returns the sample empty number to subtract. If one is not specified it returns None
@@ -176,7 +161,6 @@
         """
         return None
 
->>>>>>> d3c062ad
     def _generate_auto_vanadium_calibration(self, run_details):
         """
         Used by focus if a vanadium spline was not found to automatically generate said spline if the instrument
@@ -194,11 +178,7 @@
         by default for instruments who do not with to specify it
         :return: The current input batching type from the InputBatchingEnum
         """
-<<<<<<< HEAD
-        return common_enums.InputBatchingEnum.Summed
-=======
         return common_enums.INPUT_BATCHING.Summed
->>>>>>> d3c062ad
 
     def _get_monitor_spectra_index(self, run_number):
         """

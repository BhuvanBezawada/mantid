from __future__ import (absolute_import, division, print_function)

import mantid.simpleapi as mantid

from isis_powder.routines import common, InstrumentSettings, yaml_parser
from isis_powder.abstract_inst import AbstractInst
from isis_powder.pearl_routines import pearl_algs, pearl_output, pearl_advanced_config, pearl_param_mapping


class Pearl(AbstractInst):

    def __init__(self, **kwargs):
        basic_config_dict = yaml_parser.open_yaml_file_as_dictionary(kwargs.get("config_file", None))

        self._inst_settings = InstrumentSettings.InstrumentSettings(
           param_map=pearl_param_mapping.attr_mapping, adv_conf_dict=pearl_advanced_config.get_all_adv_variables(),
           basic_conf_dict=basic_config_dict, kwargs=kwargs)

        super(Pearl, self).__init__(user_name=self._inst_settings.user_name,
                                    calibration_dir=self._inst_settings.calibration_dir,
                                    output_dir=self._inst_settings.output_dir, inst_prefix="PEARL")

        self._cached_run_details = None
        self._cached_run_details_number = None

    def focus(self, **kwargs):
        self._switch_long_mode_inst_settings(kwargs.get("long_mode"))
        self._inst_settings.update_attributes(kwargs=kwargs)
        return self._focus(run_number_string=self._inst_settings.run_number,
                           do_van_normalisation=self._inst_settings.van_norm)

    def create_vanadium(self, **kwargs):
        self._switch_long_mode_inst_settings(kwargs.get("long_mode"))
        kwargs["perform_attenuation"] = None  # Hard code this off as we do not need an attenuation file
        self._inst_settings.update_attributes(kwargs=kwargs)

        if str(self._inst_settings.tt_mode).lower() == "all":
            for new_tt_mode in ["tt35", "tt70", "tt88"]:
                self._inst_settings.tt_mode = new_tt_mode
                self._run_create_vanadium()
        else:
            self._run_create_vanadium()

    def _run_create_vanadium(self):
        # Provides a minimal wrapper so if we have tt_mode 'all' we can loop round
<<<<<<< HEAD
        run_details = self._get_run_details(run_number_string=self._inst_settings.run_in_range)
        run_details.run_number = run_details.vanadium_run_numbers
        return self._create_vanadium(run_details=run_details,
=======
        return self._create_vanadium(run_number_string=self._inst_settings.run_in_range,
>>>>>>> e5c3ca17
                                     do_absorb_corrections=self._inst_settings.absorb_corrections)

    def _get_run_details(self, run_number_string):
        if self._cached_run_details_number == run_number_string:
            return self._cached_run_details

        run_details = pearl_algs.get_run_details(run_number_string=run_number_string,
                                                 inst_settings=self._inst_settings,
                                                 is_vanadium_run=self._is_vanadium)

        self._cached_run_details_number = run_number_string
        self._cached_run_details = run_details
        return run_details

    # Params #

    @staticmethod
    def _generate_input_file_name(run_number):
        return _generate_inst_padding(run_number=run_number)

    def _generate_output_file_name(self, run_number_string):
        inst = self._inst_settings
        return pearl_algs.generate_out_name(run_number_string=run_number_string, absorb_on=inst.absorb_corrections,
                                            long_mode_on=inst.long_mode, tt_mode=inst.tt_mode)

    def _attenuate_workspace(self, input_workspace):
        attenuation_path = self._inst_settings.attenuation_file_path
        return pearl_algs.attenuate_workspace(attenuation_file_path=attenuation_path, ws_to_correct=input_workspace)

    def _normalise_ws_current(self, ws_to_correct, run_details=None):
        monitor_ws = common.get_monitor_ws(ws_to_process=ws_to_correct, run_number_string=run_details.run_number,
                                           instrument=self)
        normalised_ws = pearl_algs.normalise_ws_current(ws_to_correct=ws_to_correct, monitor_ws=monitor_ws,
                                                        spline_coeff=self._inst_settings.monitor_spline,
                                                        integration_range=self._inst_settings.monitor_integration_range,
                                                        lambda_values=self._inst_settings.monitor_lambda)
        common.remove_intermediate_workspace(monitor_ws)
        return normalised_ws

    def _generate_auto_vanadium_calibration(self, run_details):
        # The instrument scientists prefer everything to be explicit on this instrument so
        # instead we don't try to run this automatically
        raise NotImplementedError("You must run the create_vanadium method manually on Pearl")

    def _get_monitor_spectra_index(self, run_number):
        return self._inst_settings.monitor_spec_no

    def _spline_vanadium_ws(self, focused_vanadium_spectra):
        focused_vanadium_spectra = pearl_algs.strip_bragg_peaks(focused_vanadium_spectra)
        return common.spline_workspaces(focused_vanadium_spectra=focused_vanadium_spectra,
                                        num_splines=self._inst_settings.spline_coefficient)

    def _output_focused_ws(self, processed_spectra, run_details, output_mode=None):
        if not output_mode:
            output_mode = self._inst_settings.focus_mode
        output_spectra = \
            pearl_output.generate_and_save_focus_output(self, processed_spectra=processed_spectra,
                                                        run_details=run_details, focus_mode=output_mode,
                                                        perform_attenuation=self._inst_settings.perform_atten)
<<<<<<< HEAD
        group_name = "PEARL" + str(run_details.user_input_run_number)
=======
        group_name = "PEARL" + str(run_details.output_run_string)
>>>>>>> e5c3ca17
        group_name += '_' + self._inst_settings.tt_mode + "-Results-D-Grp"
        grouped_d_spacing = mantid.GroupWorkspaces(InputWorkspaces=output_spectra, OutputWorkspace=group_name)
        return grouped_d_spacing, None

    def _crop_banks_to_user_tof(self, focused_banks):
<<<<<<< HEAD
        return common.crop_banks_in_tof(focused_banks, self._inst_settings.tof_cropping_values)
=======
        return common.crop_banks_using_crop_list(focused_banks, self._inst_settings.tof_cropping_values)
>>>>>>> e5c3ca17

    def _crop_raw_to_expected_tof_range(self, ws_to_crop):
        out_ws = common.crop_in_tof(ws_to_crop=ws_to_crop, x_min=self._inst_settings.raw_data_crop_vals[0],
                                    x_max=self._inst_settings.raw_data_crop_vals[-1])
        return out_ws

    def _crop_van_to_expected_tof_range(self, van_ws_to_crop):
        cropped_ws = common.crop_in_tof(ws_to_crop=van_ws_to_crop, x_min=self._inst_settings.van_tof_cropping[0],
                                        x_max=self._inst_settings.van_tof_cropping[-1])
        return cropped_ws

    def _apply_absorb_corrections(self, run_details, van_ws):
        # TODO move this to an instrument param
        gen_absorb = False
        if gen_absorb:
            pearl_algs.generate_vanadium_absorb_corrections(van_ws=van_ws)

        return pearl_algs.apply_vanadium_absorb_corrections(van_ws=van_ws, run_details=run_details)

    def _switch_long_mode_inst_settings(self, long_mode_on):
        self._inst_settings.update_attributes(advanced_config=pearl_advanced_config.get_long_mode_dict(long_mode_on),
                                              suppress_warnings=True)


def _generate_inst_padding(run_number):
    digit = len(str(run_number))

    number_of_digits = 8
    filename = "PEARL"

    for i in range(0, number_of_digits - digit):
        filename += "0"

    filename += str(run_number)
    return filename<|MERGE_RESOLUTION|>--- conflicted
+++ resolved
@@ -43,13 +43,7 @@
 
     def _run_create_vanadium(self):
         # Provides a minimal wrapper so if we have tt_mode 'all' we can loop round
-<<<<<<< HEAD
-        run_details = self._get_run_details(run_number_string=self._inst_settings.run_in_range)
-        run_details.run_number = run_details.vanadium_run_numbers
-        return self._create_vanadium(run_details=run_details,
-=======
         return self._create_vanadium(run_number_string=self._inst_settings.run_in_range,
->>>>>>> e5c3ca17
                                      do_absorb_corrections=self._inst_settings.absorb_corrections)
 
     def _get_run_details(self, run_number_string):
@@ -109,21 +103,13 @@
             pearl_output.generate_and_save_focus_output(self, processed_spectra=processed_spectra,
                                                         run_details=run_details, focus_mode=output_mode,
                                                         perform_attenuation=self._inst_settings.perform_atten)
-<<<<<<< HEAD
-        group_name = "PEARL" + str(run_details.user_input_run_number)
-=======
         group_name = "PEARL" + str(run_details.output_run_string)
->>>>>>> e5c3ca17
         group_name += '_' + self._inst_settings.tt_mode + "-Results-D-Grp"
         grouped_d_spacing = mantid.GroupWorkspaces(InputWorkspaces=output_spectra, OutputWorkspace=group_name)
         return grouped_d_spacing, None
 
     def _crop_banks_to_user_tof(self, focused_banks):
-<<<<<<< HEAD
-        return common.crop_banks_in_tof(focused_banks, self._inst_settings.tof_cropping_values)
-=======
         return common.crop_banks_using_crop_list(focused_banks, self._inst_settings.tof_cropping_values)
->>>>>>> e5c3ca17
 
     def _crop_raw_to_expected_tof_range(self, ws_to_crop):
         out_ws = common.crop_in_tof(ws_to_crop=ws_to_crop, x_min=self._inst_settings.raw_data_crop_vals[0],

--- conflicted
+++ resolved
@@ -164,24 +164,15 @@
         # Essential attribute
         self.empty_runs = empty_run_number
         self.run_number = run_number
-<<<<<<< HEAD
-        self.user_input_run_number = None
-=======
         self.output_run_string = output_run_string
 
         self.label = label
->>>>>>> e5c3ca17
 
         self.offset_file_path = offset_file_path
         self.grouping_file_path = grouping_file_path
 
-<<<<<<< HEAD
-        self.offset_file_path = None
-        self.grouping_file_path = None
-=======
         self.splined_vanadium_file_path = splined_vanadium_path
         self.vanadium_run_numbers = vanadium_run_number
->>>>>>> e5c3ca17
 
         # Optional
         self.sample_empty = sample_empty

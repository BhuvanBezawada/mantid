from __future__ import (absolute_import, division, print_function)

import mantid.simpleapi as mantid

import isis_powder.routines.common as common
from isis_powder.routines.common_enums import INPUT_BATCHING
import os
import warnings


def focus(run_number_string, instrument, perform_vanadium_norm=True):
    input_batching = instrument._get_input_batching_mode()
<<<<<<< HEAD
    if input_batching.lower() == InputBatchingEnum.Individual.lower():
        return _individual_run_focusing(instrument, perform_vanadium_norm, run_number_string)
    else:
        return _batched_run_focusing(instrument, perform_vanadium_norm, run_number_string)
=======
    if input_batching == INPUT_BATCHING.Individual:
        return _individual_run_focusing(instrument, perform_vanadium_norm, run_number_string)
    elif input_batching == INPUT_BATCHING.Summed:
        return _batched_run_focusing(instrument, perform_vanadium_norm, run_number_string)
    else:
        raise ValueError("Input batching not passed through. Please contact development team.")
>>>>>>> e5c3ca17


def _focus_one_ws(ws, run_number, instrument, perform_vanadium_norm):
    run_details = instrument._get_run_details(run_number_string=run_number)
    if perform_vanadium_norm:
        _test_splined_vanadium_exists(instrument, run_details)

    # Subtract and crop to largest acceptable TOF range
    input_workspace = common.subtract_sample_empty(ws_to_correct=ws, instrument=instrument,
                                                   empty_sample_ws_string=run_details.empty_runs)

    input_workspace = instrument._crop_raw_to_expected_tof_range(ws_to_crop=input_workspace)

    # Align / Focus
    aligned_ws = mantid.AlignDetectors(InputWorkspace=input_workspace,
                                       CalibrationFile=run_details.offset_file_path)

    focused_ws = mantid.DiffractionFocussing(InputWorkspace=aligned_ws,
                                             GroupingFileName=run_details.grouping_file_path)

    calibrated_spectra = _apply_vanadium_corrections(instrument=instrument, run_number=run_number,
                                                     input_workspace=focused_ws,
                                                     perform_vanadium_norm=perform_vanadium_norm)

    cropped_spectra = instrument._crop_banks_to_user_tof(calibrated_spectra)

    # Output
<<<<<<< HEAD
    processed_nexus_files = instrument._output_focused_ws(cropped_spectra, run_details=run_details)
=======
    d_spacing_group, tof_group = instrument._output_focused_ws(cropped_spectra, run_details=run_details)

    common.keep_single_ws_unit(d_spacing_group=d_spacing_group,tof_group=tof_group,
                               unit_to_keep=instrument._get_unit_to_keep())
>>>>>>> e5c3ca17

    # Tidy workspaces from Mantid
    common.remove_intermediate_workspace(input_workspace)
    common.remove_intermediate_workspace(aligned_ws)
    common.remove_intermediate_workspace(focused_ws)
    common.remove_intermediate_workspace(cropped_spectra)

    return d_spacing_group


def _apply_vanadium_corrections(instrument, run_number, input_workspace, perform_vanadium_norm):
    run_details = instrument._get_run_details(run_number_string=run_number)
    input_workspace = mantid.ConvertUnits(InputWorkspace=input_workspace, OutputWorkspace=input_workspace, Target="TOF")
    split_data_spectra = common.extract_ws_spectra(input_workspace)

    if perform_vanadium_norm:
        processed_spectra = _divide_by_vanadium_splines(spectra_list=split_data_spectra,
                                                        spline_file_path=run_details.splined_vanadium_file_path)
    else:
        processed_spectra = split_data_spectra

    return processed_spectra


def _batched_run_focusing(instrument, perform_vanadium_norm, run_number_string):
    read_ws_list = common.load_current_normalised_ws_list(run_number_string=run_number_string,
                                                          instrument=instrument)
    output = None
    for ws in read_ws_list:
        output = _focus_one_ws(ws=ws, run_number=run_number_string, instrument=instrument,
                               perform_vanadium_norm=perform_vanadium_norm)
    return output


def _divide_by_vanadium_splines(spectra_list, spline_file_path):
    vanadium_ws_list = mantid.LoadNexus(Filename=spline_file_path)
    output_list = []
    for data_ws, van_ws in zip(spectra_list, vanadium_ws_list[1:]):
        vanadium_ws = mantid.RebinToWorkspace(WorkspaceToRebin=van_ws, WorkspaceToMatch=data_ws)
        output_ws = mantid.Divide(LHSWorkspace=data_ws, RHSWorkspace=vanadium_ws, OutputWorkspace=data_ws)
        output_list.append(output_ws)
        common.remove_intermediate_workspace(vanadium_ws)
    return output_list


def _individual_run_focusing(instrument, perform_vanadium_norm, run_number):
    # Load and process one by one
    run_numbers = common.generate_run_numbers(run_number_string=run_number)
    output = None
    for run in run_numbers:
        ws = common.load_current_normalised_ws_list(run_number_string=run, instrument=instrument)
        output = _focus_one_ws(ws=ws[0], run_number=run, instrument=instrument,
                               perform_vanadium_norm=perform_vanadium_norm)
    return output


def _test_splined_vanadium_exists(instrument, run_details):
    # Check the necessary splined vanadium file has been created
    if not os.path.isfile(run_details.splined_vanadium_file_path):
        if instrument._can_auto_gen_vanadium_cal():
            warnings.warn("\nAttempting to automatically generate vanadium calibration at this path: "
                          + str(run_details.splined_vanadium_file_path) + " for these settings.\n")
            instrument._generate_auto_vanadium_calibration(run_details=run_details)
        else:
            raise ValueError("Processed vanadium runs not found at this path: "
                             + str(run_details.splined_vanadium_file_path) +
                             " \nHave you created a vanadium calibration with these settings yet?\n")<|MERGE_RESOLUTION|>--- conflicted
+++ resolved
@@ -10,19 +10,12 @@
 
 def focus(run_number_string, instrument, perform_vanadium_norm=True):
     input_batching = instrument._get_input_batching_mode()
-<<<<<<< HEAD
-    if input_batching.lower() == InputBatchingEnum.Individual.lower():
-        return _individual_run_focusing(instrument, perform_vanadium_norm, run_number_string)
-    else:
-        return _batched_run_focusing(instrument, perform_vanadium_norm, run_number_string)
-=======
     if input_batching == INPUT_BATCHING.Individual:
         return _individual_run_focusing(instrument, perform_vanadium_norm, run_number_string)
     elif input_batching == INPUT_BATCHING.Summed:
         return _batched_run_focusing(instrument, perform_vanadium_norm, run_number_string)
     else:
         raise ValueError("Input batching not passed through. Please contact development team.")
->>>>>>> e5c3ca17
 
 
 def _focus_one_ws(ws, run_number, instrument, perform_vanadium_norm):
@@ -50,14 +43,10 @@
     cropped_spectra = instrument._crop_banks_to_user_tof(calibrated_spectra)
 
     # Output
-<<<<<<< HEAD
-    processed_nexus_files = instrument._output_focused_ws(cropped_spectra, run_details=run_details)
-=======
     d_spacing_group, tof_group = instrument._output_focused_ws(cropped_spectra, run_details=run_details)
 
     common.keep_single_ws_unit(d_spacing_group=d_spacing_group,tof_group=tof_group,
                                unit_to_keep=instrument._get_unit_to_keep())
->>>>>>> e5c3ca17
 
     # Tidy workspaces from Mantid
     common.remove_intermediate_workspace(input_workspace)

from __future__ import (absolute_import, division, print_function)

import os
import yaml
from isis_powder.routines import common as common
from isis_powder.routines import yaml_sanity


def get_run_dictionary(run_number_string, file_path):
    if isinstance(run_number_string, str):
        run_number_list = common.generate_run_numbers(run_number_string=run_number_string)
        run_number_string = run_number_list[0]

    config_file = open_yaml_file_as_dictionary(file_path)
<<<<<<< HEAD
    yaml_sanity.calibration_file_sanity_check(config_file)
=======
    yaml_sanity.calibration_file_sanity_check(config_file, file_path)
>>>>>>> d3c062ad
    run_key = _find_dictionary_key(dict_to_search=config_file, run_number=run_number_string)

    if not run_key:
        raise ValueError("Run number " + str(run_number_string) + " not recognised in calibration mapping")

    return config_file[run_key]


def is_run_range_key_unbounded(key):
    split_key = str(key).split('-')
    return True if split_key[-1] == '' else False


def open_yaml_file_as_dictionary(file_path):
    if not file_path:
        return None
    elif not os.path.isfile(file_path):
        raise ValueError("Config file not found at path of:\n" + str(file_path) + '\n ')

    read_config = None

    with open(file_path, 'r') as input_stream:
        try:
            read_config = yaml.load(input_stream)
        except yaml.YAMLError as exception:
            print(exception)
            raise RuntimeError("Failed to parse YAML file: " + str(file_path))

    return read_config


def _find_dictionary_key(dict_to_search, run_number):
    for key in dict_to_search:
        if is_run_range_key_unbounded(key):  # Have an unbounded run don't generate numbers
            split_key = str(key).split('-')
            lower_key_bound = int(split_key[-2])
            if run_number >= lower_key_bound:
                return key
        else:
            try:
                generated_runs = common.generate_run_numbers(run_number_string=key)
            except RuntimeError:
                raise ValueError("Could not parse '" + str(key) + "'\n"
                                 "This should be a range of runs in this cycle in the mapping file."
                                 " Please check your indentation if this should be within a cycle.")
            if run_number in generated_runs:
                return key

    return None<|MERGE_RESOLUTION|>--- conflicted
+++ resolved
@@ -12,11 +12,7 @@
         run_number_string = run_number_list[0]
 
     config_file = open_yaml_file_as_dictionary(file_path)
-<<<<<<< HEAD
-    yaml_sanity.calibration_file_sanity_check(config_file)
-=======
     yaml_sanity.calibration_file_sanity_check(config_file, file_path)
->>>>>>> d3c062ad
     run_key = _find_dictionary_key(dict_to_search=config_file, run_number=run_number_string)
 
     if not run_key:

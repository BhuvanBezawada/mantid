--- conflicted
+++ resolved
@@ -3,11 +3,7 @@
 
 import mantid.kernel as kernel
 import mantid.simpleapi as mantid
-<<<<<<< HEAD
-from isis_powder.routines.common_enums import InputBatchingEnum
-=======
 from isis_powder.routines.common_enums import INPUT_BATCHING, WORKSPACE_UNITS
->>>>>>> e5c3ca17
 
 
 def cal_map_dictionary_key_helper(dictionary, key, append_to_error_message=None):
@@ -16,11 +12,7 @@
     message stating the following key could not be found in the calibration mapping file. As
     several instruments will use this message it makes sense to localise it to common. If a
     message is passed in append_to_error_message it will append that to the end of the generic
-<<<<<<< HEAD
-    error message in its own line when an exception is raised.
-=======
     error message in its own line when an exception is raised. This lookup is case insensitive.
->>>>>>> e5c3ca17
     :param dictionary: The dictionary to search in for the key
     :param key: The key to search for
     :param append_to_error_message: (Optional) The message to append to the end of the error message
@@ -28,14 +20,6 @@
     """
     err_message = "The field '" + str(key) + "' is required within the calibration file but was not found."
     err_message += '\n' + str(append_to_error_message) if append_to_error_message else ''
-<<<<<<< HEAD
-    return dictionary_key_helper(dictionary=dictionary, key=key, throws=True, exception_msg=err_message)
-
-
-def crop_banks_in_tof(bank_list, crop_values_list):
-    """
-    Crops the each bank by the specified tuple values from a list of tuples in TOF. The number
-=======
 
     return dictionary_key_helper(dictionary=dictionary, key=key, throws=True,
                                  case_insensitive=True, exception_msg=err_message)
@@ -44,7 +28,6 @@
 def crop_banks_using_crop_list(bank_list, crop_values_list):
     """
     Crops each bank by the specified tuple values from a list of tuples in TOF. The number
->>>>>>> e5c3ca17
     of tuples must match the number of banks to crop. A list of [(100,200), (150,250)] would crop
     bank 1 to the values 100, 200 and bank 2 to 150 and 250 in TOF.
     :param bank_list: The list of workspaces each containing one bank of data to crop
@@ -52,20 +35,12 @@
     :return: A list of cropped workspaces
     """
     if not isinstance(crop_values_list, list):
-<<<<<<< HEAD
-        if isinstance(bank_list, list):
-            raise ValueError("The cropping values were not in a list type")
-        else:
-            raise RuntimeError("Attempting to use list based cropping on a single workspace not in a list")
-
-=======
         raise ValueError("The cropping values were not in a list type")
     elif not isinstance(bank_list, list):
         # This error is probably internal as we control the bank lists
         raise RuntimeError("Attempting to use list based cropping on a single workspace not in a list")
 
     # Finally check the number of elements are equal
->>>>>>> e5c3ca17
     if len(bank_list) != len(crop_values_list):
         raise RuntimeError("The number of TOF cropping values does not match the number of banks for this instrument")
 
@@ -95,11 +70,7 @@
     return cropped_ws
 
 
-<<<<<<< HEAD
-def dictionary_key_helper(dictionary, key, throws=True, exception_msg=None):
-=======
 def dictionary_key_helper(dictionary, key, throws=True, case_insensitive=False, exception_msg=None):
->>>>>>> e5c3ca17
     """
     Checks if the key is in the dictionary and performs various different actions if it is not depending on
     the user parameters. If set to not throw it will return none. Otherwise it will throw a custom user message
@@ -107,10 +78,7 @@
     :param dictionary: The dictionary to search for the key
     :param key: The key to search for in the dictionary
     :param throws: (Optional) Defaults to true, whether this should throw on a key not being present
-<<<<<<< HEAD
-=======
     :param case_insensitive (Optional) Defaults to false, if set to true it accounts for mixed case but is O(n) time
->>>>>>> e5c3ca17
     :param exception_msg: (Optional) The error message to print in the KeyError instead of the default Python message
     :return: The key if it was found, None if throws was set to false and the key was not found.
     """
@@ -185,17 +153,12 @@
     :return: The splined vanadium name
     """
     out_name = "VanSplined" + '_' + str(vanadium_string)
-<<<<<<< HEAD
-    for value in args:
-        out_name += '_' + str(value)
-=======
     for passed_arg in args:
         if isinstance(passed_arg, list):
             for val in passed_arg:
                 out_name += '_' + str(val)
         else:
             out_name += '_' + str(passed_arg)
->>>>>>> e5c3ca17
 
     out_name += ".nxs"
     return out_name
@@ -231,8 +194,6 @@
     return load_monitor_ws
 
 
-<<<<<<< HEAD
-=======
 def keep_single_ws_unit(d_spacing_group, tof_group, unit_to_keep):
     """
     Takes variables to the output workspaces in d-spacing and TOF and removes one
@@ -260,7 +221,6 @@
         raise ValueError("The user specified unit to keep is unknown")
 
 
->>>>>>> e5c3ca17
 def load_current_normalised_ws_list(run_number_string, instrument, input_batching=None):
     """
     Loads a workspace using Mantid and then performs current normalisation on it. Additionally it will either

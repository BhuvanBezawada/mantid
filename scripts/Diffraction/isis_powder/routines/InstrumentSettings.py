--- conflicted
+++ resolved
@@ -66,11 +66,7 @@
             self._parse_attributes(self._basic_conf_dict,
                                    suppress_warnings=(not bool(basic_config) or suppress_warnings))
         if advanced_config or basic_config or kwargs:
-<<<<<<< HEAD
-            self._parse_attributes(self._kwargs, suppress_warnings=(not bool(kwargs or suppress_warnings)))
-=======
             self._parse_attributes(self._kwargs, suppress_warnings=(not bool(kwargs)) or suppress_warnings)
->>>>>>> e5c3ca17
 
     def _parse_attributes(self, dict_to_parse, suppress_warnings=False):
         if not dict_to_parse:
@@ -83,20 +79,6 @@
                 continue  # Skip so we don't accidentally re-add this dictionary
 
             # Update attributes from said dictionary
-<<<<<<< HEAD
-            found_attribute = next((attr_tuple for attr_tuple in self._attr_mapping
-                                    if config_key == attr_tuple[0]), None)
-            if found_attribute:
-                # The first element of the attribute is the config name and the last element is the friendly name
-                self._update_attribute(attr_name=found_attribute[-1], attr_val=dict_to_parse[found_attribute[0]],
-                                       friendly_name=found_attribute[0], suppress_warnings=suppress_warnings)
-            else:
-                # Key is unknown to us
-                _print_known_keys(self._attr_mapping)
-                raise ValueError("Unknown configuration key: " + str(config_key))
-
-    def _update_attribute(self, attr_name, attr_val, friendly_name, suppress_warnings):
-=======
             found_param_entry = next((param_entry for param_entry in self._param_map
                                       if config_key == param_entry.ext_name), None)
             if found_param_entry:
@@ -129,7 +111,6 @@
             # Check value falls within valid enum range and get the correct capital version
             param_val = _check_value_is_in_enum(param_val, param_map.enum_class)
 
->>>>>>> e5c3ca17
         # Does the attribute exist - has it changed and are we suppressing warnings
         if not suppress_warnings:
             previous_value = getattr(self, attribute_name) if hasattr(self, attribute_name) else None

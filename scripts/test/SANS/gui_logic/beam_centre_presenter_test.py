from __future__ import (absolute_import, division, print_function)
import unittest
import sys
from sans.test_helper.mock_objects import create_mock_beam_centre_tab
from sans.common.enums import SANSInstrument
from sans.gui_logic.presenter.beam_centre_presenter import BeamCentrePresenter
from sans.test_helper.mock_objects import (create_run_tab_presenter_mock)
if sys.version_info.major == 3:
    from unittest import mock
else:
    import mock


class BeamCentrePresenterTest(unittest.TestCase):

    def setUp(self):
        self.parent_presenter = create_run_tab_presenter_mock(use_fake_state = False)
        self.parent_presenter._file_information = mock.MagicMock()
        self.parent_presenter._file_information.get_instrument = mock.MagicMock(return_value = SANSInstrument.LARMOR)
        self.view = create_mock_beam_centre_tab()
        self.WorkHandler = mock.MagicMock()
        self.BeamCentreModel = mock.MagicMock()
        self.SANSCentreFinder = mock.MagicMock()
        self.presenter = BeamCentrePresenter(self.parent_presenter, self.WorkHandler, self.BeamCentreModel,
                                             self.SANSCentreFinder)

    def test_that_on_run_clicked_calls_find_beam_centre(self):
        self.presenter.set_view(self.view)
        self.presenter.on_run_clicked()

        self.assertEqual(self.presenter._work_handler.process.call_count, 1)
        self.assertTrue(self.presenter._work_handler.process.call_args[0][1] == self.presenter._beam_centre_model.find_beam_centre)

    def test_that_on_run_clicked_updates_model_from_view(self):
        self.view.left_right = False
        self.view.lab_pos_1 = 100
        self.view.lab_pos_2 = -100
        self.presenter.set_view(self.view)
        self.presenter._beam_centre_model.scale_1 = 1000
        self.presenter._beam_centre_model.scale_2 = 1000

        self.presenter.on_run_clicked()

        self.assertFalse(self.presenter._beam_centre_model.left_right)
        self.assertEqual(self.presenter._beam_centre_model.lab_pos_1, 0.1)
        self.assertEqual(self.presenter._beam_centre_model.lab_pos_2, -0.1)

    def test_that_set_options_is_called_on_update_rows(self):
        self.presenter.set_view(self.view)

        self.view.set_options.assert_called_once_with(self.presenter._beam_centre_model)

        self.presenter.on_update_rows()
        self.assertTrue(self.view.set_options.call_count == 2)

    def test_that_set_scaling_is_called_on_update_instrument(self):
        self.presenter.set_view(self.view)

        self.presenter.on_update_instrument(SANSInstrument.LARMOR)
        self.presenter._beam_centre_model.set_scaling.assert_called_once_with(SANSInstrument.LARMOR)

<<<<<<< HEAD
=======
    def test_that_set_scaling_is_not_called_when_file_information_does_not_exist(self):
        self.parent_presenter._file_information = None
        self.presenter = BeamCentrePresenter(self.parent_presenter, self.WorkHandler, self.BeamCentreModel,
                                             self.SANSCentreFinder)
        self.presenter.set_view(self.view)

        self.presenter.on_update_rows()
        self.presenter._beam_centre_model.set_scaling.assert_not_called()

>>>>>>> d5466eb8
    def test_that_on_processing_finished_updates_view_and_model(self):
        self.presenter.set_view(self.view)
        result = {'pos1': 0.1, 'pos2': -0.1}
        self.presenter._beam_centre_model.scale_1 = 1000
        self.presenter._beam_centre_model.scale_2 = 1000

        self.presenter.on_processing_finished_centre_finder(result)
        self.assertEqual(result['pos1'], self.presenter._beam_centre_model.lab_pos_1)
        self.assertEqual(result['pos2'], self.presenter._beam_centre_model.lab_pos_2)
        self.assertEqual(self.view.lab_pos_1, self.presenter._beam_centre_model.scale_1*result['pos1'])
        self.assertEqual(self.view.lab_pos_2, self.presenter._beam_centre_model.scale_2*result['pos2'])
        self.view.set_run_button_to_normal.assert_called_once_with()


if __name__ == '__main__':
    unittest.main()<|MERGE_RESOLUTION|>--- conflicted
+++ resolved
@@ -59,18 +59,6 @@
         self.presenter.on_update_instrument(SANSInstrument.LARMOR)
         self.presenter._beam_centre_model.set_scaling.assert_called_once_with(SANSInstrument.LARMOR)
 
-<<<<<<< HEAD
-=======
-    def test_that_set_scaling_is_not_called_when_file_information_does_not_exist(self):
-        self.parent_presenter._file_information = None
-        self.presenter = BeamCentrePresenter(self.parent_presenter, self.WorkHandler, self.BeamCentreModel,
-                                             self.SANSCentreFinder)
-        self.presenter.set_view(self.view)
-
-        self.presenter.on_update_rows()
-        self.presenter._beam_centre_model.set_scaling.assert_not_called()
-
->>>>>>> d5466eb8
     def test_that_on_processing_finished_updates_view_and_model(self):
         self.presenter.set_view(self.view)
         result = {'pos1': 0.1, 'pos2': -0.1}

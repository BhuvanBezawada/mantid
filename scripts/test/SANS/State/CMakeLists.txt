#
## Tests for SANSState
##

set ( TEST_PY_FILES
   SANSStateAdjustmentTest.py
   SANSStateAdjustmentBuilderTest.py
   SANSStateCalculateTransmissionTest.py
   SANSStateCalculateTransmissionBuilderTest.py
   SANSStateDataTest.py
   SANSStateDataBuilderTest.py
<<<<<<< HEAD
   SANSStateFunctionsTest.py
=======
   SANSStateReductionTest.py
   SANSStateReductionBuilderTest.py
   SANSStateScaleTest.py
   SANSStateScaleBuilderTest.py
   SANSStateSliceEventTest.py
   SANSStateSliceEventBuilderTest.py
>>>>>>> e0de74cd
   SANSStateMaskTest.py
   SANSStateMaskBuilderTest.py
   SANSStateMoveTest.py
   SANSStateMoveBuilderTest.py
   SANSStateNormalizeToMonitorTest.py
   SANSStateNormalizeToMonitorBuilderTest.py
   SANSStateReductionTest.py
   SANSStateReductionBuilderTest.py
   SANSStateSliceEventTest.py
   SANSStateSliceEventBuilderTest.py
   SANSStateSaveTest.py
   SANSStateTest.py
   SANSStateSaveBuilderTest.py
   SANSStateWavelengthTest.py
   SANSStateWavelengthBuilderTest.py
   SANSStateWavelengthAndPixelAdjustmentTest.py
   SANSStateWavelengthAndPixelAdjustmentBuilderTest.py
   )

check_tests_valid ( ${CMAKE_CURRENT_SOURCE_DIR} ${TEST_PY_FILES} )

# Prefix for test name=PythonAlgorithms
pyunittest_add_test ( ${CMAKE_CURRENT_SOURCE_DIR} PythonAlgorithmsSANS ${TEST_PY_FILES} )<|MERGE_RESOLUTION|>--- conflicted
+++ resolved
@@ -9,16 +9,9 @@
    SANSStateCalculateTransmissionBuilderTest.py
    SANSStateDataTest.py
    SANSStateDataBuilderTest.py
-<<<<<<< HEAD
    SANSStateFunctionsTest.py
-=======
-   SANSStateReductionTest.py
-   SANSStateReductionBuilderTest.py
    SANSStateScaleTest.py
    SANSStateScaleBuilderTest.py
-   SANSStateSliceEventTest.py
-   SANSStateSliceEventBuilderTest.py
->>>>>>> e0de74cd
    SANSStateMaskTest.py
    SANSStateMaskBuilderTest.py
    SANSStateMoveTest.py

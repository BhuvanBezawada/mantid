--- conflicted
+++ resolved
@@ -384,8 +384,16 @@
         delta_r_expected = delta_r/1000.
         self.assertEqual(delta_r_stored, delta_r_expected)
 
-
-<<<<<<< HEAD
+class TestMaskFile(unittest.TestCase):
+    def test_throws_for_user_file_with_invalid_extension(self):
+        # Arrange
+        file_name = "/path1/path2/user_file.abc"
+        command_iface.Clean()
+        command_iface.SANS2D()
+        # Act + Assert
+        args = [file_name]
+        self.assertRaises(RuntimeError, command_iface.MaskFile, *args)
+
 class SANSCommandInterfaceGetAndSetBackgroundCorrectionSettings(unittest.TestCase):
     def _do_test_correct_setting(self, run_number, is_time, is_mon, is_mean, mon_numbers):
         # Assert that settings were set
@@ -419,17 +427,6 @@
                                                 is_mon, is_mean, mon_numbers)
         # Assert
         self._do_test_correct_setting(run_number, is_time, is_mon, is_mean, mon_numbers)
-=======
-class TestMaskFile(unittest.TestCase):
-    def test_throws_for_user_file_with_invalid_extension(self):
-        # Arrange
-        file_name = "/path1/path2/user_file.abc"
-        command_iface.Clean()
-        command_iface.SANS2D()
-        # Act + Assert
-        args = [file_name]
-        self.assertRaises(RuntimeError, command_iface.MaskFile, *args)
->>>>>>> 9f756ea6
 
 if __name__ == "__main__":
     unittest.main()
--- conflicted
+++ resolved
@@ -3,28 +3,22 @@
 ##
 
 set ( TEST_PY_FILES
+   AxisChangerPresenter_test.py
+   AxisChangerView_test.py
+   FFTModel_test.py
    FFTPresenter_test.py
-   FFTModel_test.py
-   LoadWidgetPresenter_test.py
    LoadWidgetModel_test.py
+   LoadWidgetPresenter_test.py  
    LoadWidgetView_test.py
+   MaxEntModel_test.py
    MaxEntPresenter_test.py
-   MaxEntModel_test.py
+   PeriodicTableModel_test.py
    PeriodicTablePresenter_test.py
-   PeriodicTableModel_test.py
-<<<<<<< HEAD
+   PlottingPresenter_test.py
+   PlottingUtils_test.py
+   PlottingView_test.py
    thread_model_test.py
    transformWidget_test.py
-=======
-   LoadWidgetPresenter_test.py
-   LoadWidgetModel_test.py
-   LoadWidgetView_test.py
-   AxisChangerView_test.py
-   AxisChangerPresenter_test.py
-   PlottingView_test.py
-   PlottingPresenter_test.py
-   PlottingUtils_test.py
->>>>>>> 7a06d979
 )
 
 check_tests_valid ( ${CMAKE_CURRENT_SOURCE_DIR} ${TEST_PY_FILES} )

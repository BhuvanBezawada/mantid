# Copyright &copy; 2014,2015 ISIS Rutherford Appleton Laboratory, NScD
# Oak Ridge National Laboratory & European Spallation Source
#
# This file is part of Mantid.
# Mantid is free software; you can redistribute it and/or modify
# it under the terms of the GNU General Public License as published by
# the Free Software Foundation; either version 3 of the License, or
# (at your option) any later version.
#
# Mantid is distributed in the hope that it will be useful,
# but WITHOUT ANY WARRANTY; without even the implied warranty of
# MERCHANTABILITY or FITNESS FOR A PARTICULAR PURPOSE.  See the
# GNU General Public License for more details.
#
# You should have received a copy of the GNU General Public License
# along with this program.  If not, see <http://www.gnu.org/licenses/>.
#
# File change history is stored at: <https://github.com/mantidproject/mantid>.
# Code Documentation is available at: <http://doxygen.mantidproject.org>
"""
Do a tomographic reconstruction, including:
- Pre-processing of input raw images,
- 3d volume reconstruction using a third party tomographic reconstruction tool
- Post-processing of reconstructed volume
- Saving reconstruction results (and pre-processing results, and self-save this script and subpackages)

This command line script and the classes and packages that it uses are prepared so that
they can be run from Mantid, locally (as a process) or remotely (through the tomographic reconstruction
GUI remote job submission, or the remote algorithms).

Example command lines:

ipython -- tomo_reconstruct.py --help

ipython -- scripts/Imaging/IMAT/tomo_reconstruct.py\
 --input-path=../tomography-tests/stack_larmor_metals_summed_all_bands/ --output-path=test_REMOVE_ME\
 --tool tomopy --algorithm gridrec  --cor 123 --max-angle 360 --in-img-format=tiff\
 --region-of-interest='[5, 252, 507, 507]' --rotation=-1

ipython -- scripts/Imaging/IMAT/tomo_reconstruct.py\
 --input-path=../tomography-tests/stack_larmor_metals_summed_all_bands/ --output-path=test_REMOVE_ME\
 --tool tomopy --algorithm sirt --num-iter 10  --cor 123 --max-angle 360 --in-img-format=tiff\
 --out-img-format png --region-of-interest='[5, 252, 507, 507]' --rotation=-1

ipython -- scripts/Imaging/IMAT/tomo_reconstruct.py\
 --input-path=../tomography-tests/stack_larmor_metals_summed_all_bands/ --output-path=test_REMOVE_ME\
 --tool astra --algorithm FP3D_CUDA  --num-iter 10  --cor 123 --max-angle 360 --in-img-format=tiff\
 --region-of-interest='[5, 252, 507, 507]' --rotation=-1
"""

# find first the package/subpackages in the path of this file.
import sys
from sys import path
import os
from os import path
# So insert in the path the directory that contains this file
sys.path.insert(0, os.path.split(path.dirname(__file__))[0])

from IMAT.tomorec import reconstruction_command as tomocmd
import IMAT.tomorec.configs as tomocfg

def setup_cmd_options():
    """
    Build an argument parser

    Returns :: Python ArgumentParser set up and ready to parse command line arguments
    """

    import argparse

    parser = argparse.ArgumentParser(description='Run tomographic reconstruction via third party tools')

    grp_req = parser.add_argument_group('Mandatory/required options')

    grp_req.add_argument("-i","--input-path", required=True, type=str, help="Input directory")

    grp_req.add_argument("-o","--output-path", required=True, type=str,
                         help="Where to write the output slice images (reconstructred volume)")

    grp_req.add_argument("-c","--cor", required=True, type=float,
                         help="Center of rotation (in pixels). rotation around y axis is assumed")

    grp_recon = parser.add_argument_group('Reconstruction options')

    grp_recon.add_argument("-t","--tool", required=False, type=str,
                           help="Tomographic reconstruction tool to use")

    grp_recon.add_argument("-a","--algorithm", required=False, type=str,
                           help="Reconstruction algorithm (tool dependent)")

    grp_recon.add_argument("-n","--num-iter", required=False, type=int,
                           help="Number of iterations (only valid for iterative methods "
                           "(example: SIRT, ART, etc.).")

    grp_recon.add_argument("--max-angle", required=False, type=float,
                           help="Maximum angle (of the last projection), assuming first angle=0, and "
                           "uniform angle increment for every projection (note: this "
                           "is overriden by the angles found in the input FITS headers)")

    grp_pre = parser.add_argument_group('Pre-processing of input raw images/projections')

    grp_pre.add_argument("--input-path-flat", required=False, default=None,
                         type=str, help="Input directory for flat images")

    grp_pre.add_argument("--input-path-dark", required=False, default=None,
                         type=str, help="Input directory for flat images")

    img_formats = ['tiff', 'fits', 'tif', 'fit', 'png']
    grp_pre.add_argument("--in-img-format", required=False, default='fits', type=str,
                         help="Format/file extension expected for the input images. Supported: {0}".
                         format(img_formats))

    grp_pre.add_argument("--out-img-format", required=False, default='tiff', type=str,
                         help="Format/file extension expected for the input images. Supported: {0}".
                         format(img_formats))

    grp_pre.add_argument("--region-of-interest", required=False, type=str,
                         help="Region of interest (crop original "
                         "images to these coordinates, given as comma separated values: x1,y1,x2,y2. If not "
                         "given, the whole images are used.")

    grp_pre.add_argument("--air-region", required=False, type=str,
                         help="Air region /region for normalization. "
                         "If not provided, the normalization against beam intensity fluctuations in this "
                         "region will not be performed")

    grp_pre.add_argument("--median-filter-size", type=int,
                         required=False, help="Size/width of the median filter (pre-processing")

    grp_pre.add_argument("--remove-stripes", default='wf', required=False, type=str,
                         help="Methods supported: 'wf' (Wavelet-Fourier)")

    grp_pre.add_argument("--rotation", required=False, type=int,
                         help="Rotate images by 90 degrees a number of "
                         "times. The rotation is clockwise unless a negative number is given which indicates "
                         "rotation counterclocwise")

    grp_pre.add_argument("--scale-down", required=False, type=int,
                         help="Scale down factor, to reduce the size of "
                         "the images for faster (lower-resolution) reconstruction. For example a factor of 2 "
                         "reduces 1kx1k images to 512x512 images (combining blocks of 2x2 pixels into a single "
                         "pixel. The output pixels are calculated as the average of the input pixel blocks.")

    grp_pre.add_argument("--mcp-corrections", default='yes', required=False, type=str,
                         help="Perform corrections specific to images taken with the MCP detector")

    grp_post = parser.add_argument_group('Post-processing of the reconstructed volume')

    grp_post.add_argument("--circular-mask", required=False, type=float, default=0.94,
                          help="Radius of the circular mask to apply on the reconstructed volume. "
                          "It is given in [0,1] relative to the size of the smaller dimension/edge "
                          "of the slices. Empty or zero implies no masking.")

    grp_post.add_argument("--cut-off", required=False, type=float,
                          help="Cut off level (percentage) for reconstructed "
                          "volume. pixels below this percentage with respect to maximum intensity in the stack "
                          "will be set to the minimum value.")

    grp_post.add_argument("--out-median-filter", required=False, type=float,
                          help="Apply median filter (2d) on reconstructed volume with the given window size.")

    parser.add_argument("-v", "--verbose", action="count", default=1, help="Verbosity level. Default: 1. "
                        "User zero to supress outputs.")

    return parser

def grab_preproc_options(args):
    """
    Get pre-proc options from the command line (through an argument parser)

    @param parser :: arguments parser already, set up with pre-processing options

    Returns:: a pre-processing config object set up according to the user inputs in the command line
    """
    import ast

    pre_config = tomocfg.PreProcConfig()
    pre_config.input_dir = args.input_path
    pre_config.input_dir_flat = args.input_path_flat
    pre_config.input_dir_dark = args.input_path_dark

    if args.in_img_format:
        pre_config.in_img_format = args.in_img_format

    if args.out_img_format:
        pre_config.out_img_format = args.out_img_format

    if args.max_angle:
        pre_config.max_angle = float(args.max_angle)

    if args.rotation:
        pre_config.rotation = int(args.rotation)

    if args.air_region:
        coords = ast.literal_eval(args.air_region)
        pre_config.normalize_air_region = [int(val) for val in coords]

<<<<<<< HEAD
    if args.region_of_interest:
        roi_coords = ast.literal_eval(args.region_of_interest)
        pre_config.crop_coords = [int(val) for val in roi_coords]

    if 'yes' == args.mcp_corrections:
        pre_config.mcp_corrections = True
=======
    if args.air_region:
        coords = ast.literal_eval(args.air_region)
        pre_config.normalize_air_region = [int(val) for val in coords]

    if args.region_of_interest:
        coords = ast.literal_eval(args.region_of_interest)
        pre_config.crop_coords = [int(val) for val in coords]
>>>>>>> 7ad621e8

    if args.median_filter_size:
        if isinstance(args.median_filter_size, str) and not args.median_filter_size.isdigit():
            raise RuntimeError("The median filter size/width must be an integer")
        pre_config.median_filter_size = args.median_filter_size

    if 'wf' == args.remove_stripes:
        pre_config.stripe_removal_method = 'wavelet-fourier'

    pre_config.cor = int(args.cor)

    return pre_config

def grab_tool_alg_options(args):
    """
    Get tool and algorithm options from the command line (through an argument parser)

    @param parser :: arguments parsed already, set up with algorithm/tool options

    Returns:: an algorithm config object set up according to the user inputs in the command line
    """
    config = tomocfg.ToolAlgorithmConfig()
    config.tool = args.tool
    config.algorithm = args.algorithm

    if args.num_iter:
        if isinstance(args.num_iter, str) and not args.num_iter.isdigit():
            raise RuntimeError("The number of iterations must be an integer")
        config.num_iter = int(args.num_iter)

    return config

def grab_postproc_options(args):
    """
    Get post-processing (on the reconstructed volume) options from the command line
    (through an argument parser)

    @param parser :: arguments parsed already, set up with post-processing options

    Returns:: a post-processing object set up according to the user inputs in the command line
    """
    config = tomocfg.PostProcConfig()
    config.output_dir = args.output_path

    if args.circular_mask:
        config.circular_mask = float(args.circular_mask)

    if args.cut_off:
        config.cut_off_level = float(args.cut_off)

    if args.out_median_filter:
        config.median_filter_size = float(args.out_median_filter)

    return config


def main_tomo_rec():
    # several dependencies (numpy, scipy) are too out-of-date in standard Python 2.6
    # distributions, as found for example on rhel6
    vers = sys.version_info
    if vers < (2,7,0):
        raise RuntimeErrorn("Not running this test as it requires Python >= 2.7. Version found: {0}".
                            format(vers))

    import inspect

    import IMAT.tomorec.io as tomoio

    arg_parser = setup_cmd_options()
    args = arg_parser.parse_args()

    # Save myself early. Save command this command line script and all packages/subpackages
    tomoio.self_save_zipped_scripts(args.output_path,
                                    os.path.abspath(inspect.getsourcefile(lambda:0)))

    # Grab and check pre-processing options + algorithm setup + post-processing options
    preproc_config = grab_preproc_options(args)
    alg_config = grab_tool_alg_options(args)
    postproc_config = grab_postproc_options(args)

    cmd_line = " ".join(sys.argv)
    cfg = tomocfg.ReconstructionConfig(preproc_config, alg_config, postproc_config)
    # Does all the real work
    cmd = tomocmd.ReconstructionCommand()
    cmd.do_recon(cfg, cmd_line=cmd_line)


if __name__=='__main__':
    main_tomo_rec()<|MERGE_RESOLUTION|>--- conflicted
+++ resolved
@@ -195,22 +195,16 @@
         coords = ast.literal_eval(args.air_region)
         pre_config.normalize_air_region = [int(val) for val in coords]
 
-<<<<<<< HEAD
+    if args.air_region:
+        coords = ast.literal_eval(args.air_region)
+        pre_config.normalize_air_region = [int(val) for val in coords]
+
     if args.region_of_interest:
         roi_coords = ast.literal_eval(args.region_of_interest)
         pre_config.crop_coords = [int(val) for val in roi_coords]
 
     if 'yes' == args.mcp_corrections:
         pre_config.mcp_corrections = True
-=======
-    if args.air_region:
-        coords = ast.literal_eval(args.air_region)
-        pre_config.normalize_air_region = [int(val) for val in coords]
-
-    if args.region_of_interest:
-        coords = ast.literal_eval(args.region_of_interest)
-        pre_config.crop_coords = [int(val) for val in coords]
->>>>>>> 7ad621e8
 
     if args.median_filter_size:
         if isinstance(args.median_filter_size, str) and not args.median_filter_size.isdigit():

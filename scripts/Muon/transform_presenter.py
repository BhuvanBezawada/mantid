--- conflicted
+++ resolved
@@ -10,15 +10,10 @@
 
     def __init__(self,view,model):
         self.view=view
-<<<<<<< HEAD
 
-        self.FFTPresenter=FFT_presenter.FFTPresenter(self.view.getView("FFT"),model.getModel("FFT"))
-        self.MaxEntPresenter=MaxEnt_presenter.MaxEntPresenter(self.view.getView("MaxEnt"),model.getModel("MaxEnt"))
-=======
         load=load_utils.LoadUtils()
-        self.FFTPresenter=FFT_presenter.FFTPresenter(self.view.getView("FFT"))
+        self.FFTPresenter=FFT_presenter.FFTPresenter(self.view.getView("FFT"),load)
         self.MaxEntPresenter=MaxEnt_presenter.MaxEntPresenter(self.view.getView("MaxEnt"),model.getModel("MaxEnt"),load)
->>>>>>> 5609e263
         self.selectionPresenter=transform_selection_presenter.transformSelectionPresenter(self.view.selection)
         self.methodsList=self.view.getMethods()
         self.selectionPresenter.setMethodsCombo(self.methodsList)

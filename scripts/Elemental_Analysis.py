--- conflicted
+++ resolved
@@ -8,25 +8,17 @@
 from Muon.GUI.ElementalAnalysis.PeriodicTable.periodic_table_view import PeriodicTableView
 from Muon.GUI.ElementalAnalysis.PeriodicTable.periodic_table_model import PeriodicTableModel
 from Muon.GUI.Common import message_box
-<<<<<<< HEAD
 from Muon.GUI.ElementalAnalysis.LoadWidget.load_model import LoadModel, CoLoadModel
 from Muon.GUI.Common.load_widget.load_view import LoadView
 from Muon.GUI.Common.load_widget.load_presenter import LoadPresenter
-=======
-from Muon.GUI.ElementalAnalysis.LoadWidget.load_model import LoadModel
-from Muon.GUI.ElementalAnalysis.LoadWidget.load_view import LoadView
->>>>>>> 3e4eb35f
-from Muon.GUI.ElementalAnalysis.LoadWidget.load_presenter import LoadPresenter
+
 from Muon.GUI.ElementalAnalysis.Detectors.detectors_presenter import DetectorsPresenter
 from Muon.GUI.ElementalAnalysis.Detectors.detectors_view import DetectorsView
 from Muon.GUI.ElementalAnalysis.Peaks.peaks_presenter import PeaksPresenter
 from Muon.GUI.ElementalAnalysis.Peaks.peaks_view import PeaksView
-<<<<<<< HEAD
-=======
 
 from Muon.GUI.ElementalAnalysis.PeriodicTable.PeakSelector.peak_selector_presenter import PeakSelectorPresenter
 from Muon.GUI.ElementalAnalysis.PeriodicTable.PeakSelector.peak_selector_view import PeakSelectorView
->>>>>>> 3e4eb35f
 
 
 class ElementalAnalysisGui(QtGui.QMainWindow):
@@ -45,25 +37,9 @@
         self.ptable.register_table_lclicked(self.table_left_clicked)
         self.ptable.register_table_rclicked(self.table_right_clicked)
 
-<<<<<<< HEAD
         self.load_widget = LoadPresenter(
             LoadView(), LoadModel(), CoLoadModel())
         self.widget_list = QtGui.QVBoxLayout()
-
-        self.widget_list.addWidget(self.checkbox.view)
-
-        self.detectors_widget = CheckboxPresenter(
-            self.detector_view, CheckboxModel())
-        self.widget_list.addWidget(self.detectors_widget.view)
-
-        self.widget_list.addWidget(self.load_widget.view)
-=======
-        self.widget_list = QtGui.QVBoxLayout()
-
-        self.load_widget = LoadPresenter(LoadView(), LoadModel())
-        self.load_widget.register_spinbox_val_changed(self.spinbox_changed)
-        self.load_widget.register_spinbox_submit(self.spinbox_submit)
->>>>>>> 3e4eb35f
 
         self.detectors = DetectorsPresenter(DetectorsView())
         self.peaks = PeaksPresenter(PeaksView())
@@ -72,10 +48,6 @@
         self.widget_list.addWidget(self.detectors.view)
         self.widget_list.addWidget(self.load_widget.view)
 
-<<<<<<< HEAD
-
-=======
->>>>>>> 3e4eb35f
         self.box = QtGui.QHBoxLayout()
         self.box.addWidget(self.ptable.view)
         self.box.addLayout(self.widget_list)
@@ -111,12 +83,6 @@
             self.ptable.set_peak_datafile(filename)
         self._generate_element_widgets()
 
-    def spinbox_changed(self, val):
-        print("SpinBox Value Changed: {}".format(val))
-
-    def spinbox_submit(self, val):
-        print("SpinBox Submitted: {}".format(val))
-
 
 def qapp():
     if QtGui.QApplication.instance():

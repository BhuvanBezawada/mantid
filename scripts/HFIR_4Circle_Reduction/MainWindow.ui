--- conflicted
+++ resolved
@@ -213,7 +213,7 @@
            <bool>true</bool>
           </property>
           <property name="currentIndex">
-           <number>2</number>
+           <number>0</number>
           </property>
           <widget class="QWidget" name="tab">
            <attribute name="title">
@@ -1736,7 +1736,6 @@
                    <string>Region of Interest</string>
                   </property>
                   <layout class="QGridLayout" name="gridLayout_18">
-<<<<<<< HEAD
                    <item row="5" column="0">
                     <layout class="QHBoxLayout" name="horizontalLayout_24">
                      <item>
@@ -1754,22 +1753,6 @@
                     </layout>
                    </item>
                    <item row="6" column="0">
-=======
-                   <item row="6" column="0">
-                    <spacer name="verticalSpacer_31">
-                     <property name="orientation">
-                      <enum>Qt::Vertical</enum>
-                     </property>
-                     <property name="sizeHint" stdset="0">
-                      <size>
-                       <width>20</width>
-                       <height>40</height>
-                      </size>
-                     </property>
-                    </spacer>
-                   </item>
-                   <item row="4" column="0">
->>>>>>> 2dad807c
                     <widget class="QPushButton" name="pushButton_integrateROI">
                      <property name="font">
                       <font>
@@ -1778,21 +1761,6 @@
                      </property>
                      <property name="text">
                       <string>Integrate</string>
-<<<<<<< HEAD
-=======
-                     </property>
-                    </widget>
-                   </item>
-                   <item row="1" column="0">
-                    <widget class="QPushButton" name="pushButton_maskScanPt">
-                     <property name="font">
-                      <font>
-                       <pointsize>10</pointsize>
-                      </font>
-                     </property>
-                     <property name="text">
-                      <string>Mask</string>
->>>>>>> 2dad807c
                      </property>
                     </widget>
                    </item>
@@ -1811,11 +1779,7 @@
                      </property>
                     </widget>
                    </item>
-<<<<<<< HEAD
                    <item row="2" column="0">
-=======
-                   <item row="7" column="0">
->>>>>>> 2dad807c
                     <widget class="QPushButton" name="pushButton_removeROICanvas">
                      <property name="font">
                       <font>
@@ -1826,11 +1790,7 @@
                       <string>&lt;html&gt;&lt;head/&gt;&lt;body&gt;&lt;p&gt;&lt;span style=&quot; font-size:11pt;&quot;&gt;Remove ROI from 2D detector and restore original image.&lt;/span&gt;&lt;/p&gt;&lt;/body&gt;&lt;/html&gt;</string>
                      </property>
                      <property name="text">
-<<<<<<< HEAD
                       <string>Remove In-Edit ROI</string>
-=======
-                      <string>Reset ROI</string>
->>>>>>> 2dad807c
                      </property>
                     </widget>
                    </item>
@@ -1846,11 +1806,7 @@
                      </property>
                     </widget>
                    </item>
-<<<<<<< HEAD
                    <item row="7" column="0">
-=======
-                   <item row="5" column="0">
->>>>>>> 2dad807c
                     <widget class="QPushButton" name="pushButton_exportMaskToFile">
                      <property name="font">
                       <font>
@@ -1858,16 +1814,11 @@
                       </font>
                      </property>
                      <property name="text">
-<<<<<<< HEAD
                       <string>Export ROI</string>
-=======
-                      <string>Export Mask</string>
->>>>>>> 2dad807c
                      </property>
                     </widget>
                    </item>
                    <item row="3" column="0">
-<<<<<<< HEAD
                     <spacer name="verticalSpacer_31">
                      <property name="orientation">
                       <enum>Qt::Vertical</enum>
@@ -1882,25 +1833,6 @@
                       </size>
                      </property>
                     </spacer>
-=======
-                    <layout class="QHBoxLayout" name="horizontalLayout_24">
-                     <item>
-                      <widget class="QComboBox" name="comboBox_viewRawDataMasks"/>
-                     </item>
-                     <item>
-                      <widget class="QCheckBox" name="checkBox_autoMask">
-                       <property name="font">
-                        <font>
-                         <pointsize>9</pointsize>
-                        </font>
-                       </property>
-                       <property name="text">
-                        <string>Auto Mask</string>
-                       </property>
-                      </widget>
-                     </item>
-                    </layout>
->>>>>>> 2dad807c
                    </item>
                   </layout>
                  </widget>

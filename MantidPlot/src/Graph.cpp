/***************************************************************************
    File                 : Graph.cpp
    Project              : QtiPlot
    --------------------------------------------------------------------
    Copyright            : (C) 2006 by Ion Vasilief, Tilman Hoener zu
 Siederdissen
    Email (use @ for *)  : ion_vasilief*yahoo.fr, thzs*gmx.net
    Description          : Graph widget

 ***************************************************************************/

/***************************************************************************
 *                                                                         *
 *  This program is free software; you can redistribute it and/or modify   *
 *  it under the terms of the GNU General Public License as published by   *
 *  the Free Software Foundation; either version 2 of the License, or      *
 *  (at your option) any later version.                                    *
 *                                                                         *
 *  This program is distributed in the hope that it will be useful,        *
 *  but WITHOUT ANY WARRANTY; without even the implied warranty of         *
 *  MERCHANTABILITY or FITNESS FOR A PARTICULAR PURPOSE.  See the          *
 *  GNU General Public License for more details.                           *
 *                                                                         *
 *   You should have received a copy of the GNU General Public License     *
 *   along with this program; if not, write to the Free Software           *
 *   Foundation, Inc., 51 Franklin Street, Fifth Floor,                    *
 *   Boston, MA  02110-1301  USA                                           *
 *                                                                         *
 ***************************************************************************/

#include "MantidQtAPI/qwt_compat.h"
#include <QVarLengthArray>

#include "pixmaps.h"
#include "Graph.h"
#include "Grid.h"
#include "CanvasPicker.h"
#include "QwtErrorPlotCurve.h"
#include "LegendWidget.h"
#include "ArrowMarker.h"
#include "cursors.h"
#include "ScalePicker.h"
#include "TitlePicker.h"
#include "QwtPieCurve.h"
#include "ImageMarker.h"
#include "QwtBarCurve.h"
#include "BoxCurve.h"
#include "QwtHistogram.h"
#include "VectorCurve.h"
#include "ScaleDraw.h"
#include "ColorBox.h"
#include "PatternBox.h"
#include "SymbolBox.h"
#include "FunctionCurve.h"
#include "Spectrogram.h"
#include "SelectionMoveResizer.h"
#include "RangeSelectorTool.h"
#include "PlotCurve.h"
#include "ApplicationWindow.h"
#include "MantidQtAPI/ScaleEngine.h"

#include "MantidAPI/AnalysisDataService.h"
#include "Mantid/MantidMatrixCurve.h"
#include "Mantid/MantidMDCurve.h"
#include "MantidQtAPI/PlotAxis.h"
#include "MantidQtAPI/QwtRasterDataMD.h"
#include "MantidQtAPI/QwtWorkspaceSpectrumData.h"
#include "Mantid/ErrorBarSettings.h"

#include "MantidQtAPI/TSVSerialiser.h"

#ifdef EMF_OUTPUT
#include "EmfEngine.h"
#endif

#include <QApplication>
#include <QBitmap>
#include <QClipboard>
#include <QCursor>
#include <QImage>
#include <QMessageBox>
#include <QPixmap>
#include <QPainter>
#include <QMenu>
#include <QTextStream>
#include <QLocale>
#include <QPrintDialog>
#include <QImageWriter>
#include <QFileInfo>

#if QT_VERSION >= 0x040300
#include <QSvgGenerator>
#endif

#include <qwt_painter.h>
#include <qwt_plot_canvas.h>
#include <qwt_plot_layout.h>
#include <qwt_plot_zoomer.h>
#if QWT_VERSION >= 0x050200
#include <qwt_plot_rescaler.h>
#endif
#include <qwt_scale_widget.h>
#include <qwt_scale_engine.h>
#include <qwt_text_label.h>
#include <qwt_color_map.h>

#include <climits>
#include <math.h>
#include <stdlib.h>
#include <stdio.h>
#include <stddef.h>

// We can safely ignore warnings about assuming signed overflow does not occur
// from qvector.h
// (They really should have implemented it with unsigned types!
#if defined(__GNUC__) && !(defined(__INTEL_COMPILER))
#pragma GCC diagnostic ignored "-Wstrict-overflow"
#endif

namespace {
/// static logger
Mantid::Kernel::Logger g_log("Graph");
}

Graph::Graph(int x, int y, int width, int height, QWidget *parent, Qt::WFlags f)
    : QWidget(parent, f) {
  setWindowFlags(f);
  n_curves = 0;

  d_waterfall_offset_x = 0;
  d_waterfall_offset_y = 0;

  d_active_tool = NULL;
  d_selected_text = NULL;
  d_legend = NULL; // no legend for an empty graph
  d_peak_fit_tool = NULL;
  d_magnifier = NULL;
  d_panner = NULL;
#if QWT_VERSION >= 0x050200
  d_rescaler = NULL;
#endif

  widthLine = 1;
  selectedMarker = -1;
  drawTextOn = false;
  drawLineOn = false;
  drawArrowOn = false;
  ignoreResize = false;
  drawAxesBackbone = true;
  autoScaleFonts = false;
  d_antialiasing = true;
  d_scale_on_print = true;
  d_print_cropmarks = false;
  d_synchronize_scales = false;

  d_user_step = QVector<double>(QwtPlot::axisCnt);
  for (int i = 0; i < QwtPlot::axisCnt; i++)
    d_user_step[i] = 0.0;

  setGeometry(x, y, width, height);
  // Mantid
  setAttribute(Qt::WA_DeleteOnClose, false);

  d_plot = new Plot(width, height, this);
  connect(d_plot, SIGNAL(dragMousePress(QPoint)), this,
          SLOT(slotDragMousePress(QPoint)));
  connect(d_plot, SIGNAL(dragMouseRelease(QPoint)), this,
          SLOT(slotDragMouseRelease(QPoint)));
  connect(d_plot, SIGNAL(dragMouseMove(QPoint)), this,
          SLOT(slotDragMouseMove(QPoint)));

  cp = new CanvasPicker(this);

  titlePicker = new TitlePicker(d_plot);
  scalePicker = new ScalePicker(d_plot);

  d_zoomer[0] =
      new QwtPlotZoomer(QwtPlot::xBottom, QwtPlot::yLeft,
                        QwtPicker::DragSelection | QwtPicker::CornerToCorner,
                        QwtPicker::AlwaysOff, d_plot->canvas());
  d_zoomer[0]->setRubberBandPen(QPen(Qt::black));
  d_zoomer[1] =
      new QwtPlotZoomer(QwtPlot::xTop, QwtPlot::yRight,
                        QwtPicker::DragSelection | QwtPicker::CornerToCorner,
                        QwtPicker::AlwaysOff, d_plot->canvas());
  zoom(false);

  c_type = QVector<int>();
  c_keys = QVector<int>();

  setFocusPolicy(Qt::StrongFocus);
  // setFocusProxy(d_plot);
  setMouseTracking(true);

  connect(cp, SIGNAL(selectPlot()), this, SLOT(activateGraph()));
  connect(cp, SIGNAL(viewImageDialog()), this, SIGNAL(viewImageDialog()));
  connect(cp, SIGNAL(viewLineDialog()), this, SIGNAL(viewLineDialog()));
  connect(cp, SIGNAL(showPlotDialog(int)), this, SIGNAL(showPlotDialog(int)));
  connect(cp, SIGNAL(showMarkerPopupMenu()), this,
          SIGNAL(showMarkerPopupMenu()));
  connect(cp, SIGNAL(modified()), this, SIGNAL(modifiedGraph()));

  connect(titlePicker, SIGNAL(showTitleMenu()), this,
          SLOT(showTitleContextMenu()));
  connect(titlePicker, SIGNAL(doubleClicked()), this, SLOT(enableTextEditor()));
  connect(titlePicker, SIGNAL(removeTitle()), this, SLOT(removeTitle()));
  connect(titlePicker, SIGNAL(clicked()), this, SLOT(selectTitle()));

  connect(scalePicker, SIGNAL(clicked()), this, SLOT(activateGraph()));
  connect(scalePicker, SIGNAL(clicked()), this, SLOT(deselectMarker()));
  connect(scalePicker, SIGNAL(axisDblClicked(int)), this,
          SIGNAL(axisDblClicked(int)));
  connect(scalePicker, SIGNAL(axisTitleDblClicked()), this,
          SLOT(enableTextEditor()));
  connect(scalePicker, SIGNAL(axisTitleRightClicked()), this,
          SLOT(showAxisTitleMenu()));
  connect(scalePicker, SIGNAL(axisRightClicked(int)), this,
          SLOT(showAxisContextMenu(int)));

  connect(d_zoomer[0], SIGNAL(zoomed(const QwtDoubleRect &)), this,
          SLOT(zoomed(const QwtDoubleRect &)));

  m_isDistribution = false;
  m_normalizable = false;

  m_normalizableMD = false;
  m_normalizationMD = 0;
}

void Graph::notifyChanges() { emit modifiedGraph(); }

void Graph::activateGraph() {
  emit selectedGraph(this);
  setFocus();
}

MultiLayer *Graph::multiLayer() {
  return dynamic_cast<MultiLayer *>(this->parent()->parent()->parent());
}

void Graph::deselectMarker() {
  selectedMarker = -1;
  if (d_markers_selector)
    delete d_markers_selector;

  emit enableTextEditor(NULL);

  cp->disableEditing();

  QObjectList lst = d_plot->children();
  foreach (QObject *o, lst) {
    if (o->inherits("LegendWidget")) {
      LegendWidget *lw = dynamic_cast<LegendWidget *>(o);
      if (lw)
        lw->setSelected(false);
    }
  }
}

void Graph::enableTextEditor() {
  ApplicationWindow *app = multiLayer()->applicationWindow();
  if (!app)
    return;

  if (app->d_in_place_editing)
    emit enableTextEditor(this);
  else if (titlePicker->selected())
    viewTitleDialog();
  else
    showAxisTitleDialog();
}

QList<LegendWidget *> Graph::textsList() {
  QList<LegendWidget *> texts;
  QObjectList lst = d_plot->children();
  foreach (QObject *o, lst) {
    if (o->inherits("LegendWidget"))
      texts << dynamic_cast<LegendWidget *>(o);
  }
  return texts;
}

int Graph::selectedMarkerKey() { return selectedMarker; }

QwtPlotMarker *Graph::selectedMarkerPtr() {
  return d_plot->marker(int(selectedMarker));
}

void Graph::setSelectedText(LegendWidget *l) {
  if (l) {
    selectTitle(false);
    scalePicker->deselect();
    deselectCurves();
    emit currentFontChanged(l->font());
  }

  d_selected_text = l;
}

void Graph::setSelectedMarker(int _mrk, bool add) {
  int mrk = int(_mrk);
  if (mrk >= 0) {
    selectTitle(false);
    scalePicker->deselect();
  }

  selectedMarker = mrk;
  if (add) {
    if (d_markers_selector) {
      if (d_lines.contains(mrk)) {
        ArrowMarker *am = dynamic_cast<ArrowMarker *>(d_plot->marker(mrk));
        if (!am)
          return;
        d_markers_selector->add(am);
      } else if (d_images.contains(mrk)) {
        ImageMarker *im = dynamic_cast<ImageMarker *>(d_plot->marker(mrk));
        if (!im)
          return;
        d_markers_selector->add(im);
      } else {
        return;
      }
    } else {
      if (d_lines.contains(mrk)) {
        ArrowMarker *am = dynamic_cast<ArrowMarker *>(d_plot->marker(mrk));
        if (!am)
          return;
        d_markers_selector = new SelectionMoveResizer(am);
      } else if (d_images.contains(mrk)) {
        ImageMarker *im = dynamic_cast<ImageMarker *>(d_plot->marker(mrk));
        if (!im)
          return;
        d_markers_selector = new SelectionMoveResizer(im);
      } else {
        return;
      }

      connect(d_markers_selector, SIGNAL(targetsChanged()), this,
              SIGNAL(modifiedGraph()));
    }
  } else {
    if (d_lines.contains(mrk)) {
      if (d_markers_selector) {
        if (d_markers_selector->contains(
                dynamic_cast<ArrowMarker *>(d_plot->marker(mrk))))
          return;
        delete d_markers_selector;
      }
      ArrowMarker *am = dynamic_cast<ArrowMarker *>(d_plot->marker(mrk));
      if (!am)
        return;
      d_markers_selector = new SelectionMoveResizer(am);
    } else if (d_images.contains(mrk)) {
      if (d_markers_selector) {
        if (d_markers_selector->contains(
                dynamic_cast<ImageMarker *>(d_plot->marker(mrk))))
          return;
        delete d_markers_selector;
      }
      ImageMarker *im = dynamic_cast<ImageMarker *>(d_plot->marker(mrk));
      if (!im)
        return;
      d_markers_selector = new SelectionMoveResizer(im);
    } else
      return;

    connect(d_markers_selector, SIGNAL(targetsChanged()), this,
            SIGNAL(modifiedGraph()));
  }
}

void Graph::initFonts(const QFont &scaleTitleFnt, const QFont &numbersFnt) {
  for (int i = 0; i < QwtPlot::axisCnt; i++) {
    d_plot->setAxisFont(i, numbersFnt);
    QwtText t = d_plot->axisTitle(i);
    t.setFont(scaleTitleFnt);
    d_plot->setAxisTitle(i, t);
  }
}

void Graph::setAxisFont(int axis, const QFont &fnt) {
  d_plot->setAxisFont(axis, fnt);
  d_plot->replot();
  emit modifiedGraph();
}

QFont Graph::axisFont(int axis) { return d_plot->axisFont(axis); }

void Graph::enableAxis(int axis, bool on) {
  d_plot->enableAxis(axis, on);
  QwtScaleWidget *scale =
      dynamic_cast<QwtScaleWidget *>(d_plot->axisWidget(axis));
  if (scale)
    scale->setMargin(0);

  scalePicker->refresh();
}

void Graph::setAxisMargin(int axis, int margin) {
  QwtScaleWidget *scale =
      dynamic_cast<QwtScaleWidget *>(d_plot->axisWidget(axis));
  if (scale)
    scale->setMargin(margin);
}

bool Graph::isColorBarEnabled(int axis) const {
  QwtScaleWidget *scale =
      dynamic_cast<QwtScaleWidget *>(d_plot->axisWidget(axis));
  if (scale) {
    return scale->isColorBarEnabled();
  }
  return false;
}
/** Finds out if the specified axis has a log scale or not
*  @param axis the aixs to check e.g. yright ...
*  @return true if there is a log scale on that axis
*/
bool Graph::isLog(const QwtPlot::Axis &axis) const {
  ScaleEngine *sc_engine =
      dynamic_cast<ScaleEngine *>(d_plot->axisScaleEngine(axis));
  return (sc_engine && sc_engine->type() == ScaleTransformation::Log10);
}

ScaleDraw::ScaleType Graph::axisType(int axis) {
  if (!d_plot->axisEnabled(axis))
    return ScaleDraw::Numeric;

  ScaleDraw *sd = dynamic_cast<ScaleDraw *>(d_plot->axisScaleDraw(axis));
  if (sd)
    return sd->scaleType();
  else // assuming this is a good default
    return ScaleDraw::Numeric;
}

void Graph::setLabelsNumericFormat(int axis, int format, int prec,
                                   const QString &formula) {
  ScaleDraw *sd = new ScaleDraw(d_plot, formula.toAscii());
  sd->setNumericFormat((ScaleDraw::NumericFormat)format);
  sd->setNumericPrecision(prec);
  sd->setScaleDiv(d_plot->axisScaleDraw(axis)->scaleDiv());
  d_plot->setAxisScaleDraw(axis, sd);
}

void Graph::setLabelsNumericFormat(const QStringList &l) {
  for (int axis = 0; axis < 4; axis++) {
    ScaleDraw *sd = dynamic_cast<ScaleDraw *>(d_plot->axisScaleDraw(axis));
    if (!sd || !sd->hasComponent(QwtAbstractScaleDraw::Labels))
      continue;

    int aux = 2 * axis;
    setLabelsNumericFormat(axis, l[aux].toInt(), l[aux + 1].toInt(),
                           sd->formula());
  }
}

void Graph::enableAxisLabels(int axis, bool on) {
  QwtScaleWidget *sc = d_plot->axisWidget(axis);
  if (sc) {
    QwtScaleDraw *sd = d_plot->axisScaleDraw(axis);
    sd->enableComponent(QwtAbstractScaleDraw::Labels, on);
  }
}

void Graph::setMajorTicksType(const QList<int> &lst) {
  if (d_plot->getMajorTicksType() == lst)
    return;

  for (int i = 0; i < (int)lst.count(); i++) {
    ScaleDraw *sd = dynamic_cast<ScaleDraw *>(d_plot->axisScaleDraw(i));
    if (!sd)
      continue;

    if (lst[i] == ScaleDraw::None || lst[i] == ScaleDraw::In)
      sd->enableComponent(QwtAbstractScaleDraw::Ticks, false);
    else {
      sd->enableComponent(QwtAbstractScaleDraw::Ticks);
      sd->setTickLength(QwtScaleDiv::MinorTick, d_plot->minorTickLength());
      sd->setTickLength(QwtScaleDiv::MediumTick, d_plot->minorTickLength());
      sd->setTickLength(QwtScaleDiv::MajorTick, d_plot->majorTickLength());
    }
    sd->setMajorTicksStyle((ScaleDraw::TicksStyle)lst[i]);
  }
}

void Graph::setMajorTicksType(const QStringList &lst) {
  for (int i = 0; i < (int)lst.count(); i++)
    d_plot->setMajorTicksType(i, lst[i].toInt());
}

void Graph::setMinorTicksType(const QList<int> &lst) {
  if (d_plot->getMinorTicksType() == lst)
    return;

  for (int i = 0; i < (int)lst.count(); i++)
    d_plot->setMinorTicksType(i, lst[i]);
}

void Graph::setMinorTicksType(const QStringList &lst) {
  for (int i = 0; i < (int)lst.count(); i++)
    d_plot->setMinorTicksType(i, lst[i].toInt());
}

int Graph::minorTickLength() { return d_plot->minorTickLength(); }

int Graph::majorTickLength() { return d_plot->majorTickLength(); }

void Graph::setAxisTicksLength(int axis, int majTicksType, int minTicksType,
                               int minLength, int majLength) {
  QwtScaleWidget *scale =
      dynamic_cast<QwtScaleWidget *>(d_plot->axisWidget(axis));
  if (!scale)
    return;

  d_plot->setTickLength(minLength, majLength);

  ScaleDraw *sd = dynamic_cast<ScaleDraw *>(d_plot->axisScaleDraw(axis));
  if (!sd)
    return;

  sd->setMajorTicksStyle((ScaleDraw::TicksStyle)majTicksType);
  sd->setMinorTicksStyle((ScaleDraw::TicksStyle)minTicksType);

  if (majTicksType == ScaleDraw::None && minTicksType == ScaleDraw::None)
    sd->enableComponent(QwtAbstractScaleDraw::Ticks, false);
  else
    sd->enableComponent(QwtAbstractScaleDraw::Ticks);

  if (majTicksType == ScaleDraw::None || majTicksType == ScaleDraw::In)
    majLength = minLength;
  if (minTicksType == ScaleDraw::None || minTicksType == ScaleDraw::In)
    minLength = 0;

  sd->setTickLength(QwtScaleDiv::MinorTick, minLength);
  sd->setTickLength(QwtScaleDiv::MediumTick, minLength);
  sd->setTickLength(QwtScaleDiv::MajorTick, majLength);
}

void Graph::setTicksLength(int minLength, int majLength) {
  QList<int> majTicksType = d_plot->getMajorTicksType();
  QList<int> minTicksType = d_plot->getMinorTicksType();

  for (int i = 0; i < 4; i++)
    setAxisTicksLength(i, majTicksType[i], minTicksType[i], minLength,
                       majLength);
}

void Graph::changeTicksLength(int minLength, int majLength) {
  if (d_plot->minorTickLength() == minLength &&
      d_plot->majorTickLength() == majLength)
    return;

  setTicksLength(minLength, majLength);

  d_plot->hide();
  for (int i = 0; i < 4; i++) {
    if (d_plot->axisEnabled(i)) {
      d_plot->enableAxis(i, false);
      d_plot->enableAxis(i, true);
    }
  }
  d_plot->replot();
  d_plot->show();

  emit modifiedGraph();
}

void Graph::showAxis(int axis, int type, const QString &formatInfo,
                     Table *table, bool axisOn, int majTicksType,
                     int minTicksType, bool labelsOn, const QColor &c,
                     int format, int prec, int rotation, int baselineDist,
                     const QString &formula, const QColor &labelsColor) {
  d_plot->enableAxis(axis, axisOn);
  if (!axisOn)
    return;

  QwtScaleWidget *scale =
      dynamic_cast<QwtScaleWidget *>(d_plot->axisWidget(axis));
  if (!scale)
    return;

  ScaleDraw *sd = dynamic_cast<ScaleDraw *>(d_plot->axisScaleDraw(axis));
  if (!sd)
    return;

  QList<int> majTicksTypeList = d_plot->getMajorTicksType();
  QList<int> minTicksTypeList = d_plot->getMinorTicksType();

  if (d_plot->axisEnabled(axis) == axisOn &&
      majTicksTypeList[axis] == majTicksType &&
      minTicksTypeList[axis] == minTicksType && axisColor(axis) == c &&
      axisLabelsColor(axis) == labelsColor &&
      prec == d_plot->axisLabelPrecision(axis) &&
      format == d_plot->axisLabelFormat(axis) &&
      labelsRotation(axis) == rotation && (int)sd->scaleType() == type &&
      sd->formatString() == formatInfo && sd->formula() == formula &&
      scale->margin() == baselineDist &&
      sd->hasComponent(QwtAbstractScaleDraw::Labels) == labelsOn)
    return;

  scale->setMargin(baselineDist);
  QPalette pal = scale->palette();
  if (pal.color(QPalette::Active, QPalette::Foreground) != c)
    pal.setColor(QPalette::Foreground, c);
  if (pal.color(QPalette::Active, QPalette::Text) != labelsColor)
    pal.setColor(QPalette::Text, labelsColor);
  scale->setPalette(pal);

  if (!labelsOn)
    sd->enableComponent(QwtAbstractScaleDraw::Labels, false);
  else {
    if (type == ScaleDraw::Numeric)
      setLabelsNumericFormat(axis, format, prec, formula);
    else if (type == ScaleDraw::Day)
      setLabelsDayFormat(axis, format);
    else if (type == ScaleDraw::Month)
      setLabelsMonthFormat(axis, format);
    else if (type == ScaleDraw::Time || type == ScaleDraw::Date)
      setLabelsDateTimeFormat(axis, type, formatInfo);
    else
      setLabelsTextFormat(axis, type, formatInfo, table);

    setAxisLabelRotation(axis, rotation);
  }

  sd = dynamic_cast<ScaleDraw *>(d_plot->axisScaleDraw(axis));
  sd->enableComponent(QwtAbstractScaleDraw::Backbone, drawAxesBackbone);

  setAxisTicksLength(axis, majTicksType, minTicksType,
                     d_plot->minorTickLength(), d_plot->majorTickLength());

  if (d_synchronize_scales && axisOn &&
      (axis == QwtPlot::xTop || axis == QwtPlot::yRight)) {
    updateSecondaryAxis(axis); // synchronize scale divisions
  }

  scalePicker->refresh();
  d_plot->updateLayout(); // This is necessary in order to enable/disable tick
                          // labels
  scale->repaint();
  d_plot->replot();
  emit modifiedGraph();
}

void Graph::setLabelsDayFormat(int axis, int format) {
  ScaleDraw *sd = new ScaleDraw(d_plot);
  sd->setDayFormat((ScaleDraw::NameFormat)format);
  sd->setScaleDiv(d_plot->axisScaleDraw(axis)->scaleDiv());
  d_plot->setAxisScaleDraw(axis, sd);
}

void Graph::setLabelsMonthFormat(int axis, int format) {
  ScaleDraw *sd = new ScaleDraw(d_plot);
  sd->setMonthFormat((ScaleDraw::NameFormat)format);
  sd->setScaleDiv(d_plot->axisScaleDraw(axis)->scaleDiv());
  d_plot->setAxisScaleDraw(axis, sd);
}

void Graph::setLabelsTextFormat(int axis, int type, const QString &name,
                                const QStringList &lst) {
  if (type != ScaleDraw::Text && type != ScaleDraw::ColHeader)
    return;

  d_plot->setAxisScaleDraw(
      axis, new ScaleDraw(d_plot, lst, name, (ScaleDraw::ScaleType)type));
}

void Graph::setLabelsTextFormat(int axis, int type,
                                const QString &labelsColName, Table *table) {
  if (type != ScaleDraw::Text && type != ScaleDraw::ColHeader)
    return;

  QStringList list;
  if (type == ScaleDraw::Text) {
    if (!table)
      return;

    int r = table->numRows();
    int col = table->colIndex(labelsColName);
    for (int i = 0; i < r; i++) {
      QString s = table->text(i, col);
      if (!s.isEmpty())
        list << s;
    }
    d_plot->setAxisScaleDraw(
        axis, new ScaleDraw(d_plot, list, labelsColName, ScaleDraw::Text));
  } else if (type == ScaleDraw::ColHeader) {
    if (!table)
      return;

    for (int i = 0; i < table->numCols(); i++) {
      if (table->colPlotDesignation(i) == Table::Y)
        list << table->colLabel(i);
    }
    d_plot->setAxisScaleDraw(
        axis,
        new ScaleDraw(d_plot, list, table->objectName(), ScaleDraw::ColHeader));
  }
}

void Graph::setLabelsDateTimeFormat(int axis, int type,
                                    const QString &formatInfo) {
  if (type < ScaleDraw::Time)
    return;

  QStringList list = formatInfo.split(";", QString::KeepEmptyParts);
  if ((int)list.count() < 2) {
    QMessageBox::critical(
        this, tr("MantidPlot - Error"),
        tr("Couldn't change the axis type to the requested format!"));
    return;
  }
  if (list[0].isEmpty() || list[1].isEmpty()) {
    QMessageBox::critical(
        this, tr("MantidPlot - Error"),
        tr("Couldn't change the axis type to the requested format!"));
    return;
  }

  if (type == ScaleDraw::Time) {
    ScaleDraw *sd = new ScaleDraw(d_plot);
    sd->setTimeFormat(QTime::fromString(list[0]), list[1]);
    sd->enableComponent(QwtAbstractScaleDraw::Backbone, drawAxesBackbone);
    d_plot->setAxisScaleDraw(axis, sd);
  } else if (type == ScaleDraw::Date) {
    ScaleDraw *sd = new ScaleDraw(d_plot);
    sd->setDateFormat(QDateTime::fromString(list[0], Qt::ISODate), list[1]);
    sd->enableComponent(QwtAbstractScaleDraw::Backbone, drawAxesBackbone);
    d_plot->setAxisScaleDraw(axis, sd);
  }
}

void Graph::setAxisLabelRotation(int axis, int rotation) {
  if (axis == QwtPlot::xBottom) {
    if (rotation > 0)
      d_plot->setAxisLabelAlignment(axis, Qt::AlignRight | Qt::AlignVCenter);
    else if (rotation < 0)
      d_plot->setAxisLabelAlignment(axis, Qt::AlignLeft | Qt::AlignVCenter);
    else if (rotation == 0)
      d_plot->setAxisLabelAlignment(axis, Qt::AlignHCenter | Qt::AlignBottom);
  } else if (axis == QwtPlot::xTop) {
    if (rotation > 0)
      d_plot->setAxisLabelAlignment(axis, Qt::AlignLeft | Qt::AlignVCenter);
    else if (rotation < 0)
      d_plot->setAxisLabelAlignment(axis, Qt::AlignRight | Qt::AlignVCenter);
    else if (rotation == 0)
      d_plot->setAxisLabelAlignment(axis, Qt::AlignHCenter | Qt::AlignTop);
  }
  d_plot->setAxisLabelRotation(axis, (double)rotation);
}

int Graph::labelsRotation(int axis) {
  ScaleDraw *sclDraw = dynamic_cast<ScaleDraw *>(d_plot->axisScaleDraw(axis));
  return (int)sclDraw->labelRotation();
}

void Graph::setAxisTitleFont(int axis, const QFont &fnt) {
  QwtText t = d_plot->axisTitle(axis);
  t.setFont(fnt);
  d_plot->setAxisTitle(axis, t);
  d_plot->replot();
  emit modifiedGraph();
}

QFont Graph::axisTitleFont(int axis) { return d_plot->axisTitle(axis).font(); }

QColor Graph::axisTitleColor(int axis) {
  QColor c;
  QwtScaleWidget *scale =
      dynamic_cast<QwtScaleWidget *>(d_plot->axisWidget(axis));
  if (scale)
    c = scale->title().color();
  return c;
}

void Graph::setAxisLabelsColor(int axis, const QColor &color) {
  QwtScaleWidget *scale =
      dynamic_cast<QwtScaleWidget *>(d_plot->axisWidget(axis));
  if (scale) {
    QPalette pal = scale->palette();
    pal.setColor(QPalette::Text, color);
    scale->setPalette(pal);
  }
}

void Graph::setAxisColor(int axis, const QColor &color) {
  QwtScaleWidget *scale =
      dynamic_cast<QwtScaleWidget *>(d_plot->axisWidget(axis));
  if (scale) {
    QPalette pal = scale->palette();
    pal.setColor(QPalette::Foreground, color);
    scale->setPalette(pal);
  }
}

QColor Graph::axisColor(int axis) {
  QwtScaleWidget *scale =
      dynamic_cast<QwtScaleWidget *>(d_plot->axisWidget(axis));
  if (scale)
    return scale->palette().color(QPalette::Active, QPalette::Foreground);
  else
    return QColor(Qt::black);
}

QColor Graph::axisLabelsColor(int axis) {
  QwtScaleWidget *scale =
      dynamic_cast<QwtScaleWidget *>(d_plot->axisWidget(axis));
  if (scale)
    return scale->palette().color(QPalette::Active, QPalette::Text);
  else
    return QColor(Qt::black);
}

void Graph::setTitleColor(const QColor &c) {
  QwtText t = d_plot->title();
  t.setColor(c);
  d_plot->setTitle(t);
  d_plot->replot();
  emit modifiedGraph();
}

void Graph::setTitleAlignment(int align) {
  QwtText t = d_plot->title();
  t.setRenderFlags(static_cast<int>(align));
  d_plot->setTitle(t);
  d_plot->replot();
  emit modifiedGraph();
}

void Graph::setTitleFont(const QFont &fnt) {
  QwtText t = d_plot->title();
  t.setFont(fnt);
  d_plot->setTitle(t);
  d_plot->replot();
  emit modifiedGraph();
}

void Graph::setYAxisTitle(const QString &text) {
  d_plot->setAxisTitle(QwtPlot::yLeft, text);
  d_plot->replot();
  emit modifiedGraph();
}

void Graph::setXAxisTitle(const QString &text) {
  d_plot->setAxisTitle(QwtPlot::xBottom, text);
  d_plot->replot();
  emit modifiedGraph();
}

void Graph::setRightAxisTitle(const QString &text) {
  d_plot->setAxisTitle(QwtPlot::yRight, text);
  d_plot->replot();
  emit modifiedGraph();
}

void Graph::setTopAxisTitle(const QString &text) {
  d_plot->setAxisTitle(QwtPlot::xTop, text);
  d_plot->replot();
  emit modifiedGraph();
}

int Graph::axisTitleAlignment(int axis) {
  return d_plot->axisTitle(axis).renderFlags();
}

void Graph::setAxisTitleAlignment(int axis, int align) {
  QwtText t = d_plot->axisTitle(axis);
  t.setRenderFlags(align);
  d_plot->setAxisTitle(axis, t);
}

int Graph::axisTitleDistance(int axis) {
  if (!d_plot->axisEnabled(axis))
    return 0;

  return d_plot->axisWidget(axis)->spacing();
}

void Graph::setAxisTitleDistance(int axis, int dist) {
  if (!d_plot->axisEnabled(axis))
    return;

  QwtScaleWidget *scale = d_plot->axisWidget(axis);
  if (scale)
    scale->setSpacing(dist);
}

void Graph::setScaleTitle(int axis, const QString &text) {
  int a = 0;
  switch (axis) {
  case 0:
    a = 2;
    break;
  case 1:
    a = 0;
    break;
  case 2:
    a = 3;
    break;
  case 3:
    a = 1;
    break;
  }
  d_plot->setAxisTitle(a, text);
}

void Graph::setAxisTitle(int axis, const QString &text) {
  if (text.isEmpty()) // avoid empty titles due to plot layout behavior
    d_plot->setAxisTitle(axis, " ");
  else
    d_plot->setAxisTitle(axis, text);

  d_plot->replot();
  emit modifiedGraph();
}

void Graph::updateSecondaryAxis(int axis) {
  for (int i = 0; i < n_curves; i++) {
    QwtPlotItem *it = plotItem(i);
    if (!it)
      continue;

    if (it->rtti() == QwtPlotItem::Rtti_PlotSpectrogram) {
      Spectrogram *sp = dynamic_cast<Spectrogram *>(it);
      if (!sp || sp->colorScaleAxis() == axis)
        return;
    }

    if ((axis == QwtPlot::yRight && it->yAxis() == QwtPlot::yRight) ||
        (axis == QwtPlot::xTop && it->xAxis() == QwtPlot::xTop))
      return;
  }

  int a = QwtPlot::xBottom;
  if (axis == QwtPlot::yRight)
    a = QwtPlot::yLeft;

  if (!d_plot->axisEnabled(a))
    return;

  ScaleEngine *sc_engine =
      dynamic_cast<ScaleEngine *>(d_plot->axisScaleEngine(axis));
  if (sc_engine) {
    if (ScaleEngine *a_engine =
            dynamic_cast<ScaleEngine *>(d_plot->axisScaleEngine(a))) {
      sc_engine->clone(a_engine);
    }
  }

  /*QwtScaleEngine *qwtsc_engine = d_plot->axisScaleEngine(axis);
        ScaleEngine *sc_engine=dynamic_cast<ScaleEngine*>(qwtsc_engine);
        if(sc_engine!=NULL)
        {
                sc_engine->clone(sc_engine);
        }*/

  d_plot->setAxisScaleDiv(axis, *d_plot->axisScaleDiv(a));
  d_user_step[axis] = d_user_step[a];
}

void Graph::enableAutoscaling(bool yes) {
  for (int i = 0; i < QwtPlot::axisCnt; i++) {
    if (yes) {
      d_plot->setAxisAutoScale(i);
    } else {
      // We need this hack due to the fact that in Qwt 5.0 we can't
      // disable autoscaling in an easier way, like for example:
      // setAxisAutoScale(axisId, false)
      d_plot->setAxisScaleDiv(i, *d_plot->axisScaleDiv(i));
    }
  }
  // Propagate this to spectrogram
  if (spectrogram()) {
    spectrogram()->setColorMapAutoScale(yes);
  }
}

void Graph::setAutoScale() {
  enableAutoscaling(true);

  updateScale();

  for (int i = 0; i < QwtPlot::axisCnt; i++) {
    if (isLog(QwtPlot::Axis(i))) {
      niceLogScales(QwtPlot::Axis(i));
    }
  }
  emit modifiedGraph();
}

void Graph::initScaleLimits() { // We call this function the first time we add
                                // curves to a plot in order to avoid curves
                                // with cut symbols.
  d_plot->replot();

  QwtDoubleInterval intv[QwtPlot::axisCnt];
  const QwtPlotItemList &itmList = d_plot->itemList();
  QwtPlotItemIterator it;
  double maxSymbolSize = 0;
  for (it = itmList.begin(); it != itmList.end(); ++it) {
    const QwtPlotItem *item = *it;
    if (item->rtti() != QwtPlotItem::Rtti_PlotCurve)
      continue;

    const QwtPlotCurve *c = dynamic_cast<const QwtPlotCurve *>(item);
    const QwtSymbol s = c->symbol();
    if (s.style() != QwtSymbol::NoSymbol && s.size().width() >= maxSymbolSize)
      maxSymbolSize = s.size().width();

    const QwtDoubleRect rect = item->boundingRect();
    intv[item->xAxis()] |= QwtDoubleInterval(rect.left(), rect.right());
    intv[item->yAxis()] |= QwtDoubleInterval(rect.top(), rect.bottom());
  }

  if (maxSymbolSize == 0.0)
    return;

  maxSymbolSize *= 0.5;

  QwtScaleDiv *div = d_plot->axisScaleDiv(QwtPlot::xBottom);
  double start = div->lBound();
  double end = div->hBound();
  QwtValueList majTicksLst = div->ticks(QwtScaleDiv::MajorTick);
  int ticks = majTicksLst.size();
  double step = fabs(end - start) / (double)(ticks - 1.0);
  d_user_step[QwtPlot::xBottom] = step;
  d_user_step[QwtPlot::xTop] = step;

  const QwtScaleMap &xMap = d_plot->canvasMap(QwtPlot::xBottom);
  double x_left = xMap.xTransform(intv[QwtPlot::xBottom].minValue());

  if (start >= xMap.invTransform(x_left - maxSymbolSize))
    start = div->lBound() - step;

  double x_right = xMap.xTransform(intv[QwtPlot::xBottom].maxValue());
  if (end <= xMap.invTransform(x_right + maxSymbolSize))
    end = div->hBound() + step;

  d_plot->setAxisScale(QwtPlot::xBottom, start, end, step);
  d_plot->setAxisScale(QwtPlot::xTop, start, end, step);

  div = d_plot->axisScaleDiv(QwtPlot::yLeft);
  start = div->lBound();
  end = div->hBound();
  majTicksLst = div->ticks(QwtScaleDiv::MajorTick);
  ticks = majTicksLst.size();
  step = fabs(end - start) / (double)(ticks - 1.0);
  d_user_step[QwtPlot::yLeft] = step;
  d_user_step[QwtPlot::yRight] = step;

  const QwtScaleMap &yMap = d_plot->canvasMap(QwtPlot::yLeft);
  double y_bottom = yMap.xTransform(intv[QwtPlot::yLeft].minValue());
  if (start >= yMap.invTransform(y_bottom + maxSymbolSize))
    start = div->lBound() - step;

  double y_top = yMap.xTransform(intv[QwtPlot::yLeft].maxValue());
  if (end <= yMap.invTransform(y_top - maxSymbolSize))
    end = div->hBound() + step;

  d_plot->setAxisScale(QwtPlot::yLeft, start, end, step);
  d_plot->setAxisScale(QwtPlot::yRight, start, end, step);
  d_plot->replot();
}

/** Ensure that there are numbers on the log scale
 *  by setting the extreme ends of the scale to major tick
 *  numbers e.g. 1, 10, 100 etc.
 */
void Graph::niceLogScales(QwtPlot::Axis axis) {
  const QwtScaleDiv *scDiv = d_plot->axisScaleDiv(axis);
  double start = qMin(scDiv->lBound(), scDiv->hBound());
  double end = qMax(scDiv->lBound(), scDiv->hBound());

  // log scales can't represent zero or negative values, 1e-10 as a
  // low range is enough to display all data but still be plottable on
  // a log scale
  start = start < 1e-90 ? 1e-10 : start;
  // improve the scale labelling by ensuring that the graph starts and
  // ends on numbers that can have major ticks e.g. 0.1 or 1 or 100
  const double exponent = floor(log10(start));
  start = pow(10.0, exponent);
  end = ceil(log10(end));
  end = pow(10.0, end);

  ScaleEngine *scaleEng =
      dynamic_cast<ScaleEngine *>(d_plot->axisScaleEngine(axis));
  if (!scaleEng)
    return;

  // call the QTiPlot function set scale which takes many arguments,
  // fill the arguments with the same settings the plot already has
  setScale(axis, start, end, axisStep(axis),
           scDiv->ticks(QwtScaleDiv::MajorTick).count(),
           d_plot->axisMaxMinor(axis), ScaleTransformation::Log10,
           scaleEng->testAttribute(QwtScaleEngine::Inverted),
           scaleEng->axisBreakLeft(), scaleEng->axisBreakRight(),
           scaleEng->minTicksBeforeBreak(), scaleEng->minTicksAfterBreak(),
           scaleEng->log10ScaleAfterBreak(), scaleEng->breakWidth(),
           scaleEng->hasBreakDecoration());
}

void Graph::setScale(int axis, double start, double end, double step,
                     int majorTicks, int minorTicks, int type, bool inverted,
                     double left_break, double right_break, int breakPos,
                     double stepBeforeBreak, double stepAfterBreak,
                     int minTicksBeforeBreak, int minTicksAfterBreak,
                     bool log10AfterBreak, int breakWidth, bool breakDecoration,
                     double nth_power) {
  if (ScaleEngine *se =
          dynamic_cast<ScaleEngine *>(d_plot->axisScaleEngine(axis))) {
    se->setBreakRegion(left_break, right_break);
    se->setBreakPosition(breakPos);
    se->setBreakWidth(breakWidth);
    se->drawBreakDecoration(breakDecoration);
    se->setStepBeforeBreak(stepBeforeBreak);
    se->setStepAfterBreak(stepAfterBreak);
    se->setMinTicksBeforeBreak(minTicksBeforeBreak);
    se->setMinTicksAfterBreak(minTicksAfterBreak);
    se->setLog10ScaleAfterBreak(log10AfterBreak);
    se->setAttribute(QwtScaleEngine::Inverted, inverted);
    se->setNthPower(nth_power);
  }

  setAxisScale(axis, start, end, type, step, majorTicks, minorTicks);

  for (int i = 0; i < n_curves; i++) {
    QwtPlotItem *it = plotItem(i);
    if (!it)
      continue;
    if (it->rtti() == QwtPlotItem::Rtti_PlotSpectrogram) {
      Spectrogram *sp = dynamic_cast<Spectrogram *>(it);
      if (sp) {
        updatedaxis[axis] = 1;
      }
    }
  }
}
/** Overload of setScale() to that only allows setting the axis type
 *  to linear or log. Does nothing if the scale is already the that type
 *  @param axis :: the scale to change either QwtPlot::xBottom or QwtPlot::yLeft
 *  @param scaleType :: either ScaleTransformation::Log10 or ::Linear
 */
void Graph::setScale(QwtPlot::Axis axis, ScaleTransformation::Type scaleType) {
  // check if the scale is already of the desired type,
  ScaleEngine *sc_engine =
      dynamic_cast<ScaleEngine *>(d_plot->axisScaleEngine(axis));
  if (!sc_engine)
    return;

  ScaleTransformation::Type type = sc_engine->type();
  if (scaleType == ScaleTransformation::Log10) {
    if (type == ScaleTransformation::Log10) {
      return;
    }
  } else if (type == ScaleTransformation::Linear) {
    return;
  }

  const QwtScaleDiv *scDiv = d_plot->axisScaleDiv(axis);
  double start = qMin(scDiv->lBound(), scDiv->hBound());
  double end = qMax(scDiv->lBound(), scDiv->hBound());

  ScaleEngine *scaleEng =
      dynamic_cast<ScaleEngine *>(d_plot->axisScaleEngine(axis));
  if (!scaleEng)
    return;

  // call the QTiPlot function set scale which takes many arguments,
  // fill the arguments with the same settings the plot already has
  setScale(axis, start, end, axisStep(axis),
           scDiv->ticks(QwtScaleDiv::MajorTick).count(),
           d_plot->axisMaxMinor(axis), scaleType,
           scaleEng->testAttribute(QwtScaleEngine::Inverted),
           scaleEng->axisBreakLeft(), scaleEng->axisBreakRight(),
           scaleEng->minTicksBeforeBreak(), scaleEng->minTicksAfterBreak(),
           scaleEng->log10ScaleAfterBreak(), scaleEng->breakWidth(),
           scaleEng->hasBreakDecoration());
}
/** This setScale overload allows setting the scale type by passing "linear"
 *  or "log" as a string
 *  @param axis :: the scale to change either QwtPlot::xBottom or QwtPlot::yLeft
 *  @param logOrLin :: either "log" or "linear"
 */
void Graph::setScale(QwtPlot::Axis axis, QString logOrLin) {
  if (logOrLin == "log") {
    setScale(axis, ScaleTransformation::Log10);
  } else if (logOrLin == "linear") {
    setScale(axis, ScaleTransformation::Linear);
  }
}

void Graph::logLogAxes() {
  setScale(QwtPlot::xBottom, ScaleTransformation::Log10);
  setScale(QwtPlot::yLeft, ScaleTransformation::Log10);
  notifyChanges();
}

void Graph::logXLinY() {
  setScale(QwtPlot::xBottom, ScaleTransformation::Log10);
  setScale(QwtPlot::yLeft, ScaleTransformation::Linear);
  notifyChanges();
}

void Graph::logYlinX() {
  setScale(QwtPlot::xBottom, ScaleTransformation::Linear);
  setScale(QwtPlot::yLeft, ScaleTransformation::Log10);
  notifyChanges();
}

void Graph::linearAxes() {
  setScale(QwtPlot::xBottom, ScaleTransformation::Linear);
  setScale(QwtPlot::yLeft, ScaleTransformation::Linear);
  notifyChanges();
}

void Graph::logColor() {
  setScale(QwtPlot::yRight, ScaleTransformation::Log10);
  notifyChanges();
}

void Graph::linColor() {
  setScale(QwtPlot::yRight, ScaleTransformation::Linear);
  notifyChanges();
}

void Graph::setAxisScale(int axis, double start, double end, int scaleType,
                         double step, int majorTicks, int minorTicks) {
  ScaleEngine *sc_engine =
      dynamic_cast<ScaleEngine *>(d_plot->axisScaleEngine(axis));
  if (!sc_engine)
    return;

  ScaleTransformation::Type old_type = sc_engine->type();

  // If not specified, keep the same as now
  if (scaleType < 0)
    scaleType = axisType(axis);

  int type = ScaleTransformation::Linear;
  // just to have the one-by-one ScaleType => GraphOptions; higher values of
  // ScaleType
  // will be GraphOptions::Linear
  if (ScaleDraw::ScaleType::Numeric == scaleType) {
    type = ScaleTransformation::Linear;
  } else if (ScaleDraw::ScaleType::Text == scaleType) {
    type = ScaleTransformation::Log10;
  } else if (ScaleDraw::ScaleType::Day == scaleType) {
    type = ScaleTransformation::Power;
  }

  if (static_cast<int>(type) != static_cast<int>(old_type)) {
    // recalculate boundingRect of MantidCurves
    emit axisScaleChanged(axis, type == ScaleTransformation::Log10);
  }

  if (type == ScaleTransformation::Log10) {
    sc_engine->setType(ScaleTransformation::Log10);
  } else if (type == ScaleTransformation::Power) {
    sc_engine->setType(ScaleTransformation::Power);
  } else {
    sc_engine->setType(ScaleTransformation::Linear);
  }

  if (type == ScaleTransformation::Log10) {
    if (start <= 0) {
      double s_min = DBL_MAX;
      // for the y axis rely on the bounding rects
      for (int i = 0; i < curves(); ++i) {
        QwtPlotCurve *c = curve(i);
        if (c) {
          double s;
          if (axis == QwtPlot::yRight || axis == QwtPlot::yLeft) {
            s = c->boundingRect().y();
          } else {
            s = c->boundingRect().x();
          }
          if (s > 0 && s < s_min) {
            s_min = s;
          }
        }
      }

      if (s_min != DBL_MAX && s_min > 0) {
        start = s_min;
      } else {
        if (end <= 0) {
          start = 1;
          end = 1000;
        } else {
          start = 0.01 * end;
        }
      }
    }
    // log scales can't represent zero or negative values, 1e-10 is a low number
    // that I hope will be lower than most of the data but is still sensible for
    // many color plots
    // start = start < 1e-90 ? 1e-10 : start;
  } else if (type == ScaleTransformation::Power) {
    double const nth_power = sc_engine->nthPower();
    if (start <= 0 && nth_power < 0) {
      double s_min = DBL_MAX;
      // for the y axis rely on the bounding rects
      for (int i = 0; i < curves(); ++i) {
        QwtPlotCurve *c = curve(i);
        if (c) {
          double s;
          if (axis == QwtPlot::yRight || axis == QwtPlot::yLeft) {
            s = c->boundingRect().y();
          } else {
            s = c->boundingRect().x();
          }
          if (s < s_min) {
            s_min = s;
          }
        }
      }

      if (s_min != DBL_MAX) {
        start = s_min;
      } else {
        start = 0.01 * end;
      }
      if (start == 0) {
        start = 0.01 * end;
      } else if (end == 0) {
        end = 0.01 * start;
      }
    }
    // If n is +ve even integer then negative scale values are not valid
    // so set start of axis to 0
    if (start < 0 && std::floor(nth_power) == nth_power &&
        (long)nth_power % 2 == 0) {
      start = 0;
      if (end < 0) {
        end = 1;
      }
    }
  }

  if (axis == QwtPlot::yRight) {
    for (int i = 0; i < n_curves; i++) {
      QwtPlotItem *it = plotItem(i);
      if (!it)
        continue;
      if (it->rtti() == QwtPlotItem::Rtti_PlotSpectrogram) {
        Spectrogram *sp = dynamic_cast<Spectrogram *>(it);
        if (sp) {
          QwtScaleWidget *rightAxis = d_plot->axisWidget(QwtPlot::yRight);
          if (rightAxis) {
            if (type == ScaleTransformation::Log10 &&
                (start <= 0 || start == DBL_MAX)) {
              start = sp->getMinPositiveValue();
            }
            sp->mutableColorMap().changeScaleType(
                (GraphOptions::ScaleType)type);
            sp->mutableColorMap().setNthPower(sc_engine->nthPower());
            rightAxis->setColorMap(QwtDoubleInterval(start, end),
                                   sp->getColorMap());
            sp->setColorMap(sp->getColorMap());
            // we could check if(sp->isIntensityChanged()) but this doesn't work
            // when one value is changing from zero to say 10^-10, which is a
            // big problem for log plots
            sp->changeIntensity(start, end);
          }
        }
      }
    }
  }

  int max_min_intervals = minorTicks;
  if (minorTicks == 1)
    max_min_intervals = 3;
  if (minorTicks > 1)
    max_min_intervals = minorTicks + 1;
  QwtScaleDiv div = sc_engine->divideScale(qMin(start, end), qMax(start, end),
                                           majorTicks, max_min_intervals, step);
  d_plot->setAxisMaxMajor(axis, majorTicks);
  d_plot->setAxisMaxMinor(axis, minorTicks);

  d_plot->setAxisScaleDiv(axis, div);

  d_zoomer[0]->setZoomBase();
  // below code is commented as it was zooming the right color  axis on scaling
  d_zoomer[1]->setZoomBase();

  d_user_step[axis] = step;

  if (axis == QwtPlot::xBottom || axis == QwtPlot::yLeft) {
    updateSecondaryAxis(QwtPlot::xTop);
    updateSecondaryAxis(QwtPlot::yRight);
  }

  d_plot->replot();
  d_plot->axisWidget(axis)->repaint();
}

QStringList Graph::analysableCurvesList() {
  QStringList cList;
  QList<int> keys = d_plot->curveKeys();
  for (int i = 0; i < (int)keys.count(); i++) {
    QwtPlotCurve *c = d_plot->curve(keys[i]);
    if (c && c_type[i] != ErrorBars)
      cList << c->title().text();
  }
  return cList;
}

QStringList Graph::curvesList() {
  QStringList cList;
  QList<int> keys = d_plot->curveKeys();
  for (int i = 0; i < (int)keys.count(); i++) {
    QwtPlotCurve *c = d_plot->curve(keys[i]);
    if (c)
      cList << c->title().text();
  }
  return cList;
}

QStringList Graph::plotItemsList() {
  QStringList cList;
  QList<int> keys = d_plot->curveKeys();
  for (int i = 0; i < (int)keys.count(); i++) {
    QwtPlotItem *it = d_plot->plotItem(keys[i]);
    if (it)
      cList << it->title().text();
  }
  return cList;
}

void Graph::copyImage() {
  QApplication::clipboard()->setPixmap(graphPixmap(), QClipboard::Clipboard);
}

QPixmap Graph::graphPixmap() { return QPixmap::grabWidget(this); }

void Graph::exportToFile(const QString &fileName) {
  if (fileName.isEmpty()) {
    QMessageBox::critical(this, tr("MantidPlot - Error"),
                          tr("Please provide a valid file name!"));
    return;
  }

  if (fileName.contains(".eps") || fileName.contains(".pdf") ||
      fileName.contains(".ps")) {
    exportVector(fileName);
    return;
  } else if (fileName.contains(".svg")) {
    exportSVG(fileName);
    return;
  } else {
    QList<QByteArray> list = QImageWriter::supportedImageFormats();
    for (int i = 0; i < list.count(); i++) {
      if (fileName.contains("." + list[i].toLower())) {
        exportImage(fileName);
        return;
      }
    }
    QMessageBox::critical(this, tr("MantidPlot - Error"),
                          tr("File format not handled, operation aborted!"));
  }
}

void Graph::exportImage(const QString &fileName, int quality,
                        bool transparent) {
  QPixmap pic(d_plot->size());
  QPainter p(&pic);
  d_plot->print(&p, d_plot->rect());
  p.end();

  if (transparent) {
    QBitmap mask(pic.size());
    mask.fill(Qt::color1);
    QPainter p(&mask);
    p.setPen(Qt::color0);

    QColor background = QColor(Qt::white);
    QRgb backgroundPixel = background.rgb();
    QImage image = pic.toImage();
    for (int y = 0; y < image.height(); y++) {
      for (int x = 0; x < image.width(); x++) {
        QRgb rgb = image.pixel(x, y);
        if (rgb == backgroundPixel) // we want the frame transparent
          p.drawPoint(x, y);
      }
    }
    p.end();
    pic.setMask(mask);
  }
  pic.save(fileName, 0, quality);
}

void Graph::exportVector(const QString &fileName, int, bool color,
                         bool keepAspect, QPrinter::PageSize pageSize) {
  if (fileName.isEmpty()) {
    QMessageBox::critical(this, tr("MantidPlot - Error"),
                          tr("Please provide a valid file name!"));
    return;
  }

  QPrinter printer;
  printer.setCreator("MantidPlot");
  printer.setFullPage(true);
  // if (res) //only printing with screen resolution works correctly for the
  // moment
  // printer.setResolution(res);

  printer.setOutputFileName(fileName);
  if (fileName.contains(".eps"))
    printer.setOutputFormat(QPrinter::PostScriptFormat);

  if (color)
    printer.setColorMode(QPrinter::Color);
  else
    printer.setColorMode(QPrinter::GrayScale);

  QRect plotRect = d_plot->rect();
  if (pageSize == QPrinter::Custom)
    printer.setPageSize(minPageSize(printer, plotRect));
  else
    printer.setPageSize(pageSize);

  double plot_aspect = double(d_plot->frameGeometry().width()) /
                       double(d_plot->frameGeometry().height());
  if (plot_aspect < 1)
    printer.setOrientation(QPrinter::Portrait);
  else
    printer.setOrientation(QPrinter::Landscape);

  if (keepAspect) { // export should preserve plot aspect ratio
    double page_aspect = double(printer.width()) / double(printer.height());
    if (page_aspect > plot_aspect) {
      int margin = (int)((0.1 / 2.54) * printer.logicalDpiY()); // 1 mm margins
      int height = printer.height() - 2 * margin;
      int width = static_cast<int>(height * plot_aspect);
      int x = (printer.width() - width) / 2;
      plotRect = QRect(x, margin, width, height);
    } else {
      int margin = (int)((0.1 / 2.54) * printer.logicalDpiX()); // 1 mm margins
      int width = printer.width() - 2 * margin;
      int height = static_cast<int>(width / plot_aspect);
      int y = (printer.height() - height) / 2;
      plotRect = QRect(margin, y, width, height);
    }
  } else {
    int x_margin = (int)((0.1 / 2.54) * printer.logicalDpiX()); // 1 mm margins
    int y_margin = (int)((0.1 / 2.54) * printer.logicalDpiY()); // 1 mm margins
    int width = printer.width() - 2 * x_margin;
    int height = printer.height() - 2 * y_margin;
    plotRect = QRect(x_margin, y_margin, width, height);
  }

  QPainter paint(&printer);
  d_plot->print(&paint, plotRect);
}

void Graph::print() {
  QPrinter printer;
  printer.setColorMode(QPrinter::Color);
  printer.setFullPage(true);

  // printing should preserve plot aspect ratio, if possible
  double aspect = double(d_plot->width()) / double(d_plot->height());
  if (aspect < 1)
    printer.setOrientation(QPrinter::Portrait);
  else
    printer.setOrientation(QPrinter::Landscape);

  QPrintDialog printDialog(&printer);
  if (printDialog.exec() == QDialog::Accepted) {
    QRect plotRect = d_plot->rect();
    QRect paperRect = printer.paperRect();
    if (d_scale_on_print) {
      int dpiy = printer.logicalDpiY();
      int margin = (int)((2 / 2.54) * dpiy); // 2 cm margins

      int width = qRound(aspect * printer.height()) - 2 * margin;
      int x = qRound(abs(printer.width() - width) * 0.5);

      plotRect = QRect(x, margin, width, printer.height() - 2 * margin);
      if (x < margin) {
        plotRect.setLeft(margin);
        plotRect.setWidth(printer.width() - 2 * margin);
      }
    } else {
      int x_margin = (paperRect.width() - plotRect.width()) / 2;
      int y_margin = (paperRect.height() - plotRect.height()) / 2;
      plotRect.moveTo(x_margin, y_margin);
    }

    QPainter paint(&printer);
    if (d_print_cropmarks) {
      QRect cr = plotRect; // cropmarks rectangle
      cr.adjust(-1, -1, 2, 2);
      paint.save();
      paint.setPen(QPen(QColor(Qt::black), 0.5, Qt::DashLine));
      paint.drawLine(paperRect.left(), cr.top(), paperRect.right(), cr.top());
      paint.drawLine(paperRect.left(), cr.bottom(), paperRect.right(),
                     cr.bottom());
      paint.drawLine(cr.left(), paperRect.top(), cr.left(), paperRect.bottom());
      paint.drawLine(cr.right(), paperRect.top(), cr.right(),
                     paperRect.bottom());
      paint.restore();
    }

    d_plot->print(&paint, plotRect);
  }
}

void Graph::exportSVG(const QString &fname) {
  QSvgGenerator svg;
  svg.setFileName(fname);
  svg.setSize(d_plot->size());

  QPainter p(&svg);
  d_plot->print(&p, d_plot->rect());
  p.end();
}

int Graph::selectedCurveID() {
  if (d_range_selector)
    return curveKey(curveIndex(d_range_selector->selectedCurve()));
  else
    return -1;
}

QString Graph::selectedCurveTitle() {
  if (d_range_selector)
    return d_range_selector->selectedCurve()->title().text();
  else
    return QString::null;
}

bool Graph::markerSelected() {
  return (selectedMarker >= 0 || d_selected_text);
}

void Graph::removeMarker() {
  if (selectedMarker >= 0) {
    if (d_markers_selector) {
      if (d_lines.contains(selectedMarker))
        d_markers_selector->removeAll(
            dynamic_cast<ArrowMarker *>(d_plot->marker(selectedMarker)));
      else if (d_images.contains(selectedMarker))
        d_markers_selector->removeAll(
            dynamic_cast<ImageMarker *>(d_plot->marker(selectedMarker)));
    }
    d_plot->removeMarker(selectedMarker);
    d_plot->replot();
    emit modifiedGraph();

    if (d_lines.contains(selectedMarker)) {
      int index = d_lines.indexOf(selectedMarker);
      int last_line_marker = (int)d_lines.size() - 1;
      for (int i = index; i < last_line_marker; i++)
        d_lines[i] = d_lines[i + 1];
      d_lines.resize(last_line_marker);
    } else if (d_images.contains(selectedMarker)) {
      int index = d_images.indexOf(selectedMarker);
      int last_image_marker = d_images.size() - 1;
      for (int i = index; i < last_image_marker; i++)
        d_images[i] = d_images[i + 1];
      d_images.resize(last_image_marker);
    }
    selectedMarker = -1;
  } else if (d_selected_text) {
    if (d_selected_text == d_legend)
      d_legend = NULL;
    d_selected_text->close();
    d_selected_text = NULL;
  }
}

bool Graph::arrowMarkerSelected() { return (d_lines.contains(selectedMarker)); }

bool Graph::imageMarkerSelected() {
  return (d_images.contains(selectedMarker));
}

void Graph::deselect() {
  deselectMarker();
  scalePicker->deselect();
  if (d_legend != NULL) {
    d_legend->setSelected(false);
  }
  titlePicker->setSelected(false);
  deselectCurves();
}

void Graph::deselectCurves() {
  QList<QwtPlotItem *> curves = d_plot->curvesList();
  foreach (QwtPlotItem *i, curves) {
    PlotCurve *c = dynamic_cast<PlotCurve *>(i);
    DataCurve *dc = dynamic_cast<DataCurve *>(i);
    if (c && dc && i->rtti() != QwtPlotItem::Rtti_PlotSpectrogram &&
        c->type() != Graph::Function && dc->hasSelectedLabels()) {
      dc->setLabelsSelected(false);
      return;
    }
  }
}

DataCurve *Graph::selectedCurveLabels() {
  QList<QwtPlotItem *> curves = d_plot->curvesList();
  foreach (QwtPlotItem *i, curves) {
    PlotCurve *c = dynamic_cast<PlotCurve *>(i);
    DataCurve *dc = dynamic_cast<DataCurve *>(i);
    if (dc && c && i->rtti() != QwtPlotItem::Rtti_PlotSpectrogram &&
        c->type() != Graph::Function && dc->hasSelectedLabels())
      return dc;
  }
  return NULL;
}

bool Graph::titleSelected() { return titlePicker->selected(); }

void Graph::selectTitle(bool select) {
  if (d_legend != NULL) {
    d_legend->setSelected(!select);
  }
  titlePicker->setSelected(select);

  if (select) {
    deselect();
    emit selectedGraph(this);
    emit currentFontChanged(d_plot->title().font());
  }
}

void Graph::setTitle(const QString &t) {
  d_plot->setTitle(t);
  emit modifiedGraph();
}

void Graph::removeTitle() {
  d_plot->setTitle("");
  emit modifiedGraph();
}

void Graph::initTitle(bool on, const QFont &fnt) {
  if (on) {
    QwtText t = d_plot->title();
    t.setFont(fnt);
    t.setText(tr("Title"));
    d_plot->setTitle(t);
  }
}

void Graph::setCurveTitle(int index, const QString &title) {
  QwtPlotItem *curve = plotItem(index);
  if (!curve)
    return;
  curve->setTitle(title);
  legend()->setText(legendText());
  legend()->repaint();
}

void Graph::removeLegend() {
  if (d_legend) {
    d_legend->deleteLater();
    d_legend = NULL;
  }
}

void Graph::updateImageMarker(int x, int y, int w, int h) {
  ImageMarker *mrk =
      dynamic_cast<ImageMarker *>(d_plot->marker(selectedMarker));
  if (!mrk)
    return;

  mrk->setRect(x, y, w, h);
  d_plot->replot();
  emit modifiedGraph();
}

QString Graph::legendText() {
  QString text = "";
  for (int i = 0; i < n_curves; i++) {
    const QwtPlotCurve *c = curve(i);
    if (c && c->rtti() != QwtPlotItem::Rtti_PlotSpectrogram &&
        c_type[i] != ErrorBars) {
      text += "\\l(";
      text += QString::number(i + 1);
      text += ")%(";
      text += QString::number(i + 1);
      text += ")\n";
    }
  }
  return text.trimmed();
}

QString Graph::pieLegendText() {
  QString text = "";
  QList<int> keys = d_plot->curveKeys();
  const QwtPlotCurve *curve =
      dynamic_cast<QwtPlotCurve *>(d_plot->curve(keys[0]));
  if (curve) {
    for (int i = 0; i < static_cast<int>(curve->dataSize()); i++) {
      text += "\\p{";
      text += QString::number(i + 1);
      text += "} ";
      text += QString::number(i + 1);
      text += "\n";
    }
  }
  return text.trimmed();
}

void Graph::updateCurvesData(Table *w, const QString &yColName) {
  QList<int> keys = d_plot->curveKeys();
  int updated_curves = 0;
  for (int i = 0; i < (int)keys.count(); i++) {
    QwtPlotItem *it = d_plot->plotItem(keys[i]);
    if (!it)
      continue;

    if (it->rtti() == QwtPlotItem::Rtti_PlotSpectrogram)
      continue;
    PlotCurve *c = dynamic_cast<PlotCurve *>(it);
    if (!c)
      continue;

    if (c->type() == Function)
      continue;

    DataCurve *dc = dynamic_cast<DataCurve *>(it);
    if (!dc)
      continue;

    if (dc->updateData(w, yColName))
      updated_curves++;
  }
  if (updated_curves) {
    for (int i = 0; i < QwtPlot::axisCnt; i++) {
      QwtScaleWidget *scale = d_plot->axisWidget(i);
      if (scale)
        connect(scale, SIGNAL(scaleDivChanged()), this,
                SLOT(updateMarkersBoundingRect()));
    }
    updatePlot();
  }
}

QColor Graph::canvasFrameColor() {
  QwtPlotCanvas *canvas = (QwtPlotCanvas *)d_plot->canvas();
  QPalette pal = canvas->palette();
  return pal.color(QPalette::Active, QPalette::Foreground);
}

int Graph::canvasFrameWidth() {
  QwtPlotCanvas *canvas = (QwtPlotCanvas *)d_plot->canvas();
  return canvas->lineWidth();
}

void Graph::setCanvasFrame(int width, const QColor &color) {
  QwtPlotCanvas *canvas = (QwtPlotCanvas *)d_plot->canvas();
  QPalette pal = canvas->palette();

  if (canvas->lineWidth() == width &&
      pal.color(QPalette::Active, QPalette::Foreground) == color)
    return;

  canvas->setLineWidth(width);
  pal.setColor(QPalette::Foreground, color);
  canvas->setPalette(pal);
  emit modifiedGraph();
}

void Graph::drawAxesBackbones(bool yes) {

  drawAxesBackbone = yes;

  for (int i = 0; i < QwtPlot::axisCnt; i++) {
    QwtScaleWidget *scale =
        dynamic_cast<QwtScaleWidget *>(d_plot->axisWidget(i));
    if (scale) {
      ScaleDraw *sclDraw = dynamic_cast<ScaleDraw *>(d_plot->axisScaleDraw(i));
      if (isColorBarEnabled(
              i)) // always draw the backbone for a colour bar axis
      {
        sclDraw->enableComponent(QwtAbstractScaleDraw::Backbone, true);
      } else {
        sclDraw->enableComponent(QwtAbstractScaleDraw::Backbone, yes);
      }
      scale->repaint();
    }
  }
  d_plot->replot();
  emit modifiedGraph();
}

void Graph::loadAxesOptions(const QString &s) {
  if (s == "1")
    return;

  drawAxesBackbone = false;

  for (int i = 0; i < QwtPlot::axisCnt; i++) {
    QwtScaleWidget *scale =
        dynamic_cast<QwtScaleWidget *>(d_plot->axisWidget(i));
    if (scale) {
      ScaleDraw *sclDraw = dynamic_cast<ScaleDraw *>(d_plot->axisScaleDraw(i));
      sclDraw->enableComponent(QwtAbstractScaleDraw::Backbone, false);
      scale->repaint();
    }
  }
}

void Graph::setAxesLinewidth(int width) {
  if (d_plot->axesLinewidth() == width)
    return;

  d_plot->setAxesLinewidth(width);

  for (int i = 0; i < QwtPlot::axisCnt; i++) {
    QwtScaleWidget *scale =
        dynamic_cast<QwtScaleWidget *>(d_plot->axisWidget(i));
    if (scale) {
      scale->setPenWidth(width);
      scale->repaint();
    }
  }
  d_plot->replot();
  emit modifiedGraph();
}

void Graph::loadAxesLinewidth(int width) { d_plot->setAxesLinewidth(width); }

void Graph::setAxisTitleColor(int axis, const QColor &c) {
  QwtScaleWidget *scale =
      dynamic_cast<QwtScaleWidget *>(d_plot->axisWidget(axis));
  if (scale) {
    QwtText title = scale->title();
    title.setColor(c);
    scale->setTitle(title);
  }
}

QString Graph::savePieCurveLayout() {
  QString s = "PieCurve\t";

  QwtPieCurve *pie = dynamic_cast<QwtPieCurve *>(curve(0));
  if (!pie)
    return s;

  s += pie->title().text() + "\t";
  QPen pen = pie->pen();
  s += QString::number(pen.widthF()) + "\t";
  s += pen.color().name() + "\t";
  s += penStyleName(pen.style()) + "\t";
  s += QString::number(PatternBox::patternIndex(pie->pattern())) + "\t";
  s += QString::number(pie->radius()) + "\t";
  s += QString::number(pie->firstColor()) + "\t";
  s += QString::number(pie->startRow()) + "\t" +
       QString::number(pie->endRow()) + "\t";
  s += QString::number(pie->isVisible()) + "\t";

  // Starting with version 0.9.3-rc3
  s += QString::number(pie->startAzimuth()) + "\t";
  s += QString::number(pie->viewAngle()) + "\t";
  s += QString::number(pie->thickness()) + "\t";
  s += QString::number(pie->horizontalOffset()) + "\t";
  s += QString::number(pie->labelsEdgeDistance()) + "\t";
  s += QString::number(pie->counterClockwise()) + "\t";
  s += QString::number(pie->labelsAutoFormat()) + "\t";
  s += QString::number(pie->labelsValuesFormat()) + "\t";
  s += QString::number(pie->labelsPercentagesFormat()) + "\t";
  s += QString::number(pie->labelCategories()) + "\t";
  s += QString::number(pie->fixedLabelsPosition()) + "\n";
  return s;
}

QString Graph::saveCurveLayout(int index) {
  QString s = QString::null;
  int style = c_type[index];
  QwtPlotCurve *c = dynamic_cast<QwtPlotCurve *>(curve(index));
  if (c) {
    s += QString::number(style) + "\t";
    if (style == Spline)
      s += "5\t";
    else if (style == VerticalSteps)
      s += "6\t";
    else
      s += QString::number(c->style()) + "\t";
    s += QString::number(ColorBox::colorIndex(c->pen().color())) + "\t";
    s += QString::number(c->pen().style() - 1) + "\t";
    s += QString::number(c->pen().widthF()) + "\t";

    const QwtSymbol symbol = c->symbol();
    s += QString::number(symbol.size().width()) + "\t";
    s += QString::number(SymbolBox::symbolIndex(symbol.style())) + "\t";
    s += QString::number(ColorBox::colorIndex(symbol.pen().color())) + "\t";
    if (symbol.brush().style() != Qt::NoBrush)
      s += QString::number(ColorBox::colorIndex(symbol.brush().color())) + "\t";
    else
      s += QString::number(-1) + "\t";

    bool filled = c->brush().style() != Qt::NoBrush;
    s += QString::number(filled) + "\t";

    s += QString::number(ColorBox::colorIndex(c->brush().color())) + "\t";
    s += QString::number(PatternBox::patternIndex(c->brush().style())) + "\t";
    if (style <= LineSymbols || style == Box)
      s += QString::number(symbol.pen().widthF()) + "\t";
  }

  if (style == VerticalBars || style == HorizontalBars || style == Histogram) {
    QwtBarCurve *b = dynamic_cast<QwtBarCurve *>(c);
    if (b) {
      s += QString::number(b->gap()) + "\t";
      s += QString::number(b->offset()) + "\t";
    }
  }

  if (style == Histogram) {
    QwtHistogram *h = dynamic_cast<QwtHistogram *>(c);
    if (h) {
      s += QString::number(h->autoBinning()) + "\t";
      s += QString::number(h->binSize()) + "\t";
      s += QString::number(h->begin()) + "\t";
      s += QString::number(h->end()) + "\t";
    }
  } else if (style == VectXYXY || style == VectXYAM) {
    VectorCurve *v = dynamic_cast<VectorCurve *>(c);
    if (v) {
      s += v->color().name() + "\t";
      s += QString::number(v->width()) + "\t";
      s += QString::number(v->headLength()) + "\t";
      s += QString::number(v->headAngle()) + "\t";
      s += QString::number(v->filledArrowHead()) + "\t";

      QStringList colsList =
          v->plotAssociation().split(",", QString::SkipEmptyParts);
      s += colsList[2].remove("(X)").remove("(A)") + "\t";
      s += colsList[3].remove("(Y)").remove("(M)");
      if (style == VectXYAM)
        s += "\t" + QString::number(v->position());
      s += "\t";
    }
  } else if (style == Box) {
    BoxCurve *b = static_cast<BoxCurve *>(c);
    if (b) {
      s += QString::number(SymbolBox::symbolIndex(b->maxStyle())) + "\t";
      s += QString::number(SymbolBox::symbolIndex(b->p99Style())) + "\t";
      s += QString::number(SymbolBox::symbolIndex(b->meanStyle())) + "\t";
      s += QString::number(SymbolBox::symbolIndex(b->p1Style())) + "\t";
      s += QString::number(SymbolBox::symbolIndex(b->minStyle())) + "\t";
      s += QString::number(b->boxStyle()) + "\t";
      s += QString::number(b->boxWidth()) + "\t";
      s += QString::number(b->boxRangeType()) + "\t";
      s += QString::number(b->boxRange()) + "\t";
      s += QString::number(b->whiskersRangeType()) + "\t";
      s += QString::number(b->whiskersRange()) + "\t";
    }
  }
  return s;
}

LegendWidget *Graph::newLegend(const QString &text) {
  LegendWidget *l = new LegendWidget(d_plot);

  QString s = text;
  if (s.isEmpty()) {
    if (isPiePlot())
      s = pieLegendText();
    else
      s = legendText();
  }
  l->setText(s);
  ApplicationWindow *app = multiLayer()->applicationWindow();
  if (app) {
    l->setFrameStyle(app->legendFrameStyle);
    l->setFont(app->plotLegendFont);
    l->setTextColor(app->legendTextColor);
    l->setBackgroundColor(app->legendBackground);
  }

  d_legend = l;
  emit modifiedGraph();
  return l;
}

void Graph::addTimeStamp() {
  LegendWidget *l =
      newLegend(QDateTime::currentDateTime().toString(Qt::LocalDate));

  QPoint p = d_plot->canvas()->pos();
  l->move(QPoint(p.x() + d_plot->canvas()->width() / 2, p.y() + 10));
  emit modifiedGraph();
}

LegendWidget *Graph::insertText(const std::string &type,
                                const std::string &line) {
  const QStringList list = QString::fromUtf8(line.c_str()).split("\t");
  QStringList fList = list;
  bool pieLabel = (type == "PieLabel");
  LegendWidget *l = NULL;
  if (pieLabel)
    l = new PieLabel(d_plot);
  else
    l = new LegendWidget(d_plot);

  l->move(QPoint(fList[1].toInt(), fList[2].toInt()));

  QFont fnt =
      QFont(fList[3], fList[4].toInt(), fList[5].toInt(), fList[6].toInt());
  fnt.setUnderline(fList[7].toInt());
  fnt.setStrikeOut(fList[8].toInt());
  l->setFont(fnt);

  l->setAngle(fList[11].toInt());

  QString text = QString();
  l->setTextColor(QColor(fList[9]));
  l->setFrameStyle(fList[10].toInt());
  QColor c = QColor(fList[12]);
  c.setAlpha(fList[13].toInt());
  l->setBackgroundColor(c);

  int n = (int)fList.count();
  if (n > 14)
    text += fList[14];

  for (int i = 1; i < n - 14; i++) {
    int j = 14 + i;
    if (n > j)
      text += "\n" + fList[j];
  }

  l->setText(text);
  if (pieLabel) {
    QwtPieCurve *pie = dynamic_cast<QwtPieCurve *>(curve(0));
    if (pie)
      pie->addLabel(dynamic_cast<PieLabel *>(l));
  }
  return l;
}

void Graph::addArrow(QStringList list, int fileVersion) {
  ArrowMarker *mrk = new ArrowMarker();
  int mrkID = d_plot->insertMarker(mrk);
  int linesOnPlot = d_lines.size();
  d_lines.resize(++linesOnPlot);
  d_lines[linesOnPlot - 1] = mrkID;

  if (fileVersion < 86) {
    mrk->setStartPoint(QPoint(list[1].toInt(), list[2].toInt()));
    mrk->setEndPoint(QPoint(list[3].toInt(), list[4].toInt()));
  } else
    mrk->setBoundingRect(list[1].toDouble(), list[2].toDouble(),
                         list[3].toDouble(), list[4].toDouble());

  mrk->setWidth(list[5].toDouble());
  mrk->setColor(QColor(list[6]));
  mrk->setStyle(getPenStyle(list[7]));
  mrk->drawEndArrow(list[8] == "1");
  mrk->drawStartArrow(list[9] == "1");
  if (list.count() > 10) {
    mrk->setHeadLength(list[10].toInt());
    mrk->setHeadAngle(list[11].toInt());
    mrk->fillArrowHead(list[12] == "1");
  }
}

ArrowMarker *Graph::addArrow(ArrowMarker *mrk) {
  ArrowMarker *aux = new ArrowMarker();
  int linesOnPlot = d_lines.size();
  d_lines.resize(++linesOnPlot);
  d_lines[linesOnPlot - 1] = d_plot->insertMarker(aux);

  aux->setBoundingRect(mrk->startPointCoord().x(), mrk->startPointCoord().y(),
                       mrk->endPointCoord().x(), mrk->endPointCoord().y());
  aux->setWidth(mrk->width());
  aux->setColor(mrk->color());
  aux->setStyle(mrk->style());
  aux->drawEndArrow(mrk->hasEndArrow());
  aux->drawStartArrow(mrk->hasStartArrow());
  aux->setHeadLength(mrk->headLength());
  aux->setHeadAngle(mrk->headAngle());
  aux->fillArrowHead(mrk->filledArrowHead());
  return aux;
}

ArrowMarker *Graph::arrow(int id) {
  return dynamic_cast<ArrowMarker *>(d_plot->marker(id));
}

ImageMarker *Graph::imageMarker(int id) {
  return dynamic_cast<ImageMarker *>(d_plot->marker(id));
}

LegendWidget *Graph::insertText(LegendWidget *t) {
  LegendWidget *aux = new LegendWidget(d_plot);
  aux->clone(t);
  return aux;
}

double Graph::selectedXStartValue() {
  if (d_range_selector)
    return d_range_selector->minXValue();
  else
    return 0;
}

double Graph::selectedXEndValue() {
  if (d_range_selector)
    return d_range_selector->maxXValue();
  else
    return 0;
}

QwtPlotItem *Graph::plotItem(int index) {
  if (!n_curves || index >= n_curves || index < 0)
    return 0;

  return d_plot->plotItem(c_keys[index]);
}

int Graph::plotItemIndex(QwtPlotItem *it) const {
  if (!it)
    return -1;

  for (int i = 0; i < n_curves; i++) {
    if (d_plot->plotItem(c_keys[i]) == it)
      return i;
  }
  return -1;
}

QwtPlotCurve *Graph::curve(int index) {
  if (!n_curves || index >= n_curves || index < 0)
    return 0;

  return d_plot->curve(c_keys[index]);
}

int Graph::curveIndex(QwtPlotCurve *c) const { return plotItemIndex(c); }

//! get curve title string by index (convenience function for scripts)
QString Graph::curveTitle(int index) {
  QwtPlotItem *item = plotItem(index);
  if (item)
    return item->title().text();

  return QString::null;
}

int Graph::range(int index, double *start, double *end) {
  if (d_range_selector && d_range_selector->selectedCurve() == curve(index)) {
    *start = d_range_selector->minXValue();
    *end = d_range_selector->maxXValue();
    return d_range_selector->dataSize();
  } else {
    QwtPlotCurve *c = curve(index);
    if (!c)
      return 0;

    *start = c->x(0);
    *end = c->x(c->dataSize() - 1);
    return c->dataSize();
  }
}

CurveLayout Graph::initCurveLayout() {
  CurveLayout cl;
  cl.connectType = 1;
  cl.lStyle = 0;
  cl.lWidth = 1;
  cl.sSize = 3;
  cl.sType = 0;
  cl.filledArea = 0;
  cl.aCol = 0;
  cl.aStyle = 0;
  cl.lCol = 0;
  cl.penWidth = 1;
  cl.symCol = 0;
  cl.fillCol = 0;
  return cl;
}

CurveLayout Graph::initCurveLayout(int style, int curves) {
  int i = n_curves - 1;

  CurveLayout cl = initCurveLayout();
  int color;
  guessUniqueCurveLayout(color, cl.sType);

  cl.lCol = color;
  cl.symCol = color;
  cl.fillCol = color;

  if (style == Graph::Line)
    cl.sType = 0;
  else if (style == Graph::Scatter)
    cl.connectType = 0;
  else if (style == Graph::VerticalDropLines)
    cl.connectType = 2;
  else if (style == Graph::HorizontalSteps || style == Graph::VerticalSteps) {
    cl.connectType = 3;
    cl.sType = 0;
  } else if (style == Graph::Spline)
    cl.connectType = 5;
  else if (curves &&
           (style == Graph::VerticalBars || style == Graph::HorizontalBars)) {
    cl.filledArea = 1;
    cl.lCol = 0; // black color pen
    cl.aCol = i + 1;
    cl.sType = 0;
    if (c_type[i] == Graph::VerticalBars || style == Graph::HorizontalBars) {
      QwtBarCurve *b = dynamic_cast<QwtBarCurve *>(curve(i));
      if (b) {
        b->setGap(qRound(100 * (1 - 1.0 / (double)curves)));
        b->setOffset(-50 * (curves - 1) + i * 100);
      }
    }
  } else if (style == Graph::Histogram) {
    cl.filledArea = 1;
    cl.lCol = i + 1; // start with red color pen
    cl.aCol = i + 1; // start with red fill color
    cl.aStyle = 4;
    cl.sType = 0;
  } else if (style == Graph::Area) {
    cl.filledArea = 1;
    cl.aCol = color;
    cl.sType = 0;
    cl.connectType = 1;
  }
  return cl;
}

void Graph::setCurveType(int curve, int style) { c_type[curve] = style; }

void Graph::updateCurveLayout(PlotCurve *c, const CurveLayout *cL) {
  if (!c || c_type.isEmpty())
    return;

  int index = curveIndex(c);
  if (c_type.size() < index)
    return;

  QPen pen = QPen(ColorBox::color(cL->symCol), cL->penWidth, Qt::SolidLine);
  if (cL->fillCol != -1)
    c->setSymbol(QwtSymbol(SymbolBox::style(cL->sType),
                           QBrush(ColorBox::color(cL->fillCol)), pen,
                           QSize(cL->sSize, cL->sSize)));
  else
    c->setSymbol(QwtSymbol(SymbolBox::style(cL->sType), QBrush(), pen,
                           QSize(cL->sSize, cL->sSize)));

  c->setPen(
      QPen(ColorBox::color(cL->lCol), cL->lWidth, getPenStyle(cL->lStyle)));

  switch (c_type[index]) {
  case Scatter:
    c->setStyle(QwtPlotCurve::NoCurve);
    break;
  case Spline:
    c->setStyle(QwtPlotCurve::Lines);
    c->setCurveAttribute(QwtPlotCurve::Fitted, true);
    break;
  case VerticalSteps:
    c->setStyle(QwtPlotCurve::Steps);
    c->setCurveAttribute(QwtPlotCurve::Inverted, true);
    break;
  default:
    c->setStyle((QwtPlotCurve::CurveStyle)cL->connectType);
    break;
  }

  QBrush brush = QBrush(ColorBox::color(cL->aCol));
  if (cL->filledArea)
    brush.setStyle(PatternBox::brushStyle(cL->aStyle));
  else
    brush.setStyle(Qt::NoBrush);
  c->setBrush(brush);
}

void Graph::updateErrorBars(QwtErrorPlotCurve *er, bool xErr, double width,
                            int cap, const QColor &c, bool plus, bool minus,
                            bool through) {
  if (!er)
    return;

  if (er->width() == width && er->capLength() == cap && er->color() == c &&
      er->plusSide() == plus && er->minusSide() == minus &&
      er->throughSymbol() == through && er->xErrors() == xErr)
    return;

  er->setWidth(width);
  er->setCapLength(cap);
  er->setColor(c);
  er->setXErrors(xErr);
  er->drawThroughSymbol(through);
  er->drawPlusSide(plus);
  er->drawMinusSide(minus);
  d_plot->replot();
  emit modifiedGraph();
}

QwtErrorPlotCurve *Graph::addErrorBars(const QString &yColName, Table *errTable,
                                       const QString &errColName, int type,
                                       double width, int cap,
                                       const QColor &color, bool through,
                                       bool minus, bool plus) {
  QList<int> keys = d_plot->curveKeys();
  for (int i = 0; i < n_curves; i++) {
    DataCurve *c = dynamic_cast<DataCurve *>(d_plot->curve(keys[i]));
    if (c && c->title().text() == yColName && c_type[i] != ErrorBars) {
      return addErrorBars(c->xColumnName(), yColName, errTable, errColName,
                          type, width, cap, color, through, minus, plus);
    }
  }
  return NULL;
}

QwtErrorPlotCurve *Graph::addErrorBars(const QString &xColName,
                                       const QString &yColName, Table *errTable,
                                       const QString &errColName, int type,
                                       double width, int cap,
                                       const QColor &color, bool through,
                                       bool minus, bool plus) {
  DataCurve *master_curve = masterCurve(xColName, yColName);
  if (!master_curve)
    return NULL;

  QwtErrorPlotCurve *er = new QwtErrorPlotCurve(type, errTable, errColName);

  c_type.resize(++n_curves);
  c_type[n_curves - 1] = ErrorBars;

  c_keys.resize(n_curves);
  c_keys[n_curves - 1] = d_plot->insertCurve(er);

  er->setMasterCurve(master_curve);
  er->setCapLength(cap);
  er->setColor(color);
  er->setWidth(width);
  er->drawPlusSide(plus);
  er->drawMinusSide(minus);
  er->drawThroughSymbol(through);

  updatePlot();
  return er;
}

/** Adds the display of error to an existing MantidCurve
 *  @param curveName :: The name of the curve
 */
void Graph::addMantidErrorBars(const QString &curveName, bool drawAll) {
  MantidMatrixCurve *c = dynamic_cast<MantidMatrixCurve *>(curve(curveName));
  // Give a message if this isn't a MantidCurve
  if (!c) {
    QMessageBox::critical(0, "MantidPlot",
                          "The selected curve is not Mantid workspace data");
    return;
  }

  c->setErrorBars(true, drawAll);
  updatePlot();
  return;
}

/** Removes the error bars form a MantidCurve
 *  @param curveName :: The name of the curve
 */
void Graph::removeMantidErrorBars(const QString &curveName) {
  MantidMatrixCurve *c = dynamic_cast<MantidMatrixCurve *>(curve(curveName));
  // Give a message if this isn't a MantidCurve
  if (!c) {
    QMessageBox::critical(0, "MantidPlot",
                          "The selected curve is not Mantid workspace data");
    return;
  }

  c->setErrorBars(false);
  updatePlot();
  return;
}

ErrorBarSettings *Graph::errorBarSettings(int curveIndex, int errorBarIndex) {
  PlotCurve *c = dynamic_cast<PlotCurve *>(curve(curveIndex));
  if (c && errorBarIndex >= 0) {
    QList<ErrorBarSettings *> settings = c->errorBarSettingsList();
    if (errorBarIndex < settings.size()) {
      return settings[errorBarIndex];
    }
  }
  return NULL;
}

QwtPieCurve *Graph::plotPie(Table *w, const QString &name, const QPen &pen,
                            int brush, int size, int firstColor, int startRow,
                            int endRow, bool visible, double d_start_azimuth,
                            double d_view_angle, double d_thickness,
                            double d_horizontal_offset, double d_edge_dist,
                            bool d_counter_clockwise, bool d_auto_labeling,
                            bool d_values, bool d_percentages,
                            bool d_categories, bool d_fixed_labels_pos) {
  if (endRow < 0)
    endRow = w->numRows() - 1;

  QwtPieCurve *pie = new QwtPieCurve(w, name, startRow, endRow);

  c_keys.resize(++n_curves);
  c_keys[n_curves - 1] = d_plot->insertCurve(pie);

  c_type.resize(n_curves);
  c_type[n_curves - 1] = Pie;

  pie->loadData();
  pie->setPen(pen);
  pie->setRadius(size);
  pie->setFirstColor(firstColor);
  pie->setBrushStyle(PatternBox::brushStyle(brush));
  pie->setVisible(visible);

  pie->setStartAzimuth(d_start_azimuth);
  pie->setViewAngle(d_view_angle);
  pie->setThickness(d_thickness);
  pie->setHorizontalOffset(d_horizontal_offset);
  pie->setLabelsEdgeDistance(d_edge_dist);
  pie->setCounterClockwise(d_counter_clockwise);
  pie->setLabelsAutoFormat(d_auto_labeling);
  pie->setLabelValuesFormat(d_values);
  pie->setLabelPercentagesFormat(d_percentages);
  pie->setLabelCategories(d_categories);
  pie->setFixedLabelsPosition(d_fixed_labels_pos);
  return pie;
}

QwtPieCurve *Graph::plotPie(Table *w, const QString &name, int startRow,
                            int endRow) {
  for (int i = 0; i < QwtPlot::axisCnt; i++)
    d_plot->enableAxis(i, false);
  scalePicker->refresh();

  d_plot->setTitle(QString::null);

  QwtPlotCanvas *canvas = (QwtPlotCanvas *)d_plot->canvas();
  canvas->setLineWidth(1);

  QwtPieCurve *pie = new QwtPieCurve(w, name, startRow, endRow);

  c_keys.resize(++n_curves);
  c_keys[n_curves - 1] = d_plot->insertCurve(pie);

  c_type.resize(n_curves);
  c_type[n_curves - 1] = Pie;

  pie->loadData();
  pie->initLabels();
  d_plot->replot();
  return pie;
}

void Graph::insertPlotItem(QwtPlotItem *i, int type) {
  c_type.resize(++n_curves);
  c_type[n_curves - 1] = type;

  c_keys.resize(n_curves);
  c_keys[n_curves - 1] = d_plot->insertCurve(i);

  if (i->rtti() != QwtPlotItem::Rtti_PlotSpectrogram)
    addLegendItem();
}

bool Graph::addCurves(Table *w, const QStringList &names, int style,
                      double lWidth, int sSize, int startRow, int endRow) {
  if (style == Pie)
    plotPie(w, names[0], startRow, endRow);
  else if (style == Box)
    plotBoxDiagram(w, names, startRow, endRow);
  else if (style == VectXYXY || style == VectXYAM)
    plotVectorCurve(w, names, style, startRow, endRow);
  else {
    QStringList drawableNames;
    int noOfErrorCols = 0;
    QString xColNameGiven;

    // Select only those column names which we can draw and search for any X
    // columns specified
    for (int i = 0; i < names.count(); i++) {
      int c = w->colIndex(names[i]);
      if (c < 0) {
        continue;
      }
      int d = w->colPlotDesignation(c);

      switch (d) {
      case Table::Y:
        // Y columns should be drawn first, so we are keeping them at the
        // beginning of the list
        drawableNames.prepend(names[i]);
        break;

      case Table::xErr:
      case Table::yErr:
        noOfErrorCols++;
      // Fall through, as we want errors to be at the end of the list in the
      // same way as labels
      // are. So _no break_ here on purpose.

      case Table::Label:
        // Keep error/label columns at the end of the list
        drawableNames.append(names[i]);
        break;

      case Table::X:
        if (!xColNameGiven.isEmpty())
          // If multiple X columns are specified, it's an error, as we don't
          // know which one to use
          return false;
        xColNameGiven = names[i];
        break;

      default:
        break;
      }
    }

    for (int i = 0; i < drawableNames.count(); i++) {
      QString colName = drawableNames[i];
      int colIndex = w->colIndex(colName);
      int colType = w->colPlotDesignation(colIndex);

      QString yColName;
      if (colType == Table::Y)
        // For Y columns we use the column itself as Y
        yColName = colName;
      else
        // For other column types, we find associated Y column
        yColName = w->colName(w->colY(colIndex));

      QString xColName;
      if (!xColNameGiven.isEmpty())
        // If X column is given - use it
        xColName = xColNameGiven;
      else
        // Otherise, use associated one
        xColName = w->colName(w->colX(colIndex));

      if (xColName.isEmpty() || yColName.isEmpty())
        return false;

      PlotCurve *newCurve(NULL);

      // --- Drawing error columns -----------------------------
      if (colType == Table::xErr || colType == Table::yErr) {
        int dir;
        if (colType == Table::xErr)
          dir = QwtErrorPlotCurve::Horizontal;
        else
          dir = QwtErrorPlotCurve::Vertical;

        newCurve = addErrorBars(xColName, yColName, w, colName, dir);
        // --- Drawing label columns -----------------------------
      } else if (colType == Table::Label) {
        DataCurve *mc = masterCurve(xColName, yColName);
        if (!mc)
          return false;

        d_plot->replot();
        mc->setLabelsColumnName(colName);
        // --- Drawing Y columns -----------------------------
      } else if (colType == Table::Y) {
        newCurve = insertCurve(w, xColName, yColName, style, startRow, endRow);
      }

      // Set a layout for the new curve, if we've added one
      if (newCurve) {
        CurveLayout cl =
            initCurveLayout(style, drawableNames.count() - noOfErrorCols);
        cl.sSize = sSize;
        cl.lWidth = static_cast<float>(lWidth);

        updateCurveLayout(newCurve, &cl);
      }
    }
  }
  initScaleLimits();
  return true;
}

PlotCurve *Graph::insertCurve(Table *w, const QString &name, int style,
                              int startRow,
                              int endRow) { // provided for convenience
  int ycol = w->colIndex(name);
  int xcol = w->colX(ycol);

  PlotCurve *c = insertCurve(w, w->colName(xcol), w->colName(ycol), style,
                             startRow, endRow);
  if (c)
    emit modifiedGraph();
  return c;
}

PlotCurve *Graph::insertCurve(Table *w, int xcol, const QString &name,
                              int style) {
  return insertCurve(w, w->colName(xcol), w->colName(w->colIndex(name)), style);
}

PlotCurve *Graph::insertCurve(Table *w, const QString &xColName,
                              const QString &yColName, int style, int startRow,
                              int endRow) {
  int xcol = w->colIndex(xColName);
  int ycol = w->colIndex(yColName);
  if (xcol < 0 || ycol < 0)
    return NULL;

  int xColType = w->columnType(xcol);
  int yColType = w->columnType(ycol);
  int size = 0;
  QString date_time_fmt = w->columnFormat(xcol);
  QStringList xLabels, yLabels; // store text labels
  QTime time0;
  QDateTime date0;

  if (endRow < 0)
    endRow = w->numRows() - 1;

  int r = abs(endRow - startRow) + 1;
  QVector<double> X(r), Y(r);
  if (xColType == Table::Time) {
    for (int i = startRow; i <= endRow; i++) {
      QString xval = w->text(i, xcol);
      if (!xval.isEmpty()) {
        time0 = QTime::fromString(xval, date_time_fmt);
        if (time0.isValid())
          break;
      }
    }
  } else if (xColType == Table::Date) {
    for (int i = startRow; i <= endRow; i++) {
      QString xval = w->text(i, xcol);
      if (!xval.isEmpty()) {
        date0 = QDateTime::fromString(xval, date_time_fmt);
        if (date0.isValid())
          break;
      }
    }
  }

  for (int i = startRow; i <= endRow; i++) {
    QString xval = w->text(i, xcol);
    QString yval = w->text(i, ycol);
    if (!xval.isEmpty() && !yval.isEmpty()) {
      bool valid_data = true;
      if (xColType == Table::Text) {
        if (xLabels.contains(xval) == 0)
          xLabels << xval;
        X[size] = (double)(xLabels.indexOf(xval) + 1);
      } else if (xColType == Table::Time) {
        QTime time = QTime::fromString(xval, date_time_fmt);
        if (time.isValid())
          X[size] = time0.msecsTo(time);
        else
          X[size] = 0;
      } else if (xColType == Table::Date) {
        QDateTime d = QDateTime::fromString(xval, date_time_fmt);
        if (d.isValid())
          X[size] = (double)date0.secsTo(d);
      } else
        X[size] = d_plot->locale().toDouble(xval, &valid_data);

      if (yColType == Table::Text) {
        yLabels << yval;
        Y[size] = (double)(size + 1);
      } else
        Y[size] = d_plot->locale().toDouble(yval, &valid_data);

      if (valid_data)
        size++;
    }
  }

  if (!size)
    return NULL;

  X.resize(size);
  Y.resize(size);

  DataCurve *c = 0;
  if (style == VerticalBars) {
    c = new QwtBarCurve(QwtBarCurve::Vertical, w, xColName, yColName, startRow,
                        endRow);
  } else if (style == HorizontalBars) {
    c = new QwtBarCurve(QwtBarCurve::Horizontal, w, xColName, yColName,
                        startRow, endRow);
  } else if (style == Histogram) {
    c = new QwtHistogram(w, xColName, yColName, startRow, endRow);
    QwtHistogram *histo = dynamic_cast<QwtHistogram *>(c);
    if (histo)
      histo->initData(Y.data(), size);
  } else
    c = new DataCurve(w, xColName, yColName, startRow, endRow);

  c_type.resize(++n_curves);
  c_type[n_curves - 1] = style;
  c_keys.resize(n_curves);
  c_keys[n_curves - 1] = d_plot->insertCurve(c);

  c->setPen(QPen(Qt::black, widthLine));

  if (style == HorizontalBars)
    c->setData(Y.data(), X.data(), size);
  else if (style != Histogram)
    c->setData(X.data(), Y.data(), size);

  if (xColType == Table::Text) {
    if (style == HorizontalBars)
      d_plot->setAxisScaleDraw(QwtPlot::yLeft,
                               new ScaleDraw(d_plot, xLabels, xColName));
    else
      d_plot->setAxisScaleDraw(QwtPlot::xBottom,
                               new ScaleDraw(d_plot, xLabels, xColName));
  } else if (xColType == Table::Time) {
    QString fmtInfo = time0.toString() + ";" + date_time_fmt;
    if (style == HorizontalBars)
      setLabelsDateTimeFormat(QwtPlot::yLeft, ScaleDraw::Time, fmtInfo);
    else
      setLabelsDateTimeFormat(QwtPlot::xBottom, ScaleDraw::Time, fmtInfo);
  } else if (xColType == Table::Date) {
    QString fmtInfo = date0.toString(Qt::ISODate) + ";" + date_time_fmt;
    if (style == HorizontalBars)
      setLabelsDateTimeFormat(QwtPlot::yLeft, ScaleDraw::Date, fmtInfo);
    else
      setLabelsDateTimeFormat(QwtPlot::xBottom, ScaleDraw::Date, fmtInfo);
  }

  if (yColType == Table::Text)
    d_plot->setAxisScaleDraw(QwtPlot::yLeft,
                             new ScaleDraw(d_plot, yLabels, yColName));

  addLegendItem();
  return c;
}

PlotCurve *Graph::insertCurve(QString workspaceName, int index, bool err,
                              Graph::CurveType style) {
  return (new MantidMatrixCurve(workspaceName, this, index,
                                MantidMatrixCurve::Spectrum, err, false,
                                style));
}

/**  Insert a curve with its own data source. It does not have to be
 *   a Table or a Function. The Graph takes ownership of the curve.
 */
PlotCurve *Graph::insertCurve(PlotCurve *c, int lineWidth, int curveType) {
  MantidMatrixCurve *mc = dynamic_cast<MantidMatrixCurve *>(c);
  if (mc) {
    if (curves() == 0) {
      m_xUnits = mc->xUnits();
      m_yUnits = mc->yUnits();
      m_isDistribution = mc->isDistribution();
    }

    // If we don't have any units, let's use the new curve's units.
    if (!m_xUnits)
      m_xUnits = mc->xUnits();
    if (!m_yUnits)
      m_yUnits = mc->yUnits();

    // Compare units. X units are compared by ID, Y units - by caption. That's
    // because Y units will
    // always be of type Label, hence will always have ID "Label", and the
    // caption is what we are
    // interested in.
    if ((m_xUnits && m_xUnits->unitID() != mc->xUnits()->unitID()) ||
        (m_yUnits && m_yUnits->caption() != mc->yUnits()->caption())) {
      g_log.warning(
          "You are overlaying plots from data having differing units!");
    }
    if (m_isDistribution != mc->isDistribution()) {
      g_log.warning(
          "You are overlaying distribution and non-distribution data!");
    }
  }

  c_type.resize(++n_curves);
  c_type[n_curves - 1] = curveType;
  c_keys.resize(n_curves);
  c_keys[n_curves - 1] = d_plot->insertCurve(c);

  int colorIndex, symbolIndex;
  guessUniqueCurveLayout(colorIndex, symbolIndex);
  if (lineWidth < 0)
    lineWidth = widthLine;
  c->setPen(QPen(ColorBox::color(colorIndex), lineWidth));
  QwtSymbol symbol = c->symbol();
  symbol.setPen(c->pen());
  symbol.setBrush(QBrush(ColorBox::color(colorIndex)));
  c->setSymbol(symbol);

  addLegendItem();
  connect(c, SIGNAL(removeMe(PlotCurve *)), this,
          SLOT(removeCurve(PlotCurve *)));
  connect(c, SIGNAL(dataUpdated()), this, SLOT(updatePlot()),
          Qt::QueuedConnection);
  return c;
}

void Graph::insertCurve(Graph *g, int i) {
  if (g == this || !g)
    return;
  PlotCurve *plotCurve = dynamic_cast<PlotCurve *>(g->curve(i));
  if (!plotCurve)
    return;
  int curveType = g->curveType(i);
  this->insertCurve(plotCurve, -1, curveType);
}

QwtHistogram *Graph::addHistogram(Matrix *m) {
  if (!m)
    return NULL;

  QwtHistogram *c = new QwtHistogram(m);
  c->setStyle(QwtPlotCurve::UserCurve);
  c->setPen(QPen(Qt::black, widthLine));
  c->setBrush(QBrush(Qt::black));
  c->loadData();

  c_type.resize(++n_curves);
  c_type[n_curves - 1] = Histogram;
  c_keys.resize(n_curves);
  c_keys[n_curves - 1] = d_plot->insertCurve(c);

  addLegendItem();
  updatePlot();
  return c;
}

QwtHistogram *Graph::restoreHistogram(Matrix *m, const QStringList &l) {
  if (!m)
    return NULL;

  QwtHistogram *h = new QwtHistogram(m);
  h->setBinning(l[17].toInt(), l[18].toDouble(), l[19].toDouble(),
                l[20].toDouble());
  h->setGap(l[15].toInt());
  h->setOffset(l[16].toInt());
  h->loadData();
  h->setAxis(l[l.count() - 5].toInt(), l[l.count() - 4].toInt());
  h->setVisible(l.last().toInt());

  c_type.resize(++n_curves);
  c_type[n_curves - 1] = Histogram;
  c_keys.resize(n_curves);
  c_keys[n_curves - 1] = d_plot->insertCurve(h);
  return h;
}

VectorCurve *Graph::plotVectorCurve(Table *w, const QStringList &colList,
                                    int style, int startRow, int endRow) {
  if (colList.count() != 4)
    return NULL;

  if (endRow < 0)
    endRow = w->numRows() - 1;

  VectorCurve *v = 0;
  if (style == VectXYAM)
    v = new VectorCurve(VectorCurve::XYAM, w, colList[0].toAscii().constData(),
                        colList[1].toAscii().constData(),
                        colList[2].toAscii().constData(),
                        colList[3].toAscii().constData(), startRow, endRow);
  else
    v = new VectorCurve(VectorCurve::XYXY, w, colList[0].toAscii().constData(),
                        colList[1].toAscii().constData(),
                        colList[2].toAscii().constData(),
                        colList[3].toAscii().constData(), startRow, endRow);

  if (!v)
    return NULL;

  c_type.resize(++n_curves);
  c_type[n_curves - 1] = style;

  c_keys.resize(n_curves);
  c_keys[n_curves - 1] = d_plot->insertCurve(v);

  v->loadData();
  v->setStyle(QwtPlotCurve::NoCurve);

  addLegendItem();
  updatePlot();
  return v;
}

void Graph::updateVectorsLayout(int curve, const QColor &color, double width,
                                int arrowLength, int arrowAngle, bool filled,
                                int position, const QString &xEndColName,
                                const QString &yEndColName) {
  VectorCurve *vect = dynamic_cast<VectorCurve *>(this->curve(curve));
  if (!vect)
    return;

  vect->setColor(color);
  vect->setWidth(width);
  vect->setHeadLength(arrowLength);
  vect->setHeadAngle(arrowAngle);
  vect->fillArrowHead(filled);
  vect->setPosition(position);

  if (!xEndColName.isEmpty() && !yEndColName.isEmpty())
    vect->setVectorEnd(xEndColName, yEndColName);
  d_plot->replot();
  emit modifiedGraph();
}

void Graph::updatePlot() {
  if (isWaterfallPlot())
    updateDataCurves();

  updateScale();
}

void Graph::updateScale() {
  d_plot->replot();
  updateMarkersBoundingRect();

  if (d_synchronize_scales) {
    updateSecondaryAxis(QwtPlot::xTop);
    updateSecondaryAxis(QwtPlot::yRight);
  }

  auto mantidCurve = dynamic_cast<MantidCurve *>(curve(0));
  auto dataCurve = dynamic_cast<DataCurve *>(curve(0));

  if (mantidCurve) {
    setXAxisTitle(mantidCurve->mantidData()->getXAxisLabel());
    setYAxisTitle(mantidCurve->mantidData()->getYAxisLabel());
  } else if (dataCurve && dataCurve->table()) {
    auto xTitle = dataCurve->xColumnName();
    auto yTitle = dataCurve->title().text();
    // X, Y labels in form "Table-1_axisTitle" so split on '_'
    auto cleanTitle = [](const QString &title) {
      if (title.contains(QRegExp("^Table")) && title.contains('_')) {
        return title.section('_', 1);
      } else {
        return title;
      }
    };
    xTitle = cleanTitle(xTitle);
    yTitle = cleanTitle(yTitle);
    setXAxisTitle(xTitle);
    setYAxisTitle(yTitle);
  }

  Spectrogram *spec = spectrogram();
  if (spec) {
    auto specData =
        dynamic_cast<const MantidQt::API::QwtRasterDataMD *>(&spec->data());
    if (specData) {
      Mantid::API::IMDWorkspace_const_sptr ws = specData->getWorkspace();
      if (ws) {
        setXAxisTitle(MantidQt::API::PlotAxis(*ws, 0).title());
        setYAxisTitle(MantidQt::API::PlotAxis(*ws, 1).title());
      }
    }
  }

  d_plot->replot(); // TODO: avoid 2nd replot!
  d_zoomer[0]->setZoomBase(false);
}

void Graph::setBarsGap(int curve, int gapPercent, int offset) {
  QwtBarCurve *bars = dynamic_cast<QwtBarCurve *>(this->curve(curve));
  if (!bars)
    return;

  if (bars->gap() == gapPercent && bars->offset() == offset)
    return;

  bars->setGap(gapPercent);
  bars->setOffset(offset);
}

void Graph::removePie() {
  if (d_legend)
    d_legend->setText(QString::null);

  QwtPieCurve *pieCurve = dynamic_cast<QwtPieCurve *>(curve(0));
  if (!pieCurve)
    return;

  QList<PieLabel *> labels = pieCurve->labelsList();
  foreach (PieLabel *l, labels)
    l->setPieCurve(0);

  d_plot->removeCurve(c_keys[0]);
  d_plot->replot();

  c_keys.resize(0);
  c_type.resize(0);
  n_curves = 0;
  emit modifiedGraph();
}

void Graph::removeCurves(const QString &s) {
  QList<int> keys = d_plot->curveKeys();
  for (int i = 0; i < (int)keys.count(); i++) {
    QwtPlotItem *it = d_plot->plotItem(keys[i]);
    if (!it)
      continue;

    if (it->title().text() == s) {
      removeCurve(i);
      continue;
    }

    if (it->rtti() != QwtPlotItem::Rtti_PlotCurve)
      continue;

    PlotCurve *pc = dynamic_cast<PlotCurve *>(it);
    if (!pc || pc->type() == Function)
      continue;

    DataCurve *dc = dynamic_cast<DataCurve *>(it);
    if (!dc)
      continue;
    if (dc->plotAssociation().contains(s))
      removeCurve(i);
  }
  d_plot->replot();
}

void Graph::removeCurve(const QString &s) {
  removeCurve(plotItemsList().indexOf(s));
}

void Graph::removeCurve(int index) {
  if (index < 0 || index >= n_curves)
    return;

  QwtPlotItem *it = plotItem(index);
  if (!it)
    return;

  PlotCurve *c = dynamic_cast<PlotCurve *>(it);
  if (c) // Only 1D curves need to be considered here
  {
    disconnect(c, SIGNAL(removeMe(PlotCurve *)), this,
               SLOT(removeCurve(PlotCurve *)));
    disconnect(c, SIGNAL(dataUpdated()), this, SLOT(updatePlot()));

    DataCurve *dc = dynamic_cast<DataCurve *>(it);

    removeLegendItem(index);

    if (it->rtti() != QwtPlotItem::Rtti_PlotSpectrogram) {
      if (c->type() == ErrorBars) {
        QwtErrorPlotCurve *epc = dynamic_cast<QwtErrorPlotCurve *>(it);
        epc->detachFromMasterCurve();
      } else if (c->type() != Function && dc) {
        dc->clearErrorBars();
        dc->clearLabels();
      }

      if (d_fit_curves.contains(dynamic_cast<QwtPlotCurve *>(it))) {
        int i = d_fit_curves.indexOf(dynamic_cast<QwtPlotCurve *>(it));
        if (i >= 0 && i < d_fit_curves.size())
          d_fit_curves.removeAt(i);
      }
    }

    if (d_range_selector && curve(index) == d_range_selector->selectedCurve()) {
      if (n_curves > 1 && (index - 1) >= 0)
        d_range_selector->setSelectedCurve(curve(index - 1));
      else if (n_curves > 1 && index + 1 < n_curves)
        d_range_selector->setSelectedCurve(curve(index + 1));
      else
        disableTools();
    }
    c->aboutToBeDeleted();
  }

  d_plot->removeCurve(c_keys[index]);
  d_plot->replot();
  n_curves--;

  for (int i = index; i < n_curves; i++) {
    c_type[i] = c_type[i + 1];
    c_keys[i] = c_keys[i + 1];
  }
  c_type.resize(n_curves);
  c_keys.resize(n_curves);
  emit modifiedGraph();
  emit curveRemoved();
}

/** Intended to be called in response of PlotCurve::removeMe signal;
 *  the Graph is replotted.
 */
void Graph::removeCurve(PlotCurve *c) { removeCurve(curveIndex(c)); }

/**
 * Removes the spectrogram from being managed by this Graph
 * @param sp A pointer to the Spectrogram to delete
 */
void Graph::removeSpectrogram(Spectrogram *sp) {
  removeCurve(plotItemIndex(sp));
}

void Graph::removeLegendItem(int index) {
  if (!d_legend || c_type[index] == ErrorBars)
    return;

  if (isPiePlot()) {
    d_legend->setText(QString::null);
    return;
  }

  QString text = d_legend->text();
  QStringList items = text.split("\n", QString::SkipEmptyParts);

  if (index >= (int)items.count())
    return;

  QStringList l = items.filter("\\l(" + QString::number(index + 1) + ")");
  if (l.isEmpty())
    return;

  items.removeAll(l[0]); // remove the corresponding legend string

  for (int i = 0; i < items.count();
       i++) { // set new curves indexes in legend text
    QString item = items[i];
    int pos1 = item.indexOf("\\l(");
    int pos2 = item.indexOf(")", pos1);
    int pos = pos1 + 3;
    int n = pos2 - pos;
    int cv = item.mid(pos, n).toInt();
    if (cv > index) {
      int id = cv - 1;
      if (!id)
        id = 1;
      item.replace(pos, n, QString::number(id));
    }
    pos1 = item.indexOf("%(", pos2);
    pos2 = item.indexOf(")", pos1);
    pos = pos1 + 2;
    n = pos2 - pos;
    cv = item.mid(pos, n).toInt();
    if (cv > index) {
      int id = cv - 1;
      if (!id)
        id = 1;
      item.replace(pos, n, QString::number(id));
    }
    items[i] = item;
  }
  text = items.join("\n");
  d_legend->setText(text);
}

void Graph::addLegendItem() {
  const int curveIndex = n_curves - 1;
  if (c_type[curveIndex] == ErrorBars)
    return;
  if (d_legend) {
    QString text = d_legend->text();
    if (!text.endsWith("\n") && !text.isEmpty())
      text.append("\n");
    text.append("\\l(" + QString::number(n_curves) +
                ")"); //+"%("+QString::number(n_curves)+")");

    // RJT (23/09/09): Insert actual text directly into legend rather than a
    // 'code' for later parsing
    PlotCurve *c = dynamic_cast<PlotCurve *>(d_plot->curve(c_keys[curveIndex]));
    if (c)
      text.append(c->title().text());
    else
      text.append("%(" + QString::number(c_keys[curveIndex]) + ")");

    d_legend->setText(text);
    d_legend->repaint();
  }
}

QString Graph::yAxisTitleFromFirstCurve() {
  // I really don't like this...
  if (auto *firstCurve = dynamic_cast<MantidMatrixCurve *>(curve(0))) {
    using namespace Mantid::API;
    QString wsName = firstCurve->workspaceName();
    auto ws = AnalysisDataService::Instance().retrieveWS<MatrixWorkspace>(
        wsName.toStdString());
    if (ws)
      return MantidQt::API::PlotAxis(m_isDistribution, *ws).title();
  } else if (auto *firstCurve = dynamic_cast<MantidMDCurve *>(curve(0))) {
    MantidQwtIMDWorkspaceData *data = firstCurve->mantidData();
    if (data)
      return data->getYAxisLabel();
  }

  return axisTitle(0);
}

void Graph::contextMenuEvent(QContextMenuEvent *e) {
  if (selectedMarker >= 0) {
    emit showMarkerPopupMenu();
    return;
  }

  QPoint pos = d_plot->canvas()->mapFrom(d_plot, e->pos());
  int dist, point;
  const int curve = d_plot->closestCurve(pos.x(), pos.y(), dist, point);
  const DataCurve *c = dynamic_cast<DataCurve *>(d_plot->curve(curve));

  if (c && dist < 10) // 10 pixels tolerance
    emit showCurveContextMenu(curve);
  else
    emit showContextMenu();

  e->accept();
}

void Graph::closeEvent(QCloseEvent *e) {
  emit closedGraph();
  e->accept();
}

void Graph::hideEvent(QHideEvent *e) {
  (void)e;
  for (int i = 0; i < curves(); ++i) {
    PlotCurve *c = dynamic_cast<PlotCurve *>(curve(i));
    if (c) {
      c->aboutToBeDeleted();
    }
  }
}

bool Graph::zoomOn() {
  return (d_zoomer[0]->isEnabled() || d_zoomer[1]->isEnabled());
}

void Graph::zoomed(const QwtDoubleRect &) { emit modifiedGraph(); }
bool Graph::hasActiveTool() {
  return (zoomOn() || drawLineActive() || d_active_tool || d_peak_fit_tool ||
          d_magnifier || d_panner ||
          (d_range_selector && d_range_selector->isVisible()));
}

void Graph::zoom(bool on) {
  d_zoomer[0]->setEnabled(on);
  d_zoomer[1]->setEnabled(false);
  for (int i = 0; i < n_curves; i++) {
    Spectrogram *sp = dynamic_cast<Spectrogram *>(this->curve(i));
    if (sp && sp->rtti() == QwtPlotItem::Rtti_PlotSpectrogram) {
      if (sp->colorScaleAxis() == QwtPlot::xBottom ||
          sp->colorScaleAxis() == QwtPlot::yLeft)
        d_zoomer[0]->setEnabled(false);
      else
        d_zoomer[1]->setEnabled(false);
    }
  }

  QCursor cursor = QCursor(getQPixmap("lens_xpm"), -1, -1);
  if (on)
    d_plot->canvas()->setCursor(cursor);
  else
    d_plot->canvas()->setCursor(Qt::ArrowCursor);
}

void Graph::zoomOut() {
  d_zoomer[0]->zoom(-1);
  // d_zoomer[1]->zoom(-1);

  if (d_synchronize_scales) {
    updateSecondaryAxis(QwtPlot::xTop);
    updateSecondaryAxis(QwtPlot::yRight);
  }
}

void Graph::drawText(bool on) {
  deselectMarker();

  QCursor c = QCursor(Qt::IBeamCursor);
  if (on) {
    d_plot->canvas()->setCursor(c);
    // d_plot->setCursor(c);
  } else {
    d_plot->canvas()->setCursor(Qt::ArrowCursor);
    // d_plot->setCursor(Qt::ArrowCursor);
  }
  drawTextOn = on;
}

ImageMarker *Graph::addImage(ImageMarker *mrk) {
  if (!mrk)
    return 0;

  ImageMarker *mrk2 = new ImageMarker(mrk->fileName());

  int imagesOnPlot = d_images.size();
  d_images.resize(++imagesOnPlot);
  d_images[imagesOnPlot - 1] = d_plot->insertMarker(mrk2);

  mrk2->setBoundingRect(mrk->xValue(), mrk->yValue(), mrk->right(),
                        mrk->bottom());
  return mrk2;
}

ImageMarker *Graph::addImage(const QString &fileName) {
  if (fileName.isEmpty() || !QFile::exists(fileName)) {
    QMessageBox::warning(
        0, tr("MantidPlot - File open error"),
        tr("Image file: <p><b> %1 </b><p>does not exist anymore!")
            .arg(fileName));
    return 0;
  }

  ImageMarker *mrk = new ImageMarker(fileName);
  int imagesOnPlot = d_images.size();
  d_images.resize(++imagesOnPlot);
  d_images[imagesOnPlot - 1] = d_plot->insertMarker(mrk);

  QSize picSize = mrk->pixmap().size();
  int w = d_plot->canvas()->width();
  if (picSize.width() > w)
    picSize.setWidth(w);

  int h = d_plot->canvas()->height();
  if (picSize.height() > h)
    picSize.setHeight(h);

  mrk->setSize(picSize);
  d_plot->replot();

  emit modifiedGraph();
  return mrk;
}

void Graph::insertImageMarker(const QStringList &lst, int fileVersion) {
  QString fn = lst[1];
  if (!QFile::exists(fn)) {
    QMessageBox::warning(
        0, tr("MantidPlot - File open error"),
        tr("Image file: <p><b> %1 </b><p>does not exist anymore!").arg(fn));
  } else {
    ImageMarker *mrk = new ImageMarker(fn);
    if (!mrk)
      return;

    int imagesOnPlot = d_images.size();
    d_images.resize(++imagesOnPlot);
    d_images[imagesOnPlot - 1] = d_plot->insertMarker(mrk);

    if (fileVersion < 86) {
      mrk->setOrigin(QPoint(lst[2].toInt(), lst[3].toInt()));
      mrk->setSize(QSize(lst[4].toInt(), lst[5].toInt()));
    } else if (fileVersion < 90) {
      double left = lst[2].toDouble();
      double right = left + lst[4].toDouble();
      double top = lst[3].toDouble();
      double bottom = top - lst[5].toDouble();
      mrk->setBoundingRect(left, top, right, bottom);
    } else
      mrk->setBoundingRect(lst[2].toDouble(), lst[3].toDouble(),
                           lst[4].toDouble(), lst[5].toDouble());
  }
}

void Graph::drawLine(bool on, bool arrow) {
  drawLineOn = on;
  drawArrowOn = arrow;
  if (!on)
    emit drawLineEnded(true);
}

void Graph::modifyFunctionCurve(int curve, int type,
                                const QStringList &formulas, const QString &var,
                                double start, double end, int points) {
  FunctionCurve *c = dynamic_cast<FunctionCurve *>(this->curve(curve));
  if (!c)
    return;

  if (c->functionType() == type && c->variable() == var &&
      c->formulas() == formulas && c->startRange() == start &&
      c->endRange() == end && c->dataSize() == points)
    return;

  QString oldLegend = c->legend();

  c->setFunctionType((FunctionCurve::FunctionType)type);
  c->setRange(start, end);
  c->setFormulas(formulas);
  c->setVariable(var);
  c->loadData(points);

  if (d_legend) { // update the legend marker
    QString text = (d_legend->text()).replace(oldLegend, c->legend());
    d_legend->setText(text);
  }
  updatePlot();
  emit modifiedGraph();
}

QString Graph::generateFunctionName(const QString &name) {
  int index = 1;
  QString newName = name + QString::number(index);

  QStringList lst;
  for (int i = 0; i < n_curves; i++) {
    PlotCurve *c = dynamic_cast<PlotCurve *>(this->curve(i));
    if (!c)
      continue;

    if (c->type() == Function)
      lst << c->title().text();
  }

  while (lst.contains(newName))
    newName = name + QString::number(++index);
  return newName;
}

FunctionCurve *Graph::addFunction(const QStringList &formulas, double start,
                                  double end, int points, const QString &var,
                                  int type, const QString &title) {
  QString name;
  if (!title.isEmpty())
    name = title;
  else
    name = generateFunctionName();

  FunctionCurve *c = new FunctionCurve((FunctionCurve::FunctionType)type, name);
  c->setRange(start, end);
  c->setFormulas(formulas);
  c->setVariable(var);
  c->loadData(points);

  c_type.resize(++n_curves);
  c_type[n_curves - 1] = Line;

  c_keys.resize(n_curves);
  c_keys[n_curves - 1] = d_plot->insertCurve(c);

  int colorIndex = 0, symbolIndex;
  guessUniqueCurveLayout(colorIndex, symbolIndex);
  c->setPen(QPen(ColorBox::color(colorIndex), widthLine));

  addLegendItem();
  updatePlot();

  emit modifiedGraph();
  return c;
}

FunctionCurve *Graph::insertFunctionCurve(const QString &formula, int points,
                                          int fileVersion) {
  int type = 0;
  QStringList formulas;
  QString var, name = QString::null;
  double start = 0.0, end = 0.0;

  QStringList curve = formula.split(",");
  if (fileVersion < 87) {
    if (curve[0][0] == 'f') {
      type = FunctionCurve::Normal;
      formulas += curve[0].section('=', 1, 1);
      var = curve[1];
      start = curve[2].toDouble();
      end = curve[3].toDouble();
    } else if (curve[0][0] == 'X') {
      type = FunctionCurve::Parametric;
      formulas += curve[0].section('=', 1, 1);
      formulas += curve[1].section('=', 1, 1);
      var = curve[2];
      start = curve[3].toDouble();
      end = curve[4].toDouble();
    } else if (curve[0][0] == 'R') {
      type = FunctionCurve::Polar;
      formulas += curve[0].section('=', 1, 1);
      formulas += curve[1].section('=', 1, 1);
      var = curve[2];
      start = curve[3].toDouble();
      end = curve[4].toDouble();
    }
  } else {
    type = curve[0].toInt();
    name = curve[1];

    if (type == FunctionCurve::Normal) {
      formulas << curve[2];
      var = curve[3];
      start = curve[4].toDouble();
      end = curve[5].toDouble();
    } else if (type == FunctionCurve::Polar ||
               type == FunctionCurve::Parametric) {
      formulas << curve[2];
      formulas << curve[3];
      var = curve[4];
      start = curve[5].toDouble();
      end = curve[6].toDouble();
    }
  }
  return addFunction(formulas, start, end, points, var, type, name);
}

void Graph::restoreFunction(const QStringList &lst) {
  FunctionCurve::FunctionType type = FunctionCurve::Normal;
  int points = 0, style = 0;
  QStringList formulas;
  QString var, title = QString::null;
  double start = 0.0, end = 0.0;

  QStringList::const_iterator line = lst.begin();
  for (++line; line != lst.end(); ++line) {
    QString s = *line;
    if (s.contains("<Type>"))
      type = (FunctionCurve::FunctionType)s.remove("<Type>")
                 .remove("</Type>")
                 .trimmed()
                 .toInt();
    else if (s.contains("<Title>"))
      title = s.remove("<Title>").remove("</Title>").trimmed();
    else if (s.contains("<Expression>"))
      formulas = s.remove("<Expression>").remove("</Expression>").split("\t");
    else if (s.contains("<Variable>"))
      var = s.remove("<Variable>").remove("</Variable>").trimmed();
    else if (s.contains("<Range>")) {
      QStringList l = s.remove("<Range>").remove("</Range>").split("\t");
      if (l.size() == 2) {
        start = l[0].toDouble();
        end = l[1].toDouble();
      }
    } else if (s.contains("<Points>"))
      points = s.remove("<Points>").remove("</Points>").trimmed().toInt();
    else if (s.contains("<Style>")) {
      style = s.remove("<Style>").remove("</Style>").trimmed().toInt();
      break;
    }
  }

  FunctionCurve *c = new FunctionCurve(type, title);
  c->setRange(start, end);
  c->setFormulas(formulas);
  c->setVariable(var);
  c->loadData(points);

  c_type.resize(++n_curves);
  c_type[n_curves - 1] = style;
  c_keys.resize(n_curves);
  c_keys[n_curves - 1] = d_plot->insertCurve(c);

  QStringList l;
  for (++line; line != lst.end(); ++line)
    l << *line;
  c->restoreCurveLayout(l);

  addLegendItem();
  updatePlot();
}

void Graph::createTable(const QString &curveName) {
  if (curveName.isEmpty())
    return;

  const QwtPlotCurve *cv = curve(curveName);
  if (!cv)
    return;

  createTable(cv);
}

void Graph::createTable(const QwtPlotCurve *curve) {
  if (!curve)
    return;

  int size = curve->dataSize();
  QString text = "1\t2\n";
  for (int i = 0; i < size; i++) {
    text += QString::number(curve->x(i)) + "\t";
    text += QString::number(curve->y(i)) + "\n";
  }
  QString legend =
      tr("Data set generated from curve") + ": " + curve->title().text();
  emit createTable(tr("Table") + "1" + "\t" + legend, size, 2, text);
}

void Graph::updateMarkersBoundingRect() {
  int lines = d_lines.size();
  int images = d_images.size();
  if (!lines && !images)
    return;

  for (int i = 0; i < lines; i++) {
    ArrowMarker *a = dynamic_cast<ArrowMarker *>(d_plot->marker(d_lines[i]));
    if (a)
      a->updateBoundingRect();
  }

  for (int i = 0; i < images; i++) {
    ImageMarker *im = dynamic_cast<ImageMarker *>(d_plot->marker(d_images[i]));
    if (im)
      im->updateBoundingRect();
  }
  d_plot->replot();
}

void Graph::resizeEvent(QResizeEvent *e) {
  if (ignoreResize || !this->isVisible())
    return;

  if (!autoScaleFonts) {
    d_plot->resize(e->size());
    d_plot->updateCurveLabels();
  }
}

void Graph::scaleFonts(double factor) {
  QObjectList lst = d_plot->children();
  foreach (QObject *o, lst) {
    if (o->inherits("LegendWidget")) {
      LegendWidget *lw = dynamic_cast<LegendWidget *>(o);
      if (!lw)
        continue;

      QFont font = lw->font();
      font.setPointSizeF(factor * font.pointSizeF());
      lw->setFont(font);
    }
  }

  for (int i = 0; i < QwtPlot::axisCnt; i++) {
    QFont font = axisFont(i);
    font.setPointSizeF(factor * font.pointSizeF());
    d_plot->setAxisFont(i, font);

    QwtText title = d_plot->axisTitle(i);
    font = title.font();
    font.setPointSizeF(factor * font.pointSizeF());
    title.setFont(font);
    d_plot->setAxisTitle(i, title);
  }

  QwtText title = d_plot->title();
  QFont font = title.font();
  font.setPointSizeF(factor * font.pointSizeF());
  title.setFont(font);
  d_plot->setTitle(title);

  QList<QwtPlotItem *> curves = d_plot->curvesList();
  foreach (QwtPlotItem *i, curves) {
    DataCurve *dc = dynamic_cast<DataCurve *>(i);
    if (dc && dc->rtti() != QwtPlotItem::Rtti_PlotSpectrogram &&
        dc->type() != Graph::Function && dc->hasLabels()) {
      QFont font = dc->labelsFont();
      font.setPointSizeF(factor * font.pointSizeF());
      dc->setLabelsFont(font);
      if (dc->hasSelectedLabels())
        notifyFontChange(font);
    }
  }
  d_plot->replot();
}

void Graph::setMargin(int d) {
  if (d_plot->margin() == d)
    return;

  d_plot->setMargin(d);
  emit modifiedGraph();
}

void Graph::setFrame(int width, const QColor &color) {
  if (d_plot->frameColor() == color && width == d_plot->lineWidth())
    return;

  QPalette pal = d_plot->palette();
  pal.setColor(QPalette::Foreground, color);
  d_plot->setPalette(pal);

  d_plot->setLineWidth(width);
}

void Graph::setBackgroundColor(const QColor &color) {
  QPalette p = d_plot->palette();
  p.setColor(QPalette::Window, color);
  d_plot->setPalette(p);

  d_plot->setAutoFillBackground(true);
  emit modifiedGraph();
}

void Graph::setCanvasBackground(const QColor &color) {
  d_plot->setCanvasBackground(color);
  emit modifiedGraph();
}

QString Graph::penStyleName(Qt::PenStyle style) {
  if (style == Qt::SolidLine)
    return "SolidLine";
  else if (style == Qt::DashLine)
    return "DashLine";
  else if (style == Qt::DotLine)
    return "DotLine";
  else if (style == Qt::DashDotLine)
    return "DashDotLine";
  else if (style == Qt::DashDotDotLine)
    return "DashDotDotLine";
  else
    return "SolidLine";
}

Qt::PenStyle Graph::getPenStyle(int style) {
  Qt::PenStyle linePen = Qt::SolidLine;
  switch (style) {
  case 0:
    break;
  case 1:
    linePen = Qt::DashLine;
    break;
  case 2:
    linePen = Qt::DotLine;
    break;
  case 3:
    linePen = Qt::DashDotLine;
    break;
  case 4:
    linePen = Qt::DashDotDotLine;
    break;
  }
  return linePen;
}

Qt::PenStyle Graph::getPenStyle(const QString &s) {
  Qt::PenStyle style = Qt::SolidLine;
  if (s == "DashLine")
    style = Qt::DashLine;
  else if (s == "DotLine")
    style = Qt::DotLine;
  else if (s == "DashDotLine")
    style = Qt::DashDotLine;
  else if (s == "DashDotDotLine")
    style = Qt::DashDotDotLine;
  return style;
}

int Graph::obsoleteSymbolStyle(int type) {
  if (type <= 4)
    return type + 1;
  else
    return type + 2;
}

int Graph::curveType(int curveIndex) {
  if (curveIndex < (int)c_type.size() && curveIndex >= 0)
    return c_type[curveIndex];
  else
    return -1;
}

void Graph::showPlotErrorMessage(QWidget *parent,
                                 const QStringList &emptyColumns) {
  QApplication::restoreOverrideCursor();

  int n = (int)emptyColumns.count();
  if (n > 1) {
    QString columns;
    for (int i = 0; i < n; i++)
      columns += "<p><b>" + emptyColumns[i] + "</b></p>";

    QMessageBox::warning(
        parent, tr("MantidPlot - Warning"),
        tr("The columns") + ": " + columns +
            tr("are empty and will not be added to the plot!"));
  } else if (n == 1)
    QMessageBox::warning(parent, tr("MantidPlot - Warning"),
                         tr("The column") + " <b>" + emptyColumns[0] + "</b> " +
                             tr("is empty and will not be added to the plot!"));
}

void Graph::showTitleContextMenu() {
  QMenu titleMenu(this);
  titleMenu.addAction(getQPixmap("cut_xpm"), tr("&Cut"), this,
                      SLOT(cutTitle()));
  titleMenu.addAction(getQPixmap("copy_xpm"), tr("&Copy"), this,
                      SLOT(copyTitle()));
  titleMenu.addAction(tr("&Delete"), this, SLOT(removeTitle()));
  titleMenu.addSeparator();
  titleMenu.addAction(tr("&Properties..."), this, SIGNAL(viewTitleDialog()));
  titleMenu.exec(QCursor::pos());
}

void Graph::cutTitle() {
  QApplication::clipboard()->setText(d_plot->title().text(),
                                     QClipboard::Clipboard);
  removeTitle();
}

void Graph::copyTitle() {
  QApplication::clipboard()->setText(d_plot->title().text(),
                                     QClipboard::Clipboard);
}

void Graph::removeAxisTitle() {
  int selectedAxis = scalePicker->currentAxis()->alignment();
  int axis = (selectedAxis + 2) %
             4; // unconsistent notation in Qwt enumerations between
  // QwtScaleDraw::alignment and QwtPlot::Axis
  d_plot->setAxisTitle(axis, " "); // due to the plot layout updates, we must
                                   // always have a non empty title
  d_plot->replot();
  emit modifiedGraph();
}

void Graph::cutAxisTitle() {
  copyAxisTitle();
  removeAxisTitle();
}

void Graph::copyAxisTitle() {
  int selectedAxis = scalePicker->currentAxis()->alignment();
  int axis = (selectedAxis + 2) %
             4; // unconsistent notation in Qwt enumerations between
  // QwtScaleDraw::alignment and QwtPlot::Axis
  QApplication::clipboard()->setText(d_plot->axisTitle(axis).text(),
                                     QClipboard::Clipboard);
}

void Graph::showAxisTitleMenu() {
  QMenu titleMenu(this);
  titleMenu.addAction(getQPixmap("cut_xpm"), tr("&Cut"), this,
                      SLOT(cutAxisTitle()));
  titleMenu.addAction(getQPixmap("copy_xpm"), tr("&Copy"), this,
                      SLOT(copyAxisTitle()));
  titleMenu.addAction(tr("&Delete"), this, SLOT(removeAxisTitle()));
  titleMenu.addSeparator();
  titleMenu.addAction(tr("&Properties..."), this,
                      SIGNAL(showAxisTitleDialog()));
  titleMenu.exec(QCursor::pos());
}

void Graph::showAxisContextMenu(int axis) {
  QMenu menu(this);

  menu.addAction(getQPixmap("unzoom_xpm"), tr("&Rescale to show all"), this,
                 SLOT(setAutoScale()), tr("Ctrl+Shift+R"));
  menu.addSeparator();
  menu.addAction(tr("&Hide axis"), this, SLOT(hideSelectedAxis()));

  auto gridsID = menu.addAction(tr("&Show grids"), this, SLOT(showGrids()));
  if (axis == QwtScaleDraw::LeftScale || axis == QwtScaleDraw::RightScale) {
    if (d_plot->grid()->yEnabled())
      gridsID->setChecked(true);
  } else {
    if (d_plot->grid()->xEnabled())
      gridsID->setChecked(true);
  }

  menu.addSeparator();

  menu.addAction(tr("&Scale..."), this, SLOT(showScaleDialog()));
  menu.addAction(tr("&Properties..."), this, SLOT(showAxisDialog()));
  menu.exec(QCursor::pos());
}

void Graph::showAxisDialog() {
  QwtScaleWidget *scale = scalePicker->currentAxis();
  if (scale)
    emit showAxisDialog(scale->alignment());
}

void Graph::showScaleDialog() {
  emit axisDblClicked(scalePicker->currentAxis()->alignment());
}

void Graph::hideSelectedAxis() {
  int axis = -1;
  int selectedAxis = scalePicker->currentAxis()->alignment();
  if (selectedAxis == QwtScaleDraw::LeftScale ||
      selectedAxis == QwtScaleDraw::RightScale)
    axis = selectedAxis - 2;
  else
    axis = selectedAxis + 2;

  d_plot->enableAxis(axis, false);
  scalePicker->refresh();
  emit modifiedGraph();
}

void Graph::showGrids() { showGrid(scalePicker->currentAxis()->alignment()); }

void Graph::showGrid() {
  showGrid(QwtScaleDraw::LeftScale);
  showGrid(QwtScaleDraw::BottomScale);
}

void Graph::showGrid(int axis) {
  Grid *grid = d_plot->grid();
  if (!grid)
    return;

  if (axis == QwtScaleDraw::LeftScale || axis == QwtScaleDraw::RightScale) {
    grid->enableY(!grid->yEnabled());
    grid->enableYMin(!grid->yMinEnabled());
  } else if (axis == QwtScaleDraw::BottomScale ||
             axis == QwtScaleDraw::TopScale) {
    grid->enableX(!grid->xEnabled());
    grid->enableXMin(!grid->xMinEnabled());
  } else
    return;
  d_plot->replot();
  emit modifiedGraph();
}

void Graph::copy(Graph *g) {
  d_waterfall_offset_x = g->waterfallXOffset();
  d_waterfall_offset_y = g->waterfallYOffset();

  Plot *plot = g->plotWidget();
  d_plot->setMargin(plot->margin());
  setBackgroundColor(plot->paletteBackgroundColor());
  setFrame(plot->lineWidth(), plot->frameColor());
  setCanvasBackground(plot->canvasBackground());

  for (int i = 0; i < QwtPlot::axisCnt; i++) {
    if (plot->axisEnabled(i)) {
      d_plot->enableAxis(i);
      QwtScaleWidget *scale =
          dynamic_cast<QwtScaleWidget *>(d_plot->axisWidget(i));
      if (scale) {
        scale->setMargin(plot->axisWidget(i)->margin());
        QPalette pal = scale->palette();
        pal.setColor(QPalette::Foreground, g->axisColor(i));
        pal.setColor(QPalette::Text, g->axisLabelsColor(i));
        scale->setPalette(pal);
        d_plot->setAxisFont(i, plot->axisFont(i));

        QwtText src_axis_title = plot->axisTitle(i);
        QwtText title = scale->title();
        title.setText(src_axis_title.text());
        title.setColor(src_axis_title.color());
        title.setFont(src_axis_title.font());
        title.setRenderFlags(src_axis_title.renderFlags());
        scale->setTitle(title);
      }
    } else
      d_plot->enableAxis(i, false);
  }

  grid()->copy(g->grid());
  d_plot->setTitle(g->plotWidget()->title());
  setCanvasFrame(g->canvasFrameWidth(), g->canvasFrameColor());
  setAxesLinewidth(plot->axesLinewidth());
  removeLegend();

  for (int i = 0; i < g->curves(); i++) {
    QwtPlotItem *it = dynamic_cast<QwtPlotItem *>(g->curve(i));

    if (it == nullptr) {
      Spectrogram *s = g->spectrogram();
      Spectrogram *s_cpy = s->copy();
      s_cpy->setData(s->data());
      s_cpy->setColorMapPen();
      plotSpectrogram(s_cpy, (CurveType)g->curveType(i));

      c_keys.resize(++n_curves);
      c_type.resize(n_curves);
      c_type[i] = g->curveType(i);

      continue;
    }

    if (it->rtti() == QwtPlotItem::Rtti_PlotUserItem) {
      MantidMatrixCurve *mmc = dynamic_cast<MantidMatrixCurve *>(it);
      MantidMDCurve *mdc = dynamic_cast<MantidMDCurve *>(it);
      PlotCurve *pc = dynamic_cast<PlotCurve *>(it);
      PlotCurve *pc_cpy;

      c_keys.resize(++n_curves);
      c_type.resize(n_curves);
      c_type[i] = g->curveType(i);

      if (mmc != nullptr) {
        pc_cpy = dynamic_cast<PlotCurve *>(mmc->clone(g));
        c_keys[i] = d_plot->insertCurve(pc_cpy);
      } else if (mdc != nullptr) {
        pc_cpy = dynamic_cast<PlotCurve *>(mdc->clone(g));
        c_keys[i] = d_plot->insertCurve(pc_cpy);
      } else
        continue;

      pc_cpy->setPen(pc->pen());
      pc_cpy->setBrush(pc->brush());
      pc_cpy->setStyle(pc->style());
      pc_cpy->setSymbol(pc->symbol());

      if (pc->testCurveAttribute(QwtPlotCurve::Fitted))
        pc_cpy->setCurveAttribute(QwtPlotCurve::Fitted, true);
      else if (pc->testCurveAttribute(QwtPlotCurve::Inverted))
        pc_cpy->setCurveAttribute(QwtPlotCurve::Inverted, true);

      pc_cpy->setAxis(pc->xAxis(), pc->yAxis());
      pc_cpy->setVisible(pc->isVisible());

      QList<QwtPlotCurve *> lst = g->fitCurvesList();
      if (lst.contains(dynamic_cast<QwtPlotCurve *>(it)))
        d_fit_curves << pc_cpy;

      addLegendItem();
    } else if (it->rtti() == QwtPlotItem::Rtti_PlotCurve) {
      DataCurve *cv = dynamic_cast<DataCurve *>(it);
      if (!cv)
        continue;

      PlotCurve *pc = dynamic_cast<PlotCurve *>(it);
      if (!pc)
        continue;

      int n = cv->dataSize();
      QVector<double> x(n);
      QVector<double> y(n);
      for (int j = 0; j < n; j++) {
        x[j] = cv->x(j);
        y[j] = cv->y(j);
      }

      int style = pc->type();

      PlotCurve *c = 0;
      c_keys.resize(++n_curves);
      c_type.resize(n_curves);
      c_type[i] = g->curveType(i);

      if (style == Pie) {
        c = new QwtPieCurve(cv->table(), cv->title().text(), cv->startRow(),
                            cv->endRow());
        c_keys[i] = d_plot->insertCurve(c);
      } else if (style == Function) {
        c = new FunctionCurve(cv->title().text());
        c_keys[i] = d_plot->insertCurve(c);
        FunctionCurve *fc = dynamic_cast<FunctionCurve *>(c);
        if (fc) {
          FunctionCurve *fcCV = dynamic_cast<FunctionCurve *>(cv);
          if (fcCV)
            fc->copy(fcCV);
        }
      } else if (style == VerticalBars || style == HorizontalBars) {
        QwtBarCurve *bc = dynamic_cast<QwtBarCurve *>(cv);
        if (bc) {
          c = new QwtBarCurve(bc->orientation(), cv->table(), cv->xColumnName(),
                              cv->title().text(), cv->startRow(), cv->endRow());
          c_keys[i] = d_plot->insertCurve(c);

          const QwtBarCurve *cvBC = dynamic_cast<const QwtBarCurve *>(cv);
          if (cvBC)
            bc->copy(cvBC);
        }
      } else if (style == ErrorBars) {
        QwtErrorPlotCurve *er = dynamic_cast<QwtErrorPlotCurve *>(cv);
        if (er) {
          DataCurve *master_curve = masterCurve(er);
          if (master_curve) {
            c = new QwtErrorPlotCurve(cv->table(), cv->title().text());
            c_keys[i] = d_plot->insertCurve(c);
            QwtErrorPlotCurve *epc = dynamic_cast<QwtErrorPlotCurve *>(c);
            if (epc) {
              epc->copy(er);
              epc->setMasterCurve(master_curve);
            }
          }
        }
      } else if (style == Histogram) {
        QwtHistogram *h = dynamic_cast<QwtHistogram *>(cv);
        if (h && h->matrix())
          c = new QwtHistogram(h->matrix());
        else
          c = new QwtHistogram(cv->table(), cv->xColumnName(),
                               cv->title().text(), cv->startRow(),
                               cv->endRow());
        c_keys[i] = d_plot->insertCurve(c);

        QwtHistogram *cQH = dynamic_cast<QwtHistogram *>(c);
        if (cQH && h)
          cQH->copy(h);
      } else if (style == VectXYXY || style == VectXYAM) {
        VectorCurve::VectorStyle vs = VectorCurve::XYXY;
        if (style == VectXYAM)
          vs = VectorCurve::XYAM;
        VectorCurve *cvVC = dynamic_cast<VectorCurve *>(cv);
        if (cvVC) {
          c = new VectorCurve(vs, cv->table(),
                              cv->xColumnName().toAscii().constData(),
                              cv->title().text().toAscii(),
                              cvVC->vectorEndXAColName().toAscii().constData(),
                              cvVC->vectorEndYMColName().toAscii().constData(),
                              cv->startRow(), cv->endRow());
          c_keys[i] = d_plot->insertCurve(c);

          VectorCurve *cVC = dynamic_cast<VectorCurve *>(c);
          if (cVC) // it really should be, just did 'c = new VectorCurve(...'
            cVC->copy(cvVC);
        }
      } else if (style == Box) {
        c = new BoxCurve(cv->table(), cv->title().text(), cv->startRow(),
                         cv->endRow());
        c_keys[i] = d_plot->insertCurve(c);
        BoxCurve *bc = dynamic_cast<BoxCurve *>(c);
        if (bc) {
          const BoxCurve *cvBC = dynamic_cast<const BoxCurve *>(cv);
          if (cvBC)
            bc->copy(cvBC);
        }
        QwtSingleArrayData dat(x[0], y, n);
        c->setData(dat);
      } else {
        c = new DataCurve(cv->table(), cv->xColumnName(), cv->title().text(),
                          cv->startRow(), cv->endRow());
        c_keys[i] = d_plot->insertCurve(c);
      }

      if (c_type[i] != Box && c_type[i] != ErrorBars) {
        if (c) {
          c->setData(x.data(), y.data(), n);
          if (c->type() != Function && c->type() != Pie) {
            DataCurve *dc = dynamic_cast<DataCurve *>(c);
            if (dc)
              dc->clone(cv);
          } else if (c->type() == Pie) {
            QwtPieCurve *cPie = dynamic_cast<QwtPieCurve *>(c);
            if (cPie) {
              QwtPieCurve *cvPie = dynamic_cast<QwtPieCurve *>(cv);
              if (cvPie)
                cPie->clone(cvPie);
            }
          }
        }
      }

      if (!c)
        continue;

      c->setPen(cv->pen());
      c->setBrush(cv->brush());
      c->setStyle(cv->style());
      c->setSymbol(cv->symbol());

      if (cv->testCurveAttribute(QwtPlotCurve::Fitted))
        c->setCurveAttribute(QwtPlotCurve::Fitted, true);
      else if (cv->testCurveAttribute(QwtPlotCurve::Inverted))
        c->setCurveAttribute(QwtPlotCurve::Inverted, true);

      c->setAxis(cv->xAxis(), cv->yAxis());
      c->setVisible(cv->isVisible());

      QList<QwtPlotCurve *> lst = g->fitCurvesList();
      if (lst.contains(dynamic_cast<QwtPlotCurve *>(it)))
        d_fit_curves << c;
    } else if (it->rtti() == QwtPlotItem::Rtti_PlotSpectrogram) {
      Spectrogram *spc = (dynamic_cast<Spectrogram *>(it));
      if (!spc)
        continue;
      Spectrogram *sp = spc->copy();
      c_keys.resize(++n_curves);
      c_keys[i] = d_plot->insertCurve(sp);

      QwtScaleWidget *rightAxis = sp->plot()->axisWidget(QwtPlot::yRight);
      if (g->curveType(i) == ColorMap)
        rightAxis->setColorBarEnabled(true);
      else
        rightAxis->setColorBarEnabled(false);
      sp->plot()->enableAxis(QwtPlot::yRight, true);
      sp->mutableColorMap().changeScaleType(sp->getColorMap().getScaleType());
      sp->mutableColorMap().setNthPower(sp->getColorMap().getNthPower());

      rightAxis->setColorMap(sp->data().range(), sp->mutableColorMap());
      sp->plot()->setAxisScale(QwtPlot::yRight, sp->data().range().minValue(),
                               sp->data().range().maxValue());
      sp->plot()->setAxisScaleDiv(QwtPlot::yRight,
                                  *sp->plot()->axisScaleDiv(QwtPlot::yRight));

      c_type.resize(n_curves);
      c_type[i] = g->curveType(i);
    }
  }

  for (int i = 0; i < QwtPlot::axisCnt; i++) {
    QwtScaleWidget *sc = g->plotWidget()->axisWidget(i);
    if (!sc)
      continue;

    ScaleDraw *sdg =
        dynamic_cast<ScaleDraw *>(g->plotWidget()->axisScaleDraw(i));
    if (sdg && sdg->hasComponent(QwtAbstractScaleDraw::Labels)) {
      ScaleDraw::ScaleType type = sdg->scaleType();
      if (type == ScaleDraw::Numeric)
        setLabelsNumericFormat(i, plot->axisLabelFormat(i),
                               plot->axisLabelPrecision(i), sdg->formula());
      else if (type == ScaleDraw::Day)
        setLabelsDayFormat(i, sdg->nameFormat());
      else if (type == ScaleDraw::Month)
        setLabelsMonthFormat(i, sdg->nameFormat());
      else if (type == ScaleDraw::Time || type == ScaleDraw::Date)
        setLabelsDateTimeFormat(i, type, sdg->formatString());
      else {
        ScaleDraw *sd = dynamic_cast<ScaleDraw *>(plot->axisScaleDraw(i));
        if (sd)
          d_plot->setAxisScaleDraw(i, new ScaleDraw(d_plot, sd->labelsList(),
                                                    sd->formatString(),
                                                    sd->scaleType()));
      }
    } else {
      ScaleDraw *sd = dynamic_cast<ScaleDraw *>(d_plot->axisScaleDraw(i));
      sd->enableComponent(QwtAbstractScaleDraw::Labels, false);
    }
  }
  for (int i = 0; i < QwtPlot::axisCnt; i++) { // set same scales
    const ScaleEngine *se =
        dynamic_cast<ScaleEngine *>(plot->axisScaleEngine(i));
    if (!se)
      continue;

    int majorTicks = plot->axisMaxMajor(i);
    int minorTicks = plot->axisMaxMinor(i);
    d_plot->setAxisMaxMajor(i, majorTicks);
    d_plot->setAxisMaxMinor(i, minorTicks);

    double step = g->axisStep(i);
    d_user_step[i] = step;

    ScaleEngine *sc_engine =
        dynamic_cast<ScaleEngine *>(d_plot->axisScaleEngine(i));
    if (!sc_engine)
      continue;

    sc_engine->clone(se);
    const QwtScaleDiv *sd = plot->axisScaleDiv(i);
    QwtScaleDiv div = sc_engine->divideScale(qMin(sd->lBound(), sd->hBound()),
                                             qMax(sd->lBound(), sd->hBound()),
                                             majorTicks, minorTicks, step);

    if (se->testAttribute(QwtScaleEngine::Inverted))
      div.invert();
    d_plot->setAxisScaleDiv(i, div);
  }

  drawAxesBackbones(g->drawAxesBackbone);
  setMajorTicksType(g->plotWidget()->getMajorTicksType());
  setMinorTicksType(g->plotWidget()->getMinorTicksType());
  setTicksLength(g->minorTickLength(), g->majorTickLength());

  setAxisLabelRotation(QwtPlot::xBottom, g->labelsRotation(QwtPlot::xBottom));
  setAxisLabelRotation(QwtPlot::xTop, g->labelsRotation(QwtPlot::xTop));

  QVector<int> imag = g->imageMarkerKeys();
  for (int i = 0; i < (int)imag.size(); i++)
    addImage(dynamic_cast<ImageMarker *>(g->imageMarker(imag[i])));

  QList<LegendWidget *> texts = g->textsList();
  foreach (LegendWidget *t, texts) {
    if (t == g->legend())
      d_legend = insertText(t);
    else if (strcmp(t->metaObject()->className(), "PieLabel") == 0) {
      QwtPieCurve *pie = dynamic_cast<QwtPieCurve *>(curve(0));
      if (pie)
        pie->addLabel(dynamic_cast<PieLabel *>(t), true);
      else
        // cppcheck-suppress leakReturnValNotUsed
        insertText(t);
    } else
      // cppcheck-suppress leakReturnValNotUsed
      insertText(t);
  }

  QVector<int> l = g->lineMarkerKeys();
  for (int i = 0; i < (int)l.size(); i++) {
    ArrowMarker *lmrk = dynamic_cast<ArrowMarker *>(g->arrow(l[i]));
    if (lmrk)
      addArrow(lmrk);
  }
  setAntialiasing(g->antialiasing(), true);
  d_synchronize_scales = g->hasSynchronizedScaleDivisions();
  d_plot->replot();
}

void Graph::plotBoxDiagram(Table *w, const QStringList &names, int startRow,
                           int endRow) {
  if (endRow < 0)
    endRow = w->numRows() - 1;

  for (int j = 0; j < (int)names.count(); j++) {
    BoxCurve *c = new BoxCurve(w, names[j], startRow, endRow);

    c_keys.resize(++n_curves);
    c_keys[n_curves - 1] = d_plot->insertCurve(c);
    c_type.resize(n_curves);
    c_type[n_curves - 1] = Box;

    c->setData(QwtSingleArrayData(double(j + 1), QwtArray<double>(), 0));
    c->loadData();

    c->setPen(QPen(ColorBox::color(j), 1));
    c->setSymbol(QwtSymbol(QwtSymbol::NoSymbol, QBrush(),
                           QPen(ColorBox::color(j), 1), QSize(7, 7)));
  }

  if (d_legend)
    d_legend->setText(legendText());

  d_plot->setAxisScaleDraw(
      QwtPlot::xBottom, new ScaleDraw(d_plot, w->selectedYLabels(),
                                      w->objectName(), ScaleDraw::ColHeader));
  d_plot->setAxisMaxMajor(QwtPlot::xBottom, names.count() + 1);
  d_plot->setAxisMaxMinor(QwtPlot::xBottom, 0);

  d_plot->setAxisScaleDraw(
      QwtPlot::xTop, new ScaleDraw(d_plot, w->selectedYLabels(),
                                   w->objectName(), ScaleDraw::ColHeader));
  d_plot->setAxisMaxMajor(QwtPlot::xTop, names.count() + 1);
  d_plot->setAxisMaxMinor(QwtPlot::xTop, 0);
}

void Graph::setCurveStyle(int index, int s) {
  QwtPlotCurve *c = curve(index);
  if (!c)
    return;

  int curve_type = c_type[index];
  if (curve_type == VerticalBars || curve_type == HorizontalBars ||
      curve_type == Histogram || curve_type == Pie || curve_type == Box ||
      curve_type == ErrorBars || curve_type == VectXYXY ||
      curve_type == VectXYAM)
    return; // these are not line styles, but distinct curve types and this
            // function must not change the curve type

  c->setCurveAttribute(QwtPlotCurve::Fitted, false);
  c->setCurveAttribute(QwtPlotCurve::Inverted, false);

  if (s == 5) { // ancient spline style in Qwt 4.2.0
    s = QwtPlotCurve::Lines;
    c->setCurveAttribute(QwtPlotCurve::Fitted, true);
    c_type[index] = Spline;
  } else if (s == 6) { // Vertical Steps
    s = QwtPlotCurve::Steps;
    c->setCurveAttribute(QwtPlotCurve::Inverted, false);
    c_type[index] = VerticalSteps;
  } else if (s == QwtPlotCurve::Steps) { // Horizontal Steps
    c_type[index] = HorizontalSteps;
    c->setCurveAttribute(QwtPlotCurve::Inverted, true);
  } else if (s == QwtPlotCurve::Sticks)
    c_type[index] = VerticalDropLines;
  else { // QwtPlotCurve::Lines || QwtPlotCurve::Dots
    if (c->symbol().style() == QwtSymbol::NoSymbol)
      c_type[index] = Line;
    else if (c->symbol().style() != QwtSymbol::NoSymbol &&
             (QwtPlotCurve::CurveStyle)s == QwtPlotCurve::NoCurve)
      c_type[index] = Scatter;
    else
      c_type[index] = LineSymbols;
  }

  c->setStyle((QwtPlotCurve::CurveStyle)s);
}

void Graph::setCurveSymbol(int index, const QwtSymbol &s) {
  QwtPlotCurve *c = curve(index);
  if (!c)
    return;

  c->setSymbol(s);
}

void Graph::setCurvePen(int index, const QPen &p) {
  QwtPlotCurve *c = curve(index);
  if (!c)
    return;

  c->setPen(p);
}

void Graph::setCurveBrush(int index, const QBrush &b) {
  QwtPlotCurve *c = curve(index);
  if (!c)
    return;

  c->setBrush(b);
}

void Graph::setCurveSkipSymbolsCount(int index, int count) {
  PlotCurve *c = dynamic_cast<PlotCurve *>(curve(index));
  if (!c)
    return;

  c->setSkipSymbolsCount(count);
}

BoxCurve *Graph::openBoxDiagram(Table *w, const QStringList &l,
                                int fileVersion) {
  if (!w)
    return NULL;

  int startRow = 0;
  int endRow = w->numRows() - 1;
  if (fileVersion >= 90) {
    startRow = l[l.count() - 3].toInt();
    endRow = l[l.count() - 2].toInt();
  }

  BoxCurve *c = new BoxCurve(w, l[2], startRow, endRow);

  c_keys.resize(++n_curves);
  c_keys[n_curves - 1] = d_plot->insertCurve(c);
  c_type.resize(n_curves);
  c_type[n_curves - 1] = Box;

  c->setData(QwtSingleArrayData(l[1].toDouble(), QwtArray<double>(), 0));
  c->setData(QwtSingleArrayData(l[1].toDouble(), QwtArray<double>(), 0));
  c->loadData();

  c->setMaxStyle(SymbolBox::style(l[16].toInt()));
  c->setP99Style(SymbolBox::style(l[17].toInt()));
  c->setMeanStyle(SymbolBox::style(l[18].toInt()));
  c->setP1Style(SymbolBox::style(l[19].toInt()));
  c->setMinStyle(SymbolBox::style(l[20].toInt()));

  c->setBoxStyle(l[21].toInt());
  c->setBoxWidth(l[22].toInt());
  c->setBoxRange(l[23].toInt(), l[24].toDouble());
  c->setWhiskersRange(l[25].toInt(), l[26].toDouble());
  return c;
}

void Graph::setActiveTool(PlotToolInterface *tool) {
  if (tool && tool->rtti() == PlotToolInterface::Rtti_MultiPeakFitTool) {
    if (d_range_selector)
      d_range_selector->setEnabled(false);
    return;
  }

  if (d_active_tool)
    delete d_active_tool;

  d_active_tool = tool;
}

void Graph::disableTools() {
  if (zoomOn())
    zoom(false);
  enablePanningMagnifier(false);
  if (drawLineActive())
    drawLine(false);

  if (d_active_tool)
    delete d_active_tool;
  d_active_tool = NULL;

  if (d_range_selector)
    delete d_range_selector;
  d_range_selector = NULL;
}

bool Graph::enableRangeSelectors(const QObject *status_target,
                                 const char *status_slot) {
  if (d_range_selector) {
    delete d_range_selector;
    d_range_selector = NULL;
  }
  d_range_selector = new RangeSelectorTool(this, status_target, status_slot);
  setActiveTool(d_range_selector);
  connect(d_range_selector, SIGNAL(changed()), this,
          SIGNAL(dataRangeChanged()));
  return true;
}

void Graph::guessUniqueCurveLayout(int &colorIndex, int &symbolIndex) {
  colorIndex = 0;
  symbolIndex = 0;

  int curve_index = n_curves - 1;
  if (curve_index >= 0 &&
      c_type[curve_index] ==
          ErrorBars) { // find out the pen color of the master curve
    QwtErrorPlotCurve *er =
        dynamic_cast<QwtErrorPlotCurve *>(d_plot->curve(c_keys[curve_index]));
    if (!er)
      return;

    DataCurve *master_curve = er->masterCurve();
    if (master_curve) {
      colorIndex = ColorBox::colorIndex(master_curve->pen().color());
      return;
    }
  }

  for (int i = 0; i < n_curves; ++i) {
    const PlotCurve *c = dynamic_cast<PlotCurve *>(curve(i));
    if (c) {
      colorIndex = std::max(ColorBox::colorIndex(c->pen().color()), colorIndex);

      QwtSymbol symb = c->symbol();
      symbolIndex = std::max(SymbolBox::symbolIndex(symb.style()), symbolIndex);
    }
  }
  if (n_curves > 1)
    colorIndex = (colorIndex + 1) % ColorBox::numPredefinedColors();
  if (ColorBox::color(colorIndex) == Qt::white) // avoid white invisible curves
    ++colorIndex;

  symbolIndex = (symbolIndex + 1) % 15;
  if (symbolIndex == 0)
    ++symbolIndex;
}

void Graph::addFitCurve(QwtPlotCurve *c) {
  if (c)
    d_fit_curves << c;
}

void Graph::deleteFitCurves() {
  QList<int> keys = d_plot->curveKeys();
  foreach (QwtPlotCurve *c, d_fit_curves)
    removeCurve(curveIndex(c));

  d_plot->replot();
}

Spectrogram *Graph::plotSpectrogram(Matrix *m, CurveType type) {
  if (type != GrayScale && type != ColorMap && type != Contour)
    return 0;

  Spectrogram *d_spectrogram = new Spectrogram(m);
  return plotSpectrogram(d_spectrogram, type);
}
Spectrogram *Graph::plotSpectrogram(Function2D *f, int nrows, int ncols,
                                    double left, double top, double width,
                                    double height, double minz, double maxz,
                                    CurveType type) {
  if (type != GrayScale && type != ColorMap && type != Contour)
    return 0;

  Spectrogram *d_spectrogram =
      new Spectrogram(f, nrows, ncols, left, top, width, height, minz, maxz);

  return plotSpectrogram(d_spectrogram, type);
}

/*
 * Returns true if the graph has a 2D plot
 *
 * NOTE: returns false if we are running an old version of QWT (pre-5.2.0)
 *
 */
bool Graph::isSpectrogram() {
#if QWT_VERSION >= 0x050200
  for (int i = 0; i < c_type.count(); i++) {
    if (!(c_type[i] == GrayScale || c_type[i] == ColorMap ||
          c_type[i] == Contour || c_type[i] == ColorMapContour))
      return false;
  }
  return true;
#else
  return false;
#endif
}

/** Returns a pointer to a 2D plot, if the Graph has one (if more than one, will
 * return the first).
 *  Otherwise, returns a null pointer.
 */
Spectrogram *Graph::spectrogram() {
  foreach (QwtPlotItem *item, d_plot->curves()) {
    if (item && item->rtti() == QwtPlotItem::Rtti_PlotSpectrogram) {
      Spectrogram *s = dynamic_cast<Spectrogram *>(item);
      if (s)
        return s;
    }
  }
  return NULL;
}

Spectrogram *Graph::plotSpectrogram(Function2D *f, int nrows, int ncols,
                                    QwtDoubleRect bRect, double minz,
                                    double maxz, CurveType type) {
  if (type != GrayScale && type != ColorMap && type != Contour &&
      type != ColorMapContour)
    return 0;

  Spectrogram *d_spectrogram =
      new Spectrogram(f, nrows, ncols, bRect, minz, maxz);

  return plotSpectrogram(d_spectrogram, type);
}

Spectrogram *Graph::plotSpectrogram(Spectrogram *d_spectrogram,
                                    CurveType type) {
  if (type == GrayScale)
    d_spectrogram->setGrayScale();

  else if (type == Contour) {
    d_spectrogram->setDisplayMode(QwtPlotSpectrogram::ImageMode, false);
    d_spectrogram->setDisplayMode(QwtPlotSpectrogram::ContourMode, true);
  } else if (type == ColorMap) {
    d_spectrogram->mutableColorMap().changeScaleType(GraphOptions::Linear);
    d_spectrogram->setDefaultColorMap();
    d_spectrogram->setDisplayMode(QwtPlotSpectrogram::ImageMode, true);
    d_spectrogram->setDisplayMode(QwtPlotSpectrogram::ContourMode, false);
  } else if (type == ColorMapContour) {
    d_spectrogram->mutableColorMap().changeScaleType(GraphOptions::Linear);
    d_spectrogram->setDefaultColorMap();
    d_spectrogram->setDisplayMode(QwtPlotSpectrogram::ImageMode, true);
    d_spectrogram->setDisplayMode(QwtPlotSpectrogram::ContourMode, true);
  }
  c_keys.resize(++n_curves);
  c_keys[n_curves - 1] = d_plot->insertCurve(d_spectrogram);

  c_type.resize(n_curves);
  c_type[n_curves - 1] = type;

  QwtScaleWidget *rightAxis = d_plot->axisWidget(QwtPlot::yRight);
  if (!rightAxis)
    return 0;
  rightAxis->setColorBarEnabled(type != Contour);
  d_plot->enableAxis(QwtPlot::yRight, type != Contour);
  // Ensure that labels are shown on color scale axis
  enableAxisLabels(QwtPlot::yRight);

  // d_spectrogram->setDefaultColorMap();
  if (type == GrayScale)
    rightAxis->setColorBarEnabled(
        false); // rightAxis->setColorMap(d_spectrogram->data().range(),d_spectrogram->colorMap());
  else
    rightAxis->setColorMap(d_spectrogram->data().range(),
                           d_spectrogram->mutableColorMap());
  d_plot->setAxisScale(QwtPlot::yRight,
                       d_spectrogram->data().range().minValue(),
                       d_spectrogram->data().range().maxValue());

  d_plot->setAxisScaleDiv(QwtPlot::yRight,
                          *d_plot->axisScaleDiv(QwtPlot::yRight));

  for (int i = 0; i < QwtPlot::axisCnt; i++) {
    updatedaxis.push_back(0);
  }

  enableFixedAspectRatio(
      multiLayer()->applicationWindow()->fixedAspectRatio2DPlots);
  return d_spectrogram;
}

void Graph::restoreCurveLabels(int curveID, const QStringList &lst) {
  DataCurve *c = dynamic_cast<DataCurve *>(curve(curveID));
  if (!c)
    return;

  QString labelsColumn = QString();
  int xoffset = 0, yoffset = 0;
  QStringList::const_iterator line = lst.begin();
  QString s = *line;
  if (s.contains("<column>"))
    labelsColumn = s.remove("<column>").remove("</column>").trimmed();

  for (++line; line != lst.end(); ++line) {
    s = *line;
    if (s.contains("<color>"))
      c->setLabelsColor(
          QColor(s.remove("<color>").remove("</color>").trimmed()));
    else if (s.contains("<whiteOut>"))
      c->setLabelsWhiteOut(
          s.remove("<whiteOut>").remove("</whiteOut>").toInt());
    else if (s.contains("<font>")) {
      QStringList fontList =
          s.remove("<font>").remove("</font>").trimmed().split("\t");
      QFont font = QFont(fontList[0], fontList[1].toInt());
      if (fontList.count() >= 3)
        font.setBold(fontList[2].toInt());
      if (fontList.count() >= 4)
        font.setItalic(fontList[3].toInt());
      if (fontList.count() >= 5)
        font.setUnderline(fontList[4].toInt());
      c->setLabelsFont(font);
    } else if (s.contains("<angle>"))
      c->setLabelsRotation(s.remove("<angle>").remove("</angle>").toDouble());
    else if (s.contains("<justify>"))
      c->setLabelsAlignment(s.remove("<justify>").remove("</justify>").toInt());
    else if (s.contains("<xoffset>"))
      xoffset = s.remove("<xoffset>").remove("</xoffset>").toInt();
    else if (s.contains("<yoffset>"))
      yoffset = s.remove("<yoffset>").remove("</yoffset>").toInt();
  }
  c->setLabelsOffset(xoffset, yoffset);
  c->setLabelsColumnName(labelsColumn);
}

bool Graph::validCurvesDataSize() {
  if (!n_curves) {
    QMessageBox::warning(this, tr("MantidPlot - Warning"),
                         tr("There are no curves available on this plot!"));
    return false;
  } else {
    for (int i = 0; i < n_curves; i++) {
      QwtPlotItem *item = curve(i);
      if (item && item->rtti() != QwtPlotItem::Rtti_PlotSpectrogram) {
        QwtPlotCurve *c = dynamic_cast<QwtPlotCurve *>(item);
        if (c->dataSize() >= 2)
          return true;
      }
    }
    QMessageBox::warning(this, tr("MantidPlot - Error"),
                         tr("There are no curves with more than two points on "
                            "this plot. Operation aborted!"));
    return false;
  }
}

Graph::~Graph() {
  setActiveTool(NULL);
  if (d_range_selector)
    delete d_range_selector;
  if (d_peak_fit_tool)
    delete d_peak_fit_tool;
  if (d_magnifier)
    delete d_magnifier;
  if (d_panner)
    delete d_panner;
  delete titlePicker;
  delete scalePicker;
  delete cp;
  delete d_plot;
}

void Graph::setAntialiasing(bool on, bool update) {
  if (d_antialiasing == on)
    return;

  d_antialiasing = on;

  if (update) {
    QList<int> curve_keys = d_plot->curveKeys();
    for (int i = 0; i < (int)curve_keys.count(); i++) {
      QwtPlotItem *c = d_plot->curve(curve_keys[i]);
      if (c)
        c->setRenderHint(QwtPlotItem::RenderAntialiased, d_antialiasing);
    }
    QList<int> marker_keys = d_plot->markerKeys();
    for (int i = 0; i < (int)marker_keys.count(); i++) {
      QwtPlotMarker *m = d_plot->marker(marker_keys[i]);
      if (m)
        m->setRenderHint(QwtPlotItem::RenderAntialiased, d_antialiasing);
    }

    d_plot->replot();
  }
}

bool Graph::focusNextPrevChild(bool) {
  QList<int> mrkKeys = d_plot->markerKeys();
  int n = mrkKeys.size();
  if (n < 2)
    return false;

  int min_key = mrkKeys[0], max_key = mrkKeys[0];
  for (int i = 0; i < n; i++) {
    if (mrkKeys[i] >= max_key)
      max_key = mrkKeys[i];
    if (mrkKeys[i] <= min_key)
      min_key = mrkKeys[i];
  }

  int key = selectedMarker;
  if (key >= 0) {
    key++;
    if (key > max_key)
      key = min_key;
  } else
    key = min_key;

  cp->disableEditing();

  setSelectedMarker(key);
  return true;
}

QString Graph::axisFormatInfo(int axis) {
  if (axis < 0 || axis > QwtPlot::axisCnt)
    return QString();

  ScaleDraw *sd = dynamic_cast<ScaleDraw *>(d_plot->axisScaleDraw(axis));
  if (sd)
    return sd->formatString();
  else
    return "Not available!";
}

void Graph::updateCurveNames(const QString &oldName, const QString &newName,
                             bool updateTableName) {
  // update plotted curves list
  QList<int> keys = d_plot->curveKeys();
  for (int i = 0; i < (int)keys.count(); i++) {
    QwtPlotItem *it = d_plot->plotItem(keys[i]);
    if (!it)
      continue;
    if (it->rtti() != QwtPlotItem::Rtti_PlotCurve)
      continue;

    DataCurve *c = dynamic_cast<DataCurve *>(it);
    if (c && c->type() != Function && c->plotAssociation().contains(oldName))
      c->updateColumnNames(oldName, newName, updateTableName);
  }
  d_plot->replot();
}

void Graph::setCurveFullRange(int curveIndex) {
  DataCurve *c = dynamic_cast<DataCurve *>(curve(curveIndex));
  if (c) {
    c->setFullRange();
    updatePlot();
    emit modifiedGraph();
  }
}

void Graph::setCurveLineColor(int curveIndex, int colorIndex) {
  QwtPlotCurve *c = curve(curveIndex);
  if (c) {
    QPen pen = c->pen();
    pen.setColor(ColorBox::defaultColor(colorIndex));
    c->setPen(pen);
    replot();
    emit modifiedGraph();
  }
}

void Graph::setCurveLineColor(int curveIndex, QColor qColor) {
  QwtPlotCurve *c = curve(curveIndex);
  if (c) {
    QPen pen = c->pen();
    pen.setColor(qColor);
    c->setPen(pen);
    replot();
    emit modifiedGraph();
  }
}

void Graph::setCurveLineStyle(int curveIndex, Qt::PenStyle style) {
  QwtPlotCurve *c = curve(curveIndex);
  if (c) {
    QPen pen = c->pen();
    pen.setStyle(style);
    c->setPen(pen);
    replot();
    emit modifiedGraph();
  }
}

void Graph::setCurveLineWidth(int curveIndex, double width) {
  QwtPlotCurve *c = curve(curveIndex);
  if (c) {
    QPen pen = c->pen();
    pen.setWidthF(width);
    c->setPen(pen);
    replot();
    emit modifiedGraph();
  }
}

void Graph::setGrayScale() {
  if (isPiePlot())
    return;

  int curves = d_plot->curvesList().size(); // QtiPlot: d_curves.size();
  int dv = int(255 / double(curves));
  // QtiPlot: int i = 0;
  QColor color = Qt::black;
  int hue = color.hue();
  for (int i = 0; i < curves;
       i++) // QtiPlot: foreach (QwtPlotItem *it, d_curves)
  {
    QwtPlotItem *it = plotItem(i);
    if (it->rtti() == QwtPlotItem::Rtti_PlotSpectrogram) {
      Spectrogram *spec = dynamic_cast<Spectrogram *>(it);
      if (spec)
        spec->setGrayScale();
      continue;
    }

    PlotCurve *c = dynamic_cast<PlotCurve *>(it);
    if (!c || c->type() == ErrorBars)
      continue;

    QPen pen = c->pen();
    if (i) {
      int v = i * dv;
      if (v > 255)
        v = 0;
      color = QColor::fromHsv(hue, 0, v);
    }
    pen.setColor(color);
    c->setPen(pen);

    QBrush brush = c->brush();
    if (brush.style() != Qt::NoBrush) {
      brush.setColor(color);
      c->setBrush(brush);
    }

    QwtSymbol symbol = c->symbol();
    pen = symbol.pen();
    pen.setColor(color);
    symbol.setPen(pen);
    if (symbol.brush().style() != Qt::NoBrush)
      symbol.setBrush(QBrush(color));
    c->setSymbol(symbol);
    // QtiPlot: i++;
  }

  for (int i = 0; i < curves;
       i++) // QtiPlot: foreach (QwtPlotItem *it, d_curves)
  {
    QwtPlotItem *it = plotItem(i);
    if (it->rtti() == QwtPlotItem::Rtti_PlotSpectrogram)
      continue;

    PlotCurve *c = dynamic_cast<PlotCurve *>(it);
    if (c && c->type() == ErrorBars) {
      // QtiPlot: ErrorBarsCurve *er = (ErrorBarsCurve *) it;
      QwtErrorPlotCurve *er = dynamic_cast<QwtErrorPlotCurve *>(it);
      if (!er)
        continue;
      DataCurve *mc = er->masterCurve();
      if (mc)
        er->setColor(mc->pen().color());
    }
  }

  replot();
  emit modifiedGraph();
}

void Graph::setIndexedColors() {
  QList<QColor> colors(ColorBox::defaultColors());
  // QtiPlot:
  //  MultiLayer *ml = multiLayer();
  //  if (ml && ml->applicationWindow())
  //    colors = ml->applicationWindow()->indexedColors();
  //  else
  //    colors = ColorBox::defaultColors();

  // QtiPlot: int i = 0;
  int curves = d_plot->curvesList().size();
  for (int i = 0; i < curves;
       i++) // QtiPlot: foreach (QwtPlotItem *it, d_curves)
  {
    QwtPlotItem *it = plotItem(i);
    if (it->rtti() == QwtPlotItem::Rtti_PlotSpectrogram)
      continue;

    PlotCurve *c = dynamic_cast<PlotCurve *>(it);
    if (!c || c->type() == ErrorBars)
      continue;

    QPen pen = c->pen();
    QColor color = colors[i];
    pen.setColor(color);
    c->setPen(pen);

    QBrush brush = c->brush();
    if (brush.style() != Qt::NoBrush) {
      brush.setColor(color);
      c->setBrush(brush);
    }

    QwtSymbol symbol = c->symbol();
    pen = symbol.pen();
    pen.setColor(color);
    symbol.setPen(pen);
    if (symbol.brush().style() != Qt::NoBrush)
      symbol.setBrush(QBrush(color));
    c->setSymbol(symbol);
    // QtiPlot: i++;
  }

  for (int i = 0; i < curves;
       i++) // QtiPlot: foreach (QwtPlotItem *it, d_curves)
  {
    QwtPlotItem *it = plotItem(i);
    if (it->rtti() == QwtPlotItem::Rtti_PlotSpectrogram)
      continue;

    PlotCurve *c = dynamic_cast<PlotCurve *>(it);
    if (c && c->type() == ErrorBars) {
      // QtiPlot: ErrorBarsCurve *er = (ErrorBarsCurve *) it;
      QwtErrorPlotCurve *er = dynamic_cast<QwtErrorPlotCurve *>(it);
      if (!er)
        continue;

      DataCurve *mc = er->masterCurve();
      if (mc)
        er->setColor(mc->pen().color());
    }
  }

  replot();
  emit modifiedGraph();
}

DataCurve *Graph::masterCurve(QwtErrorPlotCurve *er) {
  QList<int> keys = d_plot->curveKeys();
  for (int i = 0; i < (int)keys.count(); i++) {
    QwtPlotItem *it = d_plot->plotItem(keys[i]);
    if (!it)
      continue;
    if (it->rtti() == QwtPlotItem::Rtti_PlotSpectrogram)
      continue;
    PlotCurve *pc = dynamic_cast<PlotCurve *>(it);
    if (!pc || pc->type() == Function)
      continue;

    DataCurve *dc = dynamic_cast<DataCurve *>(it);
    if (!dc)
      return 0;
    if (dc->plotAssociation() == er->masterCurve()->plotAssociation())
      return dc;
  }
  return 0;
}

DataCurve *Graph::masterCurve(const QString &xColName,
                              const QString &yColName) {
  QString master_curve = xColName + "(X)," + yColName + "(Y)";
  QList<int> keys = d_plot->curveKeys();
  for (int i = 0; i < (int)keys.count(); i++) {
    QwtPlotItem *it = d_plot->plotItem(keys[i]);
    if (!it)
      continue;
    if (it->rtti() == QwtPlotItem::Rtti_PlotSpectrogram)
      continue;
    PlotCurve *pc = dynamic_cast<PlotCurve *>(it);
    if (!pc || pc->type() == Function)
      continue;

    DataCurve *dc = dynamic_cast<DataCurve *>(it);
    if (!dc)
      return 0;
    if (dc->plotAssociation() == master_curve)
      return dc;
  }
  return 0;
}

void Graph::showCurve(int index, bool visible) {
  QwtPlotItem *it = plotItem(index);
  if (it)
    it->setVisible(visible);

  emit modifiedGraph();
}

int Graph::visibleCurves() {
  int c = 0;
  QList<int> keys = d_plot->curveKeys();
  for (int i = 0; i < (int)keys.count(); i++) {
    QwtPlotItem *it = d_plot->plotItem(keys[i]);
    if (it && it->isVisible())
      c++;
  }
  return c;
}

QPrinter::PageSize Graph::minPageSize(const QPrinter &printer, const QRect &r) {
  double x_margin = 0.2 / 2.54 * printer.logicalDpiX(); // 2 mm margins
  double y_margin = 0.2 / 2.54 * printer.logicalDpiY();
  double w_mm =
      2 * x_margin + (double)(r.width()) / (double)printer.logicalDpiX() * 25.4;
  double h_mm = 2 * y_margin +
                (double)(r.height()) / (double)printer.logicalDpiY() * 25.4;

  int w, h;
  if (w_mm / h_mm > 1) {
    w = (int)ceil(w_mm);
    h = (int)ceil(h_mm);
  } else {
    h = (int)ceil(w_mm);
    w = (int)ceil(h_mm);
  }

  QPrinter::PageSize size = QPrinter::A5;
  if (w < 45 && h < 32)
    size = QPrinter::B10;
  else if (w < 52 && h < 37)
    size = QPrinter::A9;
  else if (w < 64 && h < 45)
    size = QPrinter::B9;
  else if (w < 74 && h < 52)
    size = QPrinter::A8;
  else if (w < 91 && h < 64)
    size = QPrinter::B8;
  else if (w < 105 && h < 74)
    size = QPrinter::A7;
  else if (w < 128 && h < 91)
    size = QPrinter::B7;
  else if (w < 148 && h < 105)
    size = QPrinter::A6;
  else if (w < 182 && h < 128)
    size = QPrinter::B6;
  else if (w < 210 && h < 148)
    size = QPrinter::A5;
  else if (w < 220 && h < 110)
    size = QPrinter::DLE;
  else if (w < 229 && h < 163)
    size = QPrinter::C5E;
  else if (w < 241 && h < 105)
    size = QPrinter::Comm10E;
  else if (w < 257 && h < 182)
    size = QPrinter::B5;
  else if (w < 279 && h < 216)
    size = QPrinter::Letter;
  else if (w < 297 && h < 210)
    size = QPrinter::A4;
  else if (w < 330 && h < 210)
    size = QPrinter::Folio;
  else if (w < 356 && h < 216)
    size = QPrinter::Legal;
  else if (w < 364 && h < 257)
    size = QPrinter::B4;
  else if (w < 420 && h < 297)
    size = QPrinter::A3;
  else if (w < 515 && h < 364)
    size = QPrinter::B3;
  else if (w < 594 && h < 420)
    size = QPrinter::A2;
  else if (w < 728 && h < 515)
    size = QPrinter::B2;
  else if (w < 841 && h < 594)
    size = QPrinter::A1;
  else if (w < 1030 && h < 728)
    size = QPrinter::B1;
  else if (w < 1189 && h < 841)
    size = QPrinter::A0;
  else if (w < 1456 && h < 1030)
    size = QPrinter::B0;

  return size;
}

QwtScaleWidget *Graph::selectedScale() { return scalePicker->selectedAxis(); }

QwtScaleWidget *Graph::currentScale() { return scalePicker->currentAxis(); }

QRect Graph::axisTitleRect(const QwtScaleWidget *scale) {
  if (!scale)
    return QRect();

  return scalePicker->titleRect(scale);
}

void Graph::setCurrentFont(const QFont &f) {
  QwtScaleWidget *axis = scalePicker->selectedAxis();
  if (axis) {
    if (scalePicker->titleSelected()) {
      QwtText title = axis->title();
      title.setFont(f);
      axis->setTitle(title);
    } else if (scalePicker->labelsSelected())
      axis->setFont(f);
    emit modifiedGraph();
  } else if (d_selected_text) {
    d_selected_text->setFont(f);
    d_selected_text->repaint();
    emit modifiedGraph();
  } else if (titlePicker->selected()) {
    QwtText title = d_plot->title();
    title.setFont(f);
    d_plot->setTitle(title);
    emit modifiedGraph();
  } else {
    QList<QwtPlotItem *> curves = d_plot->curvesList();
    foreach (QwtPlotItem *i, curves) {
      DataCurve *dc = dynamic_cast<DataCurve *>(i);
      PlotCurve *pc = dynamic_cast<PlotCurve *>(i);
      if (pc && dc && i->rtti() != QwtPlotItem::Rtti_PlotSpectrogram &&
          pc->type() != Graph::Function) {
        if (dc->hasSelectedLabels()) {
          dc->setLabelsFont(f);
          d_plot->replot();
          emit modifiedGraph();
          return;
        }
      }
    }
  }
}

QString Graph::axisFormula(int axis) {
  ScaleDraw *sd = dynamic_cast<ScaleDraw *>(d_plot->axisScaleDraw(axis));
  if (sd)
    return sd->formula();

  return QString();
}

void Graph::setAxisFormula(int axis, const QString &formula) {
  ScaleDraw *sd = dynamic_cast<ScaleDraw *>(d_plot->axisScaleDraw(axis));
  if (sd)
    sd->setFormula(formula);
}
/*
     Sets the spectrogram intensity changed boolean flag
 */
void Graph::changeIntensity(bool bIntensityChanged) {
  /*if(m_spectrogram)
        {
                m_bIntensityChanged=bIntensityChanged;
        }*/
  for (int i = 0; i < n_curves; i++) {
    QwtPlotItem *it = plotItem(i);
    if (!it)
      continue;
    if (it->rtti() == QwtPlotItem::Rtti_PlotSpectrogram) {
      Spectrogram *sp = dynamic_cast<Spectrogram *>(it);
      if (sp) {
        sp->setIntensityChange(bIntensityChanged);
      }
    }
  }
}
/* This method zooms the selected graph using using zoom tool and mouse drag
 * @param on :: boolean parameter to switch on zooming
 */
void Graph::enablePanningMagnifier(bool on) {
  if (d_magnifier)
    delete d_magnifier;
  if (d_panner)
    delete d_panner;

  QwtPlotCanvas *cnvs = d_plot->canvas(); // canvas();
  if (on) {
    cnvs->setCursor(Qt::PointingHandCursor);
    d_magnifier = new QwtPlotMagnifier(cnvs);
    // Disable the mouse button as it causes issues with the context menu
    d_magnifier->setMouseButton(Qt::NoButton);
    d_magnifier->setAxisEnabled(QwtPlot::yRight, false);
    d_magnifier->setZoomInKey(Qt::Key_Plus, Qt::ShiftModifier);

    d_panner = new QwtPlotPanner(cnvs);
    d_panner->setAxisEnabled(QwtPlot::yRight, false);
    connect(d_panner, SIGNAL(panned(int, int)), multiLayer(),
            SLOT(notifyChanges()));
  } else {
    cnvs->setCursor(Qt::ArrowCursor);
    d_magnifier = NULL;
    d_panner = NULL;
  }
}

/* Get the fixed aspect ratio option
 */
bool Graph::isFixedAspectRatioEnabled() {
#if QWT_VERSION >= 0x050200
  if (d_rescaler)
    return true;
#endif
  return false;
}
/* Enable or disable fixing the aspect ratio of plots
 * @param on :: If true, aspect ratio will be fixed
 */
void Graph::enableFixedAspectRatio(bool on) {
#if QWT_VERSION >= 0x050200
  if (d_rescaler)
    delete d_rescaler;

  QwtPlotCanvas *cnvs = d_plot->canvas();
  if (on) {
    d_rescaler =
        new QwtPlotRescaler(cnvs, QwtPlot::xBottom, QwtPlotRescaler::Fixed);
    d_rescaler->setExpandingDirection(QwtPlotRescaler::ExpandBoth);
    // prevent the colormap axis from rescaling
    d_rescaler->setAspectRatio(QwtPlot::yRight, 0);
  } else {
    d_rescaler = NULL;
  }
#else
  UNUSED_ARG(on)
#endif
}

/**
 * Turn off any normalization
 */
void Graph::noNormalization() {
  if (!m_isDistribution)
    return; // Nothing to do

  m_isDistribution = false;

  updateCurvesAndAxes();

  notifyChanges();
}

/**
 * Turn on normalization by bin width if it is appropriate
 */
void Graph::binWidthNormalization() {
  if (m_isDistribution)
    return; // Nothing to do

  m_isDistribution = true;

  updateCurvesAndAxes();

  notifyChanges();
}

/**
 * Set 'None' normalization for MD plots
 */
void Graph::noNormalizationMD() {
  if (!normalizableMD())
    return;

  setNormalizationMD(0);

  updateCurvesAndAxes();

  notifyChanges();
}

/**
 * Set volume normalization for MD plots
 */
void Graph::volumeNormalizationMD() {
  if (!normalizableMD())
    return;

  setNormalizationMD(1);

  updateCurvesAndAxes();

  notifyChanges();
}

/**
 * Set number of events normalization for MD plots
 */
void Graph::numEventsNormalizationMD() {
  if (!normalizableMD())
    return;

  setNormalizationMD(2);

  updateCurvesAndAxes();

  notifyChanges();
}

/**
 * Convenience method to use when updating the normalization types
 * (whether Matrix or MD data normalizatio).
 */
void Graph::updateCurvesAndAxes() {
  updateDataCurves();
  d_plot->updateAxes();
  setYAxisTitle(yAxisTitleFromFirstCurve());
}

void Graph::setWaterfallXOffset(int offset) {
  if (offset == d_waterfall_offset_x)
    return;

  if (offset >= 0)
    d_waterfall_offset_x = offset;
  updateDataCurves();
  replot();
  emit modifiedGraph();
}

void Graph::setWaterfallYOffset(int offset) {
  if (offset == d_waterfall_offset_y)
    return;

  if (offset >= 0)
    d_waterfall_offset_y = offset;
  updateDataCurves();
  replot();
  emit modifiedGraph();
}

void Graph::setWaterfallOffset(int x, int y, bool update) {
  if (x >= 0)
    d_waterfall_offset_x = x;
  if (y >= 0)
    d_waterfall_offset_y = y;

  if (update) {
    updateDataCurves();
    replot();
    emit modifiedGraph();
  }
}

void Graph::updateWaterfallFill(bool on) {
  int n = d_plot->curvesList().size(); // d_curves.size();
  if (!n)
    return;

  for (int i = 0; i < n; i++) {
    PlotCurve *cv = dynamic_cast<PlotCurve *>(curve(i));
    if (!cv)
      continue;

    if (on && multiLayer())
      cv->setBrush(QBrush(
          cv->pen()
              .color())); // Default is that each fill color matches line color
    else
      cv->setBrush(QBrush());
  }
  replot();
  emit modifiedGraph();
}

void Graph::setWaterfallSideLines(bool on) {
  int n = d_plot->curvesList().size(); // d_curves.size();
  if (!n)
    return;

  PlotCurve *cv = dynamic_cast<PlotCurve *>(curve(0));
  if (cv && cv->sideLinesEnabled() == on)
    return;

  for (int i = 0; i < n; i++) {
    cv = dynamic_cast<PlotCurve *>(curve(i));
    if (cv)
      cv->enableSideLines(on);
  }
  replot();
  emit modifiedGraph();
}

void Graph::setWaterfallFillColor(const QColor &c) {
  int n = d_plot->curvesList().size(); // d_curves.size();
  if (!n)
    return;

  for (int i = 0; i < n; i++) {
    PlotCurve *cv = dynamic_cast<PlotCurve *>(curve(i));
    if (cv)
      cv->setBrush(QBrush(c));
  }
  replot();
  emit modifiedGraph();
}

void Graph::reverseCurveOrder() {
  // RJT: Just call through to Plot - functionality placed there
  d_plot->reverseCurveOrder();

  emit modifiedGraph();
}

void Graph::updateDataCurves() {
  int n = d_plot->curvesList().size(); // d_curves.size();
  if (!n)
    return;

  QApplication::setOverrideCursor(QCursor(Qt::WaitCursor));
  for (int i = 0; i < n; i++) {
    PlotCurve *pc = dynamic_cast<PlotCurve *>(curve(i));
    if (DataCurve *c = dynamic_cast<DataCurve *>(pc))
      c->loadData();
    else if (MantidMatrixCurve *mc = dynamic_cast<MantidMatrixCurve *>(pc)) {
      mc->setDrawAsDistribution(m_isDistribution);
      mc->invalidateBoundingRect();
      mc->loadData();
    } else if (MantidMDCurve *mdc = dynamic_cast<MantidMDCurve *>(pc)) {
      // mdc->setDrawAsDistribution(m_isDistribution);
      // yes, using int in Graph and ApplicationWindow instead of the proper
      // enum, just so that
      // IMDWorkspace.h does not need to be included in more places in
      // MantidPlot
      mdc->mantidData()->setNormalization(
          static_cast<Mantid::API::MDNormalization>(m_normalizationMD));
      mdc->invalidateBoundingRect();
    }
  }
  QApplication::restoreOverrideCursor();
}

void Graph::checkValuesInAxisRange(MantidMatrixCurve *mc) {
  auto *data = mc->mantidData();
  double xMin(data->x(0)); // Needs to be min of current graph (x-axis)
  double xMax(
      data->x(data->size() - 1)); // Needs to be max of current graph (x-axis)
  if (xMin > xMax) {
    std::swap(xMin, xMax);
  }
  bool changed(false);
  for (size_t i = 1; i < data->size(); ++i) {
    // Sort X
    if (data->x(i) < xMin) {
      xMin = data->x(i);
      changed = true;
    } else if (data->x(i) > xMax) {
      xMax = data->x(i);
      changed = true;
    }
  }

  // If there were values outside the range of the axis then update the axis
  // with the new positions.
  if (changed) {
    d_plot->setAxisScale(QwtPlot::Axis(QwtPlot::xTop), xMin, xMax);
    d_plot->setAxisScale(QwtPlot::Axis(QwtPlot::xBottom), xMin, xMax);
  }
}

/**
  * Process dragMousePress signal from d_plot.
  * @param pos :: Mouse position.
  */
void Graph::slotDragMousePress(QPoint pos) {
  if (hasActiveTool())
    return;
  emit dragMousePress(pos);
}

/**
  * Process dragMouseRelease signal from d_plot.
  * @param pos :: Mouse position.
  */
void Graph::slotDragMouseRelease(QPoint pos) {
  if (hasActiveTool())
    return;
  emit dragMouseRelease(pos);
}

/**
  * Process dragMouseMove signal from d_plot.
  * @param pos :: Mouse position.
  */
void Graph::slotDragMouseMove(QPoint pos) {
  if (hasActiveTool())
    return;
  emit dragMouseMove(pos);
}

void Graph::loadFromProject(const std::string &lines, ApplicationWindow *app,
                            const int fileVersion) {
  blockSignals(true);

  enableAutoscaling(app->autoscale2DPlots);

  MantidQt::API::TSVSerialiser tsv(lines);

  if (tsv.selectSection("Antialiasing")) {
    int aa;
    tsv >> aa;
    setAntialiasing(aa);
  }

  if (tsv.selectSection("Autoscaling")) {
    int as;
    tsv >> as;
    enableAutoscaling(as);
  }

  if (tsv.selectLine("AxesColors")) {
    QStringList sl =
        QString::fromUtf8(tsv.lineAsString("AxesColors").c_str()).split("\t");
    sl.pop_front();
    for (int i = 0; i < sl.count(); ++i)
      setAxisColor(i, QColor(sl[i]));
  }

  if (tsv.selectLine("AxesNumberColors")) {
    QStringList sl = QString::fromUtf8(tsv.lineAsString("AxesNumberColors")
                                           .c_str()).split("\t");
    sl.pop_front();
    for (int i = 0; i < sl.count(); ++i)
      setAxisLabelsColor(i, QColor(sl[i]));
  }

  if (tsv.selectLine("AxesTitleColors")) {
    QStringList sl = QString::fromUtf8(tsv.lineAsString("AxesTitleColors")
                                           .c_str()).split("\t");
    sl.pop_front();
    for (int i = 0; i < sl.count(); ++i)
      setAxisTitleColor(i, QColor(sl[i]));
  }

  if (tsv.selectLine("AxesTitleAlignment")) {
    QStringList sl = QString::fromUtf8(tsv.lineAsString("AxesTitleAlignment")
                                           .c_str()).split("\t");
    sl.pop_front();
    for (int i = 0; i < sl.count(); ++i)
      setAxisTitleAlignment(i, sl[i].toInt());
  }

  if (tsv.selectLine("AxesBaseline")) {
    size_t n = tsv.values("AxesBaseline").size();
    for (size_t i = 0; i < n - 1; ++i) {
      setAxisMargin((int)i, tsv.asInt(i + 1));
    }
  }

  if (tsv.selectLine("AxesTitles")) {
    std::vector<std::string> values = tsv.values("AxesTitles");
    for (size_t i = 1; i < values.size(); ++i)
      setScaleTitle((int)(i - 1), QString::fromUtf8(values[i].c_str()));
  }

  if (tsv.selectLine("AxisType")) {
    std::vector<std::string> values = tsv.values("AxisType");

    if (values.size() >= 4) {
      for (int i = 0; i < 4; ++i) {
        QStringList sl = QString::fromUtf8(values[i].c_str()).split(";");
        int format = sl[0].toInt();
        if (format == ScaleDraw::Numeric)
          continue;
        if (format == ScaleDraw::Day)
          setLabelsDayFormat(i, sl[1].toInt());
        else if (format == ScaleDraw::Month)
          setLabelsMonthFormat(i, sl[1].toInt());
        else if (format == ScaleDraw::Time || format == ScaleDraw::Date)
          setLabelsDateTimeFormat(i, format, sl[1] + ";" + sl[2]);
        else if (sl.size() > 1)
          setLabelsTextFormat(i, format, sl[1], app->table(sl[1]));
      }
    }
  }

  for (int i = 0; i < 4; ++i) {
    std::stringstream ss;
    ss << "AxisFont" << i;
    if (tsv.selectLine(ss.str())) {
      QString font;
      int pointSize, weight, italic, underline, strikeout;
      tsv >> font >> pointSize >> weight >> italic >> underline >> strikeout;

      QFont fnt(font, pointSize, weight, italic);
      fnt.setUnderline(underline);
      fnt.setStrikeOut(strikeout);
      setAxisFont(i, fnt);
    }
  }

  for (int i = 0; i < 4; ++i) {
    std::stringstream ss;
    ss << "AxisFormula " << i;
    auto afSections = tsv.sections(ss.str());
    if (afSections.size() > 0)
      setAxisFormula(i, QString::fromUtf8(afSections.front().c_str()));
  }

  if (tsv.selectLine("AxesLineWidth")) {
    int lineWidth;
    tsv >> lineWidth;
    loadAxesLinewidth(lineWidth);
  }

  if (tsv.selectLine("Background")) {
    QString color;
    int alpha;
    tsv >> color >> alpha;

    QColor c(color);
    if (alpha > 0)
      c.setAlpha(alpha);

    setBackgroundColor(c);
  }

  if (tsv.selectLine("Border")) {
    int border;
    QString color;
    tsv >> border >> color;
    setFrame(border, QColor(color));
  }

  if (tsv.selectLine("CanvasFrame")) {
    int lineWidth;
    QString color;
    tsv >> lineWidth >> color;
    setCanvasFrame(lineWidth, QColor(color));
  }

  if (tsv.selectLine("CanvasBackground")) {
    QString color;
    int alpha;
    tsv >> color >> alpha;
    QColor c = QColor(color);
    if (alpha > 0)
      c.setAlpha(alpha);
    setCanvasBackground(c);
  }

  if (tsv.selectLine("DrawAxesBackbone")) {
    QString axesOptions;
    tsv >> axesOptions;
    loadAxesOptions(axesOptions);
  }

  if (tsv.selectLine("EnabledTicks")) {
    QStringList sl =
        QString::fromUtf8(tsv.lineAsString("EnabledTicks").c_str()).split("\t");
    sl.pop_front();
    sl.replaceInStrings("-1", "3");
    setMajorTicksType(sl);
    setMinorTicksType(sl);
  }

  if (tsv.selectLine("EnabledTickLabels")) {
    QStringList sl = QString::fromUtf8(tsv.lineAsString("EnabledTickLabels")
                                           .c_str()).split("\t");
    sl.pop_front();
    for (int i = 0; i < sl.count(); ++i)
      enableAxisLabels(i, sl[i].toInt());
  }

  if (tsv.selectLine("grid")) {
    plotWidget()->grid()->load(
        QString::fromUtf8(tsv.lineAsString("grid").c_str()).split("\t"));
  }

  for (int i = 0; tsv.selectLine("ImageMarker", i); ++i) {
    QStringList sl = QString::fromUtf8(tsv.lineAsString("ImageMarker", i)
                                           .c_str()).split("\t");
    insertImageMarker(sl, fileVersion);
  }

  std::vector<std::string> imageSections = tsv.sections("image");
  for (auto it = imageSections.begin(); it != imageSections.end(); ++it) {
    QStringList sl = QString::fromUtf8((*it).c_str()).split("\t");
    insertImageMarker(sl, fileVersion);
  }

  if (tsv.selectLine("LabelsFormat")) {
    QStringList sl =
        QString::fromUtf8(tsv.lineAsString("LabelsFormat").c_str()).split("\t");
    sl.pop_front();
    setLabelsNumericFormat(sl);
  }

  if (tsv.selectLine("LabelsRotation")) {
    QStringList sl = QString::fromUtf8(tsv.lineAsString("LabelsRotation")
                                           .c_str()).split("\t");
    setAxisLabelRotation(QwtPlot::xBottom, sl[1].toInt());
    setAxisLabelRotation(QwtPlot::xTop, sl[2].toInt());
  }

  std::vector<std::string> legendSections = tsv.sections("legend");
  for (auto it = legendSections.begin(); it != legendSections.end(); ++it)
    insertText("legend", *it);

  std::vector<std::string> lineSections = tsv.sections("line");
  for (auto it = lineSections.begin(); it != lineSections.end(); ++it) {
    QStringList sl = QString::fromUtf8((*it).c_str()).split("\t");
    addArrow(sl, fileVersion);
  }

  if (tsv.selectLine("Margin")) {
    int margin;
    tsv >> margin;
    plotWidget()->setMargin(margin);
  }

  if (tsv.selectLine("MajorTicks")) {
    QStringList sl =
        QString::fromUtf8(tsv.lineAsString("MajorTicks").c_str()).split("\t");
    sl.pop_front();
    setMajorTicksType(sl);
  }

  if (tsv.selectLine("MinorTicks")) {
    QStringList sl =
        QString::fromUtf8(tsv.lineAsString("MinorTicks").c_str()).split("\t");
    sl.pop_front();
    setMinorTicksType(sl);
  }

  for (int i = 0; tsv.selectLine("PieCurve", i); ++i) {
    QString pieName;
    tsv >> pieName;

    if (!app->renamedTables.isEmpty()) {
      QString caption = pieName.left(pieName.indexOf("_", 0));
      if (app->renamedTables.contains(caption)) {
        int index = app->renamedTables.indexOf(caption);
        QString newCaption = app->renamedTables[++index];
        pieName.replace(caption + "_", newCaption + "_");
      }
    }

    QString penColor, penStyle;
    double penThickness;
    tsv >> penThickness >> penColor >> penStyle;
    QPen pen(QColor(penColor), penThickness, Graph::getPenStyle(penStyle));

    Table *table = app->table(pieName);
    if (!table)
      continue;

    int startRow = 0;
    int endRow = table->numRows() - 1;
    int visible = 1;

    int firstColor, brush, brushSize, antiClockwise, autoLabelling;
    int values, percentages, categories, fixedLabels;
    double startAzi, viewAngle, thickness, horOffset, edgeDist;

    tsv >> brush >> brushSize >> firstColor;
    tsv >> startRow >> endRow >> visible;
    tsv >> startAzi >> viewAngle >> thickness >> horOffset;
    tsv >> edgeDist >> antiClockwise >> autoLabelling >> values;
    tsv >> percentages >> categories >> fixedLabels;

    plotPie(table, pieName, pen, brush, brushSize, firstColor, startRow, endRow,
            visible, startAzi, viewAngle, thickness, horOffset, edgeDist,
            antiClockwise, autoLabelling, values, percentages, categories,
            fixedLabels);
  }

  std::vector<std::string> pieLabelSections = tsv.sections("PieLabel");
  for (auto it = pieLabelSections.begin(); it != pieLabelSections.end(); ++it)
    insertText("PieLabel", *it);

  if (tsv.selectLine("PlotTitle")) {
    QString title, color;
    int alignment;
    tsv >> title >> color >> alignment;
    setTitle(title);
    setTitleColor(QColor(color));
    setTitleAlignment((Qt::AlignmentFlag)alignment);
  }

  for (int i = 0; i < 4; ++i) {
    std::stringstream ss;
    ss << "ScaleFont" << i;
    if (tsv.selectLine(ss.str())) {
      QString font;
      int pointSize, weight, italic, underline, strikeout;
      tsv >> font >> pointSize >> weight >> italic >> underline >> strikeout;

      QFont fnt(font, pointSize, weight, italic);
      fnt.setUnderline(underline);
      fnt.setStrikeOut(strikeout);
      setAxisTitleFont(i, fnt);
    }
  }

  if (tsv.selectSection("SyncScales")) {
    int ss;
    tsv >> ss;
    setSynchronizedScaleDivisions(ss);
  }

  std::vector<std::string> textSections = tsv.sections("text");
  for (auto it = textSections.begin(); it != textSections.end(); ++it)
    insertText("text", *it);

  if (tsv.selectLine("TitleFont")) {
    QString font;
    int pointSize, weight, italic, underline, strikeout;
    tsv >> font >> pointSize >> weight >> italic >> underline >> strikeout;
    QFont fnt(font, pointSize, weight, italic);
    fnt.setUnderline(underline);
    fnt.setStrikeOut(strikeout);
    setTitleFont(fnt);
  }

  if (tsv.selectLine("TicksLength")) {
    setTicksLength(tsv.asInt(1), tsv.asInt(2));
  }

  // curveID section
  {
    // All of the lines and sections are assigned curveIDs based on the order in
    // which they are loaded.
    int curveID = 0;

    for (int i = 0; tsv.selectLine("MantidMatrixCurve", i); ++i) {
      std::vector<std::string> values = tsv.values("MantidMatrixCurve", i);

      if (values.size() < 5)
        continue;

      QString wsName = tsv.asString(1).c_str();
      int index = tsv.asInt(3);
      int skipSymbolsCount = tsv.asInt(5);

      if (values.size() < 7) // Pre 29 Feb 2012
      {
        PlotCurve *c = new MantidMatrixCurve(
            wsName, this, index, MantidMatrixCurve::Spectrum, tsv.asInt(4));

        if (values.size() == 6 && values[5].length() > 0)
          c->setSkipSymbolsCount(skipSymbolsCount);
      } else // Post 29 Feb 2012
      {
        PlotCurve *c = new MantidMatrixCurve(wsName, this, index,
                                             MantidMatrixCurve::Spectrum,
                                             tsv.asInt(4), tsv.asInt(5));
        setCurveType(curveID, tsv.asInt(6));

        QStringList sl =
            QString::fromUtf8(tsv.lineAsString("MantidMatrixCurve", i).c_str())
                .split("\t");
        CurveLayout cl = fillCurveSettings(sl, fileVersion, 3);
        updateCurveLayout(c, &cl);
      }
      curveID++;
    }

    for (int i = 0; tsv.selectLine("curve", i); ++i) {
      QStringList curveValues =
          QString::fromUtf8(tsv.lineAsString("curve", i).c_str()).split("\t");
      CurveLayout cl = fillCurveSettings(curveValues, fileVersion, 0);

      QString tableName;
      int plotType;

      tsv >> tableName >> plotType;

      Table *table = app->table(tableName);
      if (table) {
        PlotCurve *c = NULL;
        if (plotType == Graph::VectXYXY || plotType == Graph::VectXYAM) {
          QStringList colsList;
          colsList << curveValues[1] << curveValues[2];
          colsList << curveValues[20] << curveValues[21];

          int startRow = curveValues[curveValues.count() - 3].toInt();
          int endRow = curveValues[curveValues.count() - 2].toInt();

          c = reinterpret_cast<PlotCurve *>(
              plotVectorCurve(table, colsList, plotType, startRow, endRow));

          if (plotType == Graph::VectXYXY) {
            updateVectorsLayout(
                curveID, curveValues[15], curveValues[16].toDouble(),
                curveValues[17].toInt(), curveValues[18].toInt(),
                curveValues[19].toInt(), 0);
          } else {
            updateVectorsLayout(
                curveID, curveValues[15], curveValues[16].toDouble(),
                curveValues[17].toInt(), curveValues[18].toInt(),
                curveValues[19].toInt(), curveValues[22].toInt());
          }
        } else if (plotType == Graph::Box) {
          c = reinterpret_cast<PlotCurve *>(
              openBoxDiagram(table, curveValues, fileVersion));
        } else {
          int startRow = curveValues[curveValues.count() - 3].toInt();
          int endRow = curveValues[curveValues.count() - 2].toInt();
          c = dynamic_cast<PlotCurve *>(insertCurve(table, curveValues[1],
                                                    curveValues[2], plotType,
                                                    startRow, endRow));
        }

        if (plotType == Graph::Histogram) {
          QwtHistogram *h = dynamic_cast<QwtHistogram *>(curve(curveID));
          if (h) {
            h->setBinning(curveValues[17].toInt(), curveValues[18].toDouble(),
                          curveValues[19].toDouble(),
                          curveValues[20].toDouble());
            h->loadData();
          }
        }

        if (plotType == Graph::VerticalBars ||
            plotType == Graph::HorizontalBars || plotType == Graph::Histogram) {
          setBarsGap(curveID, curveValues[15].toInt(), curveValues[16].toInt());
        }

        updateCurveLayout(c, &cl);

        if (c && c->rtti() == QwtPlotItem::Rtti_PlotCurve) {
          c->setAxis(curveValues[curveValues.count() - 5].toInt(),
                     curveValues[curveValues.count() - 4].toInt());
          c->setVisible(curveValues.last().toInt());
        }
      } else if (plotType == Graph::Histogram) {
        Matrix *m = app->matrix(tableName);
        QwtHistogram *h = restoreHistogram(m, curveValues);
        updateCurveLayout(h, &cl);
      }
      curveID++;
    }

    std::vector<std::string> functionSections = tsv.sections("Function");
    for (auto it = functionSections.begin(); it != functionSections.end();
         ++it) {
      curveID++;
      QStringList sl = QString::fromUtf8((*it).c_str()).split("\n");
      restoreFunction(sl);
    }

    for (int i = 0; tsv.selectLine("FunctionCurve", i); ++i) {
      CurveLayout cl;
      QString formula, discarded;
      int points, curveStyle, axis1, axis2, visible;

      // CurveLayout members
      int connectType, lCol, lStyle, sSize, sType, symCol, fillCol, filledArea,
          aCol, aStyle;
      float lWidth;

      tsv >> formula >> points >> discarded >> discarded;
      tsv >> curveStyle >> connectType >> lCol >> lStyle;
      tsv >> lWidth >> sSize >> sType >> symCol;
      tsv >> fillCol >> filledArea >> aCol >> aStyle;
      tsv >> axis1 >> axis2 >> visible;

      cl.connectType = connectType;
      cl.lCol = lCol;
      cl.lStyle = lStyle;
      cl.lWidth = lWidth;
      cl.sSize = sSize;
      cl.sType = sType;
      cl.symCol = symCol;
      cl.fillCol = fillCol;
      cl.filledArea = filledArea;
      cl.aCol = aCol;
      cl.aStyle = aStyle;

      if (curveStyle == Graph::Box) {
        float penWidth;
        tsv >> penWidth;
        cl.penWidth = penWidth;
      } else if (curveStyle <= Graph::LineSymbols) {
        float penWidth;
        tsv >> penWidth;
        cl.penWidth = penWidth;
      } else {
        cl.penWidth = cl.lWidth;
      }

      PlotCurve *c = dynamic_cast<PlotCurve *>(
          insertFunctionCurve(formula, points, fileVersion));

      setCurveType(curveID, curveStyle);
      updateCurveLayout(c, &cl);
      QwtPlotCurve *qc = curve(curveID);
      if (qc) {
        qc->setAxis(axis1, axis2);
        qc->setVisible(visible);
      }

      curveID++;
    }

    if (tsv.selectLine("ErrorBars")) {
      QStringList sl =
          QString::fromUtf8(tsv.lineAsString("ErrorBars").c_str()).split("\t");
      if (!app->renamedTables.isEmpty()) {
        QString caption = sl[4].left(sl[4].indexOf("_", 0));
        if (app->renamedTables.contains(caption)) {
          // modify the name of the curve according to the new table name
          int index = app->renamedTables.indexOf(caption);
          QString newCaption = app->renamedTables[++index];
          sl.replaceInStrings(caption + "_", newCaption + "_");
        }
      }
      Table *w = app->table(sl[3]);
      Table *errTable = app->table(sl[4]);
      if (w && errTable) {
        addErrorBars(sl[2], sl[3], errTable, sl[4], sl[1].toInt(),
                     sl[5].toDouble(), sl[6].toInt(), QColor(sl[7]),
                     sl[8].toInt(), sl[10].toInt(), sl[9].toInt());
      }
      curveID++;
    }

    std::vector<std::string> specSections = tsv.sections("spectrogram");
    for (auto it = specSections.begin(); it != specSections.end(); ++it) {
<<<<<<< HEAD
      TSVSerialiser specTSV(*it);
      Spectrogram *s = nullptr;
=======
      MantidQt::API::TSVSerialiser specTSV(*it);
>>>>>>> dde04d2a

      if (specTSV.selectLine("workspace")) {
        std::string wsName;
        specTSV >> wsName;
        Mantid::API::IMDWorkspace_const_sptr wsPtr =
            Mantid::API::AnalysisDataService::Instance()
                .retrieveWS<Mantid::API::IMDWorkspace>(wsName);

        // Check the pointer
        if (!wsPtr.get())
          continue;

        s = new Spectrogram(QString::fromUtf8(wsName.c_str()), wsPtr);
      } else if (specTSV.selectLine("matrix")) {
        std::string wsName;
        specTSV >> wsName;
        Matrix *m = app->matrix(QString::fromStdString(wsName));

        if (!m)
          continue;

        s = new Spectrogram(m);
      }

      /* You may notice we plot the spectrogram before loading it.
        * Why? Because plotSpectrogram overrides the spectrograms' settings
        * based off the second parameter (which has been chosen arbitrarily
        * in this case). We're just use plotSpectrogram to add the spectrogram
        * to the graph for us, and then loading the settings into the
        * spectrogram.
        */
      plotSpectrogram(s, Graph::ColorMap);
      s->loadFromProject(*it);
      curveID++;
    }

    //<SkipPoints>, <CurveLabels>, and <MantidYErrors> all apply to the
    // MantidMatrixCurve that was before it in the file. This is an annoying
    // edge case, but not too difficult to solve.

    // Because we load all the MantidMatrixCurves from the file first (and in
    // order),
    // we can simply iterate through the file, counting them and using the count
    // as
    // the curveID for the section we're loading.

    std::vector<std::string> lineVec;
    boost::split(lineVec, lines, boost::is_any_of("\n"));

    int lastCurveID = -1;
    for (auto lineIt = lineVec.begin(); lineIt != lineVec.end(); ++lineIt) {
      const std::string &line = *lineIt;

      if (line.compare("MantidMatrixCurve") == 0) {
        // Moving onto the next MantidMatrixCurve.
        lastCurveID++;
        continue;
      }

      // Handle sections as appropriate.
      if (line.compare("<SkipPoints>") == 0) {
        PlotCurve *c = dynamic_cast<PlotCurve *>(curve(lastCurveID));
        if (!c)
          continue;

        // Remove surrounding tags.
        const std::string contents = line.substr(12, line.length() - 25);

        int value = 0;
        Mantid::Kernel::Strings::convert<int>(contents, value);
        c->setSkipSymbolsCount(value);
      } else if (line.compare("<CurveLabels>") == 0) {
        // Start reading from next line
        lineIt++;
        if (lineIt == lineVec.end())
          break;

        QStringList lst;
        while (*lineIt != "</CurveLabels") {
          lst << QString::fromUtf8((*(lineIt++)).c_str());

          if (lineIt == lineVec.end())
            break;
        }

        // We now have StringList of the lines we want.
        restoreCurveLabels(lastCurveID, lst);
      } else if (line.compare("<MantidYErrors>") == 0) {
        MantidCurve *c = dynamic_cast<MantidCurve *>(curve(lastCurveID));
        if (!c)
          continue;

        // Remove surrounding tags.
        const std::string contents = line.substr(15, line.length() - 31);

        c->errorBarSettingsList().front()->fromString(
            QString::fromUtf8(contents.c_str()));
      }
    }
  } // end of curveID section

  if (tsv.hasSection("waterfall")) {
    std::string contents = tsv.sections("waterfall").front();
    QStringList sl = QString::fromUtf8(contents.c_str()).split(",");
    if (sl.size() >= 2)
      setWaterfallOffset(sl[0].toInt(), sl[1].toInt());
    if (sl.size() >= 3)
      setWaterfallSideLines(sl[2].toInt());
    updateDataCurves();
  }

  // Enabling/disbling axes should be applied after plots are loaded as some
  // types (i.e. Spectrogram) force axes to be enabled.
  if (tsv.selectLine("EnabledAxes")) {
    size_t n = tsv.values("EnabledAxes").size();
    for (size_t i = 0; i < n - 1; ++i)
      enableAxis((int)i, tsv.asInt(i + 1));
  }

  // Scaling axes should be applied after all plot types have been loaded
  // to avoid incorrectly updating one.
  for (int i = 0; tsv.selectLine("scale", i); ++i) {
    QStringList scl =
        QString::fromUtf8(tsv.lineAsString("scale", i).c_str()).split("\t");
    scl.pop_front();
    if (scl.count() >= 8) {
      setScale(scl[0].toInt(), scl[1].toDouble(), scl[2].toDouble(),
               scl[3].toDouble(), scl[4].toInt(), scl[5].toInt(),
               scl[6].toInt(), bool(scl[7].toInt()));
    }
  }

  replot();
  blockSignals(false);

  setIgnoreResizeEvents(!app->autoResizeLayers);
  setAutoscaleFonts(app->autoScaleFonts);
}

std::string Graph::saveToProject() {
  MantidQt::API::TSVSerialiser tsv;

  tsv.writeLine("ggeometry") << x() << y() << width() << height();

  tsv.writeLine("PlotTitle");
  tsv << d_plot->title().text().replace("\n", "<br>");
  tsv << d_plot->title().color().name();
  tsv << d_plot->title().renderFlags();

  tsv.writeInlineSection("Antialiasing", d_antialiasing ? "1" : "0");
  tsv.writeInlineSection("SyncScales", d_synchronize_scales ? "1" : "0");

  tsv.writeLine("Background");
  tsv << d_plot->paletteBackgroundColor().name();
  tsv << d_plot->paletteBackgroundColor().alpha();

  tsv.writeLine("Margin") << d_plot->margin();
  tsv.writeLine("Border") << d_plot->lineWidth() << d_plot->frameColor().name();

  tsv.writeRaw(grid()->saveToString());

  tsv.writeLine("EnabledAxes");
  for (int i = 0; i < 4; ++i)
    tsv << d_plot->axisEnabled(i);

  tsv.writeLine("AxesTitles");
  tsv << d_plot->axisTitle(2).text().replace("\n", "<br>");
  tsv << d_plot->axisTitle(0).text().replace("\n", "<br>");
  tsv << d_plot->axisTitle(3).text().replace("\n", "<br>");
  tsv << d_plot->axisTitle(1).text().replace("\n", "<br>");

  tsv.writeLine("AxesTitleColors");
  for (int i = 0; i < 4; ++i) {
    QwtScaleWidget *scale =
        dynamic_cast<QwtScaleWidget *>(d_plot->axisWidget(i));
    QColor color = scale ? scale->title().color() : QColor(Qt::black);
    tsv << color.name();
  }

  tsv.writeLine("AxesTitleAlignment");
  for (int i = 0; i < 4; ++i)
    if (d_plot->axisEnabled(i))
      tsv << d_plot->axisTitle(i).renderFlags();
    else
      tsv << Qt::AlignHCenter;

  tsv.writeLine("TitleFont");
  {
    QFont f = d_plot->title().font();
    tsv << f.family().toStdString() << f.pointSize() << f.weight() << f.italic()
        << f.underline() << f.strikeOut();
  }

  for (int i = 0; i < 4; ++i) {
    std::stringstream ss;
    ss << "ScaleFont" << i;
    tsv.writeLine(ss.str());
    QFont f = d_plot->axisTitle(i).font();
    tsv << f.family().toStdString() << f.pointSize() << f.weight() << f.italic()
        << f.underline() << f.strikeOut();
  }

  for (int i = 0; i < 4; ++i) {
    std::stringstream ss;
    ss << "AxisFont" << i;
    tsv.writeLine(ss.str());
    QFont f = d_plot->axisFont(i);
    tsv << f.family().toStdString() << f.pointSize() << f.weight() << f.italic()
        << f.underline() << f.strikeOut();
  }

  tsv.writeLine("EnabledTickLabels");
  for (int i = 0; i < 4; ++i)
    tsv << d_plot->axisScaleDraw(i)->hasComponent(QwtAbstractScaleDraw::Labels);

  tsv.writeLine("AxesColors");
  for (int i = 0; i < 4; ++i) {
    QwtScaleWidget *scale =
        dynamic_cast<QwtScaleWidget *>(d_plot->axisWidget(i));
    QColor col =
        scale ? scale->palette().color(QPalette::Active, QPalette::Foreground)
              : QColor(Qt::black);
    tsv << col.name();
  }

  tsv.writeLine("AxesNumberColors");
  for (int i = 0; i < 4; ++i) {
    QwtScaleWidget *scale =
        dynamic_cast<QwtScaleWidget *>(d_plot->axisWidget(i));
    QColor col = scale
                     ? scale->palette().color(QPalette::Active, QPalette::Text)
                     : QColor(Qt::black);
    tsv << col.name();
  }

  tsv.writeLine("AxesBaseline");
  for (int i = 0; i < 4; ++i) {
    QwtScaleWidget *scale =
        dynamic_cast<QwtScaleWidget *>(d_plot->axisWidget(i));
    if (scale)
      tsv << scale->margin();
    else
      tsv << 0;
  }

  if (d_plot->canvas()->lineWidth() > 0)
    tsv.writeLine("CanvasFrame") << d_plot->canvas()->lineWidth()
                                 << canvasFrameColor().name();

  tsv.writeLine("CanvasBackground");
  tsv << d_plot->canvasBackground().name();
  tsv << d_plot->canvasBackground().alpha();

  if (isPiePlot()) {
    tsv.writeRaw(savePieCurveLayout().toStdString());
  } else {
    for (int i = 0; i < n_curves; ++i)
      tsv.writeRaw(saveCurve(i));
  }

  tsv.writeRaw(saveScale());

  // Axis formulae
  for (int i = 0; i < 4; ++i) {
    auto sd = dynamic_cast<ScaleDraw *>(d_plot->axisScaleDraw(i));
    if (!sd)
      continue;

    if (sd->formula().isEmpty())
      continue;

    std::stringstream ss;
    ss << "<AxisFormula pos=\"" << i << "\">"
       << "\n";
    ss << sd->formula().toStdString() << "\n";
    ss << "</AxisFormula>"
       << "\n";
    tsv.writeRaw(ss.str());
  }

  tsv.writeLine("LabelsFormat");
  for (int i = 0; i < 4; ++i)
    tsv << d_plot->axisLabelFormat(i) << d_plot->axisLabelPrecision(i);

  tsv.writeLine("AxisType");
  for (int i = 0; i < 4; ++i) {
    if (!d_plot->axisEnabled(i)) {
      tsv << ScaleDraw::Numeric;
      continue;
    }

    auto sd = dynamic_cast<ScaleDraw *>(d_plot->axisScaleDraw(i));
    if (!sd)
      continue;

    const int type = sd->scaleType();

    std::stringstream ss;
    ss << type;

    if (type == ScaleDraw::Time || type == ScaleDraw::Date ||
        type == ScaleDraw::Text || type == ScaleDraw::Day ||
        type == ScaleDraw::Month || type == ScaleDraw::ColHeader)
      ss << ";" << sd->formatString().toUtf8().constData();

    tsv << ss.str();
  }

  tsv.writeLine("MajorTicks");
  QList<int> majorTicksTypeList = d_plot->getMajorTicksType();
  for (int i = 0; i < 4; ++i)
    tsv << majorTicksTypeList[i];

  tsv.writeLine("MinorTicks");
  QList<int> minorTicksTypeList = d_plot->getMinorTicksType();
  for (int i = 0; i < 4; ++i)
    tsv << minorTicksTypeList[i];

  tsv.writeLine("TicksLength") << minorTickLength() << majorTickLength();
  tsv.writeLine("DrawAxesBackbone") << drawAxesBackbone;
  tsv.writeLine("AxesLineWidth") << d_plot->axesLinewidth();

  tsv.writeLine("LabelsRotation");
  tsv << labelsRotation(QwtPlot::xBottom) << labelsRotation(QwtPlot::xTop);

  tsv.writeRaw(saveMarkers());

  if (isWaterfallPlot()) {
    QString s = "<waterfall>" + QString::number(d_waterfall_offset_x) + ",";
    s += QString::number(d_waterfall_offset_y) + ",";
    bool sideLines = false;
    if (d_plot->curvesList().size() > 0) {
      auto cv = dynamic_cast<PlotCurve *>(curve(0));
      if (cv && cv->sideLinesEnabled())
        sideLines = true;
    }
    s += QString::number(sideLines) + "</waterfall>\n";

    tsv.writeRaw(s.toStdString());
  }

  return tsv.outputLines();
}

/** A method to populate the CurveLayout struct on loading a project
 *  @param curve  The list of numbers corresponding to settings loaded from the
 * project file
 *  @param fileVersion  The version number of the project file being loaded
 *  @param offset An offset to add to each index. Used when loading a
 * MantidMatrixCurve
 *  @return The filled in CurveLayout struct
 */
CurveLayout Graph::fillCurveSettings(const QStringList &curve, int fileVersion,
                                     unsigned int offset) {
  CurveLayout cl;
  cl.connectType = curve[4 + offset].toInt();
  cl.lCol = curve[5 + offset].toInt();
  cl.lStyle = curve[6 + offset].toInt();
  cl.lWidth = curve[7 + offset].toFloat();
  cl.sSize = curve[8 + offset].toInt();
  cl.sType = curve[9 + offset].toInt();
  cl.symCol = curve[10 + offset].toInt();
  cl.fillCol = curve[11 + offset].toInt();
  cl.filledArea = curve[12 + offset].toInt();
  cl.aCol = curve[13 + offset].toInt();
  cl.aStyle = curve[14 + offset].toInt();
  if (curve.count() < 16)
    cl.penWidth = cl.lWidth;
  else if ((fileVersion >= 79) && (curve[3 + offset].toInt() == Graph::Box))
    cl.penWidth = curve[15 + offset].toFloat();
  else if ((fileVersion >= 78) &&
           (curve[3 + offset].toInt() <= Graph::LineSymbols))
    cl.penWidth = curve[15 + offset].toFloat();
  else
    cl.penWidth = cl.lWidth;

  return cl;
}

std::string Graph::saveCurve(int i) {
  QwtPlotItem *it = plotItem(i);
  if (!it)
    return "";

  if (it->rtti() == QwtPlotItem::Rtti_PlotUserItem) {
    auto mmc = dynamic_cast<MantidMatrixCurve *>(it);
    if (!mmc)
      return "";

    QString s = mmc->saveToString();
    s += saveCurveLayout(i);
    s += "\n";

    if (mmc->hasErrorBars())
      s += "<MantidYErrors>" + mmc->errorBarSettingsList().front()->toString() +
           "</MantidYErrors>\n";

    if (mmc->skipSymbolsCount() > 1)
      s += "<SkipPoints>" + QString::number(mmc->skipSymbolsCount()) +
           "</SkipPoints>\n";

    return s.toUtf8().constData();
  }

  if (it->rtti() == QwtPlotItem::Rtti_PlotSpectrogram) {
    auto spec = dynamic_cast<Spectrogram *>(it);
    if (spec)
      return spec->saveToProject();
    return "";
  }

  auto funcCurve = dynamic_cast<FunctionCurve *>(it);
  if (funcCurve)
    return funcCurve->saveToString().toUtf8().constData();

  auto er = dynamic_cast<QwtErrorPlotCurve *>(it);
  if (er) {
    QString s = "ErrorBars\t";
    s += QString::number(er->direction()) + "\t";
    s += er->masterCurve()->xColumnName() + "\t";
    s += er->masterCurve()->title().text() + "\t";
    s += er->title().text() + "\t";
    s += er->toString() + "\n";
    return s.toUtf8().constData();
  }

  // If we're none of the above...
  auto c = dynamic_cast<DataCurve *>(it);
  if (c) {
    QString s;
    if (c->type() == Box)
      s += "curve\t" + QString::number(c->x(0)) + "\t" + c->title().text() +
           "\t";
    else
      s += "curve\t" + c->xColumnName() + "\t" + c->title().text() + "\t";

    s += saveCurveLayout(i);
    s +=
        QString::number(c->xAxis()) + "\t" + QString::number(c->yAxis()) + "\t";
    s += QString::number(c->startRow()) + "\t" + QString::number(c->endRow()) +
         "\t";
    s += QString::number(c->isVisible()) + "\n";
    s += c->saveToString();
    return s.toUtf8().constData();
  }

  return "";
}

std::string Graph::saveScale() {
  MantidQt::API::TSVSerialiser tsv;
  for (int i = 0; i < 4; i++) {
    tsv.writeLine("scale") << i;

    const QwtScaleDiv *scDiv = d_plot->axisScaleDiv(i);
    if (!scDiv)
      return "";

    tsv << QString::number(qMin(scDiv->lBound(), scDiv->hBound()), 'g', 15);
    tsv << QString::number(qMax(scDiv->lBound(), scDiv->hBound()), 'g', 15);

    tsv << QString::number(d_user_step[i], 'g', 15);
    tsv << d_plot->axisMaxMajor(i);
    tsv << d_plot->axisMaxMinor(i);

    auto se = dynamic_cast<ScaleEngine *>(d_plot->axisScaleEngine(i));
    if (!se)
      return "";

    tsv << (int)se->type();
    tsv << se->testAttribute(QwtScaleEngine::Inverted);
    if (se->hasBreak()) {
      tsv << QString::number(se->axisBreakLeft(), 'g', 15);
      tsv << QString::number(se->axisBreakRight(), 'g', 15);
      tsv << se->breakPosition();
      tsv << QString::number(se->stepBeforeBreak(), 'g', 15);
      tsv << QString::number(se->stepAfterBreak(), 'g', 15);
      tsv << se->minTicksBeforeBreak();
      tsv << se->minTicksAfterBreak();
      tsv << se->log10ScaleAfterBreak();
      tsv << se->breakWidth();
      tsv << se->hasBreakDecoration();
    }

    for (int j = 0; j < n_curves; j++) {
      QwtPlotItem *it = plotItem(j);
      if (it && it->rtti() == QwtPlotItem::Rtti_PlotSpectrogram)
        tsv << updatedaxis[i];
    }
  }
  return tsv.outputLines();
}

std::string Graph::saveMarkers() {
  MantidQt::API::TSVSerialiser tsv;
  for (int i = 0; i < d_images.size(); ++i) {
    auto mrkI = dynamic_cast<ImageMarker *>(d_plot->marker(d_images[i]));
    if (!mrkI)
      continue;

    QString s = "<image>";
    s += "\t" + mrkI->fileName();
    s += "\t" + QString::number(mrkI->xValue(), 'g', 15);
    s += "\t" + QString::number(mrkI->yValue(), 'g', 15);
    s += "\t" + QString::number(mrkI->right(), 'g', 15);
    s += "\t" + QString::number(mrkI->bottom(), 'g', 15);
    s += "</image>\n";
    tsv.writeRaw(s.toStdString());
  }

  for (int i = 0; i < d_lines.size(); ++i) {
    auto mrkL = dynamic_cast<ArrowMarker *>(d_plot->marker(d_lines[i]));
    if (!mrkL)
      continue;

    QwtDoublePoint sp = mrkL->startPointCoord();
    QwtDoublePoint ep = mrkL->endPointCoord();

    QString s = "<line>";
    s += "\t" + (QString::number(sp.x(), 'g', 15));
    s += "\t" + (QString::number(sp.y(), 'g', 15));
    s += "\t" + (QString::number(ep.x(), 'g', 15));
    s += "\t" + (QString::number(ep.y(), 'g', 15));
    s += "\t" + QString::number(mrkL->width());
    s += "\t" + mrkL->color().name();
    s += "\t" + penStyleName(mrkL->style());
    s += "\t" + QString::number(mrkL->hasEndArrow());
    s += "\t" + QString::number(mrkL->hasStartArrow());
    s += "\t" + QString::number(mrkL->headLength());
    s += "\t" + QString::number(mrkL->headAngle());
    s += "\t" + QString::number(mrkL->filledArrowHead());
    s += "</line>\n";
    tsv.writeRaw(s.toStdString());
  }

  QObjectList lst = d_plot->children();
  foreach (QObject *o, lst) {
    auto l = dynamic_cast<LegendWidget *>(o);
    if (!l)
      continue;

    QString s;

    if (l == d_legend)
      s += "<legend>";
    else if (strcmp(l->metaObject()->className(), "PieLabel") == 0) {
      if (l->text().isEmpty())
        continue;

      s += "<PieLabel>";
    } else
      s += "<text>";

    s += "\t" + QString::number(l->x());
    s += "\t" + QString::number(l->y());

    QFont f = l->font();
    s += "\t" + f.family();
    s += "\t" + QString::number(f.pointSize());
    s += "\t" + QString::number(f.weight());
    s += "\t" + QString::number(f.italic());
    s += "\t" + QString::number(f.underline());
    s += "\t" + QString::number(f.strikeOut());
    s += "\t" + l->textColor().name();
    s += "\t" + QString::number(l->frameStyle());
    s += "\t" + QString::number(l->angle());
    s += "\t" + l->backgroundColor().name();
    s += "\t" + QString::number(l->backgroundColor().alpha());

    QStringList textList = l->text().split("\n", QString::KeepEmptyParts);
    s += "\t" + textList.join("\t");
    if (l == d_legend)
      s += "</legend>\n";
    else if (strcmp(l->metaObject()->className(), "PieLabel") == 0)
      s += "</PieLabel>\n";
    else
      s += "</text>\n";

    tsv.writeRaw(s.toStdString());
  }
  return tsv.outputLines();
}<|MERGE_RESOLUTION|>--- conflicted
+++ resolved
@@ -6164,12 +6164,8 @@
 
     std::vector<std::string> specSections = tsv.sections("spectrogram");
     for (auto it = specSections.begin(); it != specSections.end(); ++it) {
-<<<<<<< HEAD
-      TSVSerialiser specTSV(*it);
+      MantidQt::API::TSVSerialiser specTSV(*it);
       Spectrogram *s = nullptr;
-=======
-      MantidQt::API::TSVSerialiser specTSV(*it);
->>>>>>> dde04d2a
 
       if (specTSV.selectLine("workspace")) {
         std::string wsName;

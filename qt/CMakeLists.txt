find_package ( QScintillaQt4 REQUIRED )

# Utilities for defining targets
include ( QtTargetFunctions )

# Function to create links to python packages in the source tree
# If the EXECUTABLE option is provided then it additional build rules are
# defined to ensure startup scripts are regenerated appropriately
function ( add_python_package pkg_name )
  # Create a setup.py file
  set ( _setup_py ${CMAKE_CURRENT_SOURCE_DIR}/setup.py )
  set ( _egg_link_dir ${CMAKE_LIBRARY_OUTPUT_DIRECTORY}/${CMAKE_CFG_INTDIR} )
  set ( _egg_link ${_egg_link_dir}/${pkg_name}.egg-link )
  if ( ARGV0 EQUAL "EXECUTABLE" )
      if ( WIN32 )
        set ( _startup_script ${_egg_link_dir}/${pkg_name}-script.pyw )
        set ( _startup_exe ${_egg_link_dir}/${pkg_name}.exe )
      else ()
        set ( _startup_script )
        set ( _startup_exe ${_egg_link_dir}/${pkg_name} )
      endif ()
  endif ()
  set ( _outputs "${_egg_link} ${_startup_script} ${_startup_exe}" )
  add_custom_command ( OUTPUT ${_outputs}
    COMMAND ${CMAKE_COMMAND} -E env PYTHONPATH=${_egg_link_dir}
      ${PYTHON_EXECUTABLE} ${_setup_py} develop
      --install-dir ${CMAKE_LIBRARY_OUTPUT_DIRECTORY}/${CMAKE_CFG_INTDIR}
      --script-dir ${CMAKE_LIBRARY_OUTPUT_DIRECTORY}/${CMAKE_CFG_INTDIR}
    WORKING_DIRECTORY ${CMAKE_CURRENT_SOURCE_DIR}
    DEPENDS ${_setup_py}
  )
  add_custom_target ( ${pkg_name} ALL
    DEPENDS ${_outputs}
  )
endfunction ()

<<<<<<< HEAD
# Resource compiler
if ( NOT PYRCC5_CMD )
=======
# Resource compiler for PyQt5
if ( ENABLE_WORKBENCH AND NOT PYRCC5_CMD )
>>>>>>> d896322c
  # Newer versions of PyQt5 have a pyrcc_main python module, whereas older
  # versions have a pyrcc5 executable. We prefer calling the python module.
  execute_process ( COMMAND  ${PYTHON_EXECUTABLE} -c "import PyQt5.pyrcc_main" RESULT_VARIABLE _status)
  if ( _status EQUAL 0 )
    set ( PYRCC5_CMD ${PYTHON_EXECUTABLE} -m PyQt5.pyrcc_main CACHE string "Command line to use to run the PyQt5 resource compiler" )
  else ()
    find_file ( PYRCC5_CMD "pyrcc5" )
    if ( NOT PYRCC5_CMD )
      message ( FATAL_ERROR "Unable to find PyQt5 resource compiler. Tried PyQt5.pyrcc_main & pyrcc5" )
    endif()
  endif ()
endif()

###########################################################################
# Qt-based targets
###########################################################################
add_subdirectory ( widgets )
add_subdirectory ( python )
add_subdirectory ( scientific_interfaces )
if ( MAKE_VATES )
  add_subdirectory ( paraview_ext )
endif ( MAKE_VATES )

add_subdirectory ( applications )<|MERGE_RESOLUTION|>--- conflicted
+++ resolved
@@ -34,13 +34,8 @@
   )
 endfunction ()
 
-<<<<<<< HEAD
-# Resource compiler
-if ( NOT PYRCC5_CMD )
-=======
 # Resource compiler for PyQt5
 if ( ENABLE_WORKBENCH AND NOT PYRCC5_CMD )
->>>>>>> d896322c
   # Newer versions of PyQt5 have a pyrcc_main python module, whereas older
   # versions have a pyrcc5 executable. We prefer calling the python module.
   execute_process ( COMMAND  ${PYTHON_EXECUTABLE} -c "import PyQt5.pyrcc_main" RESULT_VARIABLE _status)

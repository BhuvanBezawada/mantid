include ( SipQtTargetFunctions )

set ( COMMON_INC_DIR ../../../widgets/common/inc )
set ( HEADER_DEPENDS
  ${COMMON_INC_DIR}/MantidQtWidgets/Common/AlgorithmDialog.h
  ${COMMON_INC_DIR}/MantidQtWidgets/Common/AlgorithmDialog.h
  ${COMMON_INC_DIR}/MantidQtWidgets/Common/Message.h
  ${COMMON_INC_DIR}/MantidQtWidgets/Common/MessageDisplay.h
  ${COMMON_INC_DIR}/MantidQtWidgets/Common/WorkspacePresenter/WorkspaceTreeWidget.h
)

find_package ( BoostPython REQUIRED )

list ( APPEND common_link_libs
  ${TCMALLOC_LIBRARIES_LINKTIME}
  Kernel
  ${POCO_LIBRARIES}
  ${PYTHON_LIBRARIES}
)

# Wrapper module linked against Qt4
mtd_add_sip_module (
  MODULE_NAME _widgetscoreqt4
  TARGET_NAME mantidqt_widgetscoreqt4
  SIP_SRCS src/_widgetscore.sip
  HEADER_DEPS ${HEADER_DEPENDS}
  PYQT_VERSION 4
  LINK_LIBS
    ${common_link_libs}
    MantidQtWidgetsCommonQt4
    Qt4::QtCore
    Qt4::QtGui
    Qt4::Qscintilla
    ${PYTHON_LIBRARIES}
    ${Boost_LIBRARIES}
    API
  FOLDER Qt4
)

if ( ENABLE_WORKBENCH )
  find_package ( QScintillaQt5 REQUIRED )
endif()

# Wrapper module linked against Qt5
mtd_add_sip_module (
  MODULE_NAME _widgetscoreqt5
  TARGET_NAME mantidqt_widgetscoreqt5
  SIP_SRCS src/_widgetscore.sip
  HEADER_DEPS ${HEADER_DEPENDS}
  PYQT_VERSION 5
  LINK_LIBS
    ${common_link_libs}
    MantidQtWidgetsCommonQt5
    ${POCO_LIBRARIES}
    Qt5::Core
    Qt5::Gui
    Qt5::Widgets
<<<<<<< HEAD
=======
    Qt5::Qscintilla
>>>>>>> d896322c
    ${PYTHON_LIBRARIES}
    ${Boost_LIBRARIES}
    API
  FOLDER Qt5
)<|MERGE_RESOLUTION|>--- conflicted
+++ resolved
@@ -55,10 +55,7 @@
     Qt5::Core
     Qt5::Gui
     Qt5::Widgets
-<<<<<<< HEAD
-=======
     Qt5::Qscintilla
->>>>>>> d896322c
     ${PYTHON_LIBRARIES}
     ${Boost_LIBRARIES}
     API

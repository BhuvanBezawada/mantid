#ifndef MANTID_CUSTOMINTERFACES_ENGGDIFFFITTINGPRESENTERTEST_H
#define MANTID_CUSTOMINTERFACES_ENGGDIFFFITTINGPRESENTERTEST_H

#include "../EnggDiffraction/EnggDiffFittingPresenter.h"
#include "MantidAPI/FrameworkManager.h"
#include "MantidKernel/make_unique.h"
#include "MantidTestHelpers/WorkspaceCreationHelper.h"

#include "EnggDiffFittingModelMock.h"
#include "EnggDiffFittingViewMock.h"
#include "EnggDiffractionParamMock.h"
#include <cxxtest/TestSuite.h>
#include <vector>

using namespace MantidQt::CustomInterfaces;
using testing::Return;
using testing::ReturnRef;
using testing::TypedEq;

// Use this mocked presenter for tests that will start the focusing
// workers/threads. Otherwise you'll run into trouble with issues like
// "QEventLoop: Cannot be used without QApplication", as there is not
// Qt application here and the normal Qt thread used by the presenter
// uses signals/slots.
class EnggDiffFittingPresenterNoThread : public EnggDiffFittingPresenter {
public:
  EnggDiffFittingPresenterNoThread(IEnggDiffFittingView *view)
      : EnggDiffFittingPresenterNoThread(
            view, Mantid::Kernel::make_unique<
                      testing::NiceMock<MockEnggDiffFittingModel>>()) {}

  EnggDiffFittingPresenterNoThread(IEnggDiffFittingView *view,
                                   std::unique_ptr<IEnggDiffFittingModel> model)
      : EnggDiffFittingPresenter(view, std::move(model), nullptr, nullptr) {}

  EnggDiffFittingPresenterNoThread(
      IEnggDiffFittingView *view, std::unique_ptr<IEnggDiffFittingModel> model,
      boost::shared_ptr<IEnggDiffractionParam> mainParam)
      : EnggDiffFittingPresenter(view, std::move(model), nullptr, mainParam) {}

private:
  // not async at all
  void startAsyncFittingWorker(const std::vector<RunLabel> &runLabels,
                               const std::string &ExpectedPeaks) override {
    assert(runLabels.size() == 1);
    doFitting(runLabels, ExpectedPeaks);
    fittingFinished();
  }
};

class EnggDiffFittingPresenterTest : public CxxTest::TestSuite {

public:
  // This pair of boilerplate methods prevent tghe suite being created
  // statically
  // This means the constructor isn't called when running other tests
  static EnggDiffFittingPresenterTest *createSuite() {
    return new EnggDiffFittingPresenterTest();
  }

  static void destroySuite(EnggDiffFittingPresenterTest *suite) {
    delete suite;
  }

  EnggDiffFittingPresenterTest() {
    Mantid::API::FrameworkManager::Instance(); // make sure framework is
                                               // initialized
  }

  void setUp() override {
    m_view.reset(new testing::NiceMock<MockEnggDiffFittingView>());
    auto mockModel = Mantid::Kernel::make_unique<
        testing::NiceMock<MockEnggDiffFittingModel>>();

    m_presenter.reset(new MantidQt::CustomInterfaces::EnggDiffFittingPresenter(
        m_view.get(), std::move(mockModel), nullptr, nullptr));

    // default banks
    m_ex_enginx_banks.push_back(true);
    m_ex_enginx_banks.push_back(false);

    // default run number
    m_ex_empty_run_num.emplace_back("");
    m_invalid_run_number.emplace_back("");
    m_ex_run_number.push_back(g_validRunNo);
    g_vanNo.emplace_back("8899999988");
    g_ceriaNo.emplace_back("9999999999");

    // provide personal directories in order to carry out the full disable tests
    m_basicCalibSettings.m_inputDirCalib = "GUI_calib_folder/";
    m_basicCalibSettings.m_inputDirRaw = "GUI_calib_folder/";

    m_basicCalibSettings.m_pixelCalibFilename =
        "ENGINX_full_pixel_calibration.csv";

    m_basicCalibSettings.m_templateGSAS_PRM = "GUI_calib_folder/"
                                              "template_ENGINX_241391_236516_"
                                              "North_and_South_banks.prm";

    m_basicCalibSettings.m_forceRecalcOverwrite = false;
    m_basicCalibSettings.m_rebinCalibrate = 1;
  }

  void tearDown() override {
    TS_ASSERT(testing::Mock::VerifyAndClearExpectations(m_view.get()));
  }

  void test_load_with_missing_param() {
    testing::NiceMock<MockEnggDiffFittingView> mockView;
    auto mockModel = Mantid::Kernel::make_unique<
        testing::NiceMock<MockEnggDiffFittingModel>>();
    auto *mockModel_ptr = mockModel.get();
    MantidQt::CustomInterfaces::EnggDiffFittingPresenter pres(
        &mockView, std::move(mockModel), nullptr, nullptr);

    EXPECT_CALL(mockView, getFocusedFileNames()).Times(1).WillOnce(Return(""));

    EXPECT_CALL(mockView, userWarning(testing::_, testing::_)).Times(1);
    EXPECT_CALL(mockView, userError(testing::_, testing::_)).Times(0);

    // Should never get as far as trying to load
    EXPECT_CALL(*mockModel_ptr, loadWorkspaces(testing::_)).Times(0);

    pres.notify(IEnggDiffFittingPresenter::Load);
    TSM_ASSERT(
        "View mock not used as expected. Some EXPECT_CALL conditions were not "
        "satisfied.",
        testing::Mock::VerifyAndClearExpectations(&mockView))
    TSM_ASSERT(
        "Model mock not used as expected. Some EXPECT_CALL conditions were not "
        "satisfied.",
        testing::Mock::VerifyAndClearExpectations(mockModel_ptr))
  }

  void test_fitting_with_missing_param() {
    testing::NiceMock<MockEnggDiffFittingView> mockView;
    auto mockModel = Mantid::Kernel::make_unique<
        testing::NiceMock<MockEnggDiffFittingModel>>();
    MantidQt::CustomInterfaces::EnggDiffFittingPresenter pres(
        &mockView, std::move(mockModel), nullptr, nullptr);

    EXPECT_CALL(mockView, getFittingListWidgetCurrentValue())
        .Times(1)
        .WillOnce(Return(boost::none));

    // should not get to the point where the status is updated
    EXPECT_CALL(mockView, setPeakList(testing::_)).Times(0);
    EXPECT_CALL(mockView, showStatus(testing::_)).Times(0);

    // No errors/1 warnings. There will be an error log from the algorithms
    EXPECT_CALL(mockView, userError(testing::_, testing::_)).Times(0);
    EXPECT_CALL(mockView, userWarning(testing::_, testing::_)).Times(1);

    pres.notify(IEnggDiffFittingPresenter::FitPeaks);
    TSM_ASSERT(
        "Mock not used as expected. Some EXPECT_CALL conditions were not "
        "satisfied.",
        testing::Mock::VerifyAndClearExpectations(&mockView))
  }

  // This would test the fitting tab with no focused workspace
  // which should produce a warning
  void test_fitting_without_focused_run() {
    testing::NiceMock<MockEnggDiffFittingView> mockView;
    EnggDiffFittingPresenterNoThread pres(&mockView);

    // inputs from user
    EXPECT_CALL(mockView, getFittingListWidgetCurrentValue())
        .Times(1)
        .WillOnce(Return(boost::none));

    // should not get to the point where the status is updated
    EXPECT_CALL(mockView, setPeakList(testing::_)).Times(0);
    EXPECT_CALL(mockView, showStatus(testing::_)).Times(0);

    // No errors/1 warnings. There will be an error log from the algorithms
    EXPECT_CALL(mockView, userError(testing::_, testing::_)).Times(0);
    EXPECT_CALL(mockView, userWarning(testing::_, testing::_)).Times(1);

    pres.notify(IEnggDiffFittingPresenter::FitPeaks);
    TSM_ASSERT(
        "Mock not used as expected. Some EXPECT_CALL conditions were not "
        "satisfied.",
        testing::Mock::VerifyAndClearExpectations(&mockView))
  }

  // This would test the fitting tab with invalid expected peaks but should only
  // produce a warning
  void test_fitting_with_invalid_expected_peaks() {
    testing::NiceMock<MockEnggDiffFittingView> mockView;
    auto mockModel = Mantid::Kernel::make_unique<
        testing::NiceMock<MockEnggDiffFittingModel>>();
    auto *mockModel_ptr = mockModel.get();

    EnggDiffFittingPresenterNoThread pres(&mockView, std::move(mockModel));

    EXPECT_CALL(mockView, getFittingListWidgetCurrentValue())
        .Times(1)
        .WillOnce(Return(boost::optional<std::string>(
            boost::optional<std::string>("123_1"))));
    EXPECT_CALL(*mockModel_ptr, getWorkspaceFilename(testing::_))
        .Times(1)
        .WillOnce(ReturnRef(EMPTY));

    EXPECT_CALL(mockView, getExpectedPeaksInput())
        .Times(1)
        .WillOnce(Return(",3.5,7.78,r43d"));
    EXPECT_CALL(mockView, setPeakList(testing::_)).Times(1);

    // should not get to the point where the status is updated
    EXPECT_CALL(mockView, showStatus(testing::_)).Times(0);

    // No errors/1 warnings. There will be an error log from the algorithms
    EXPECT_CALL(mockView, userError(testing::_, testing::_)).Times(0);
    EXPECT_CALL(mockView, userWarning(testing::_, testing::_)).Times(1);

    pres.notify(IEnggDiffFittingPresenter::FitPeaks);
    TSM_ASSERT(
        "View mock not used as expected. Some EXPECT_CALL conditions were not "
        "satisfied.",
        testing::Mock::VerifyAndClearExpectations(&mockView))
    TSM_ASSERT(
        "Model mock not used as expected. Some EXPECT_CALL conditions were not "
        "satisfied.",
        testing::Mock::VerifyAndClearExpectations(mockModel_ptr))
  }

  // Fit All Peaks test begin here
  void test_fit_all_runno_valid_single_run() {
    testing::NiceMock<MockEnggDiffFittingView> mockView;
    auto mockModel = Mantid::Kernel::make_unique<
        testing::NiceMock<MockEnggDiffFittingModel>>();
    auto *mockModel_ptr = mockModel.get();

    EnggDiffFittingPresenterNoThread pres(&mockView, std::move(mockModel));

    EXPECT_CALL(mockView, getExpectedPeaksInput())
        .Times(1)
        .WillOnce(Return("2.3445,3.3433,4.5664"));

    const RunLabel runLabel(123, 1);
    EXPECT_CALL(*mockModel_ptr, getRunLabels())
        .Times(1)
        .WillOnce(Return(std::vector<RunLabel>({runLabel})));

    EXPECT_CALL(*mockModel_ptr, getWorkspaceFilename(runLabel))
        .Times(1)
        .WillOnce(ReturnRef(EMPTY));

    EXPECT_CALL(mockView, setPeakList(testing::_)).Times(1);

    EXPECT_CALL(mockView, enableFitAllButton(testing::_)).Times(0);

    // should not get to the point where the status is updated
    EXPECT_CALL(mockView, showStatus(testing::_)).Times(0);

    // No errors/1 warnings. There will be an error log because dir vector
    // is empty
    EXPECT_CALL(mockView, userError(testing::_, testing::_)).Times(0);
    EXPECT_CALL(mockView, userWarning(testing::_, testing::_)).Times(1);

    pres.notify(IEnggDiffFittingPresenter::FitAllPeaks);
  }

  // This would test the fitting tab with invalid expected peaks but should only
  // produce a warning
  void test_fit_all_with_invalid_expected_peaks() {
    testing::NiceMock<MockEnggDiffFittingView> mockView;
    auto mockModel = Mantid::Kernel::make_unique<
        testing::NiceMock<MockEnggDiffFittingModel>>();
    auto *mockModel_ptr = mockModel.get();

    EnggDiffFittingPresenterNoThread pres(&mockView, std::move(mockModel));

    // inputs from user
    EXPECT_CALL(mockView, getExpectedPeaksInput())
        .Times(1)
        .WillOnce(Return(",3.5,7.78,r43d"));
    EXPECT_CALL(mockView, setPeakList(testing::_)).Times(1);

    const RunLabel runLabel(123, 1);
    EXPECT_CALL(*mockModel_ptr, getRunLabels())
        .Times(1)
        .WillOnce(Return(std::vector<RunLabel>({runLabel})));

    EXPECT_CALL(*mockModel_ptr, getWorkspaceFilename(runLabel))
        .Times(1)
        .WillOnce(ReturnRef(EMPTY));

    // should not get to the point where the status is updated
    EXPECT_CALL(mockView, showStatus(testing::_)).Times(0);

    // No errors/1 warnings. There will be an error log from the algorithms
    EXPECT_CALL(mockView, userError(testing::_, testing::_)).Times(0);
    EXPECT_CALL(mockView, userWarning(testing::_, testing::_)).Times(1);

    pres.notify(IEnggDiffFittingPresenter::FitAllPeaks);
    TSM_ASSERT(
        "Mock not used as expected. Some EXPECT_CALL conditions were not "
        "satisfied.",
        testing::Mock::VerifyAndClearExpectations(&mockView))
  }

  void test_browse_peaks_list() {
    testing::NiceMock<MockEnggDiffFittingView> mockView;
    const auto paramMock =
        boost::make_shared<testing::NiceMock<MockEnggDiffractionParam>>();
    EnggDiffFittingPresenterNoThread pres(
<<<<<<< HEAD
        &mockView, Mantid::Kernel::make_unique<
                       testing::NiceMock<MockEnggDiffFittingModel>>(),
=======
        &mockView,
        Mantid::Kernel::make_unique<
            testing::NiceMock<MockEnggDiffFittingModel>>(),
>>>>>>> 46dc4bf3
        paramMock);

    const auto &userDir(Poco::Path::home());
    EXPECT_CALL(*paramMock, outFilesUserDir(""))
        .Times(1)
        .WillOnce(Return(userDir));

    EXPECT_CALL(mockView, getOpenFile(userDir)).Times(1);

    EXPECT_CALL(mockView, getSaveFile(testing::_)).Times(0);

    // No errors/0 warnings.
    EXPECT_CALL(mockView, userError(testing::_, testing::_)).Times(0);
    EXPECT_CALL(mockView, userWarning(testing::_, testing::_)).Times(0);

    pres.notify(IEnggDiffFittingPresenter::browsePeaks);
    TSM_ASSERT(
        "Mock not used as expected. Some EXPECT_CALL conditions were not "
        "satisfied.",
        testing::Mock::VerifyAndClearExpectations(&mockView))
  }

  void test_browse_peaks_list_with_warning() {
    testing::NiceMock<MockEnggDiffFittingView> mockView;
    const auto paramMock =
        boost::make_shared<testing::NiceMock<MockEnggDiffractionParam>>();
    EnggDiffFittingPresenterNoThread pres(
<<<<<<< HEAD
        &mockView, Mantid::Kernel::make_unique<
                       testing::NiceMock<MockEnggDiffFittingModel>>(),
        paramMock);

    const auto &userDir(Poco::Path::home());
    EXPECT_CALL(*paramMock, outFilesUserDir(""))
        .Times(1)
        .WillOnce(Return(userDir));

    std::string dummyDir = "I/am/a/dummy/directory";

=======
        &mockView,
        Mantid::Kernel::make_unique<
            testing::NiceMock<MockEnggDiffFittingModel>>(),
        paramMock);

    const auto &userDir(Poco::Path::home());
    EXPECT_CALL(*paramMock, outFilesUserDir(""))
        .Times(1)
        .WillOnce(Return(userDir));

    std::string dummyDir = "I/am/a/dummy/directory";

>>>>>>> 46dc4bf3
    EXPECT_CALL(mockView, getOpenFile(userDir))
        .Times(1)
        .WillOnce(Return(dummyDir));

    EXPECT_CALL(mockView, setPreviousDir(dummyDir)).Times(1);

    EXPECT_CALL(mockView, setPeakList(testing::_)).Times(1);

    // No errors/0 warnings.
    EXPECT_CALL(mockView, userError(testing::_, testing::_)).Times(0);
    EXPECT_CALL(mockView, userWarning(testing::_, testing::_)).Times(0);

    pres.notify(IEnggDiffFittingPresenter::browsePeaks);
    TSM_ASSERT(
        "Mock not used as expected. Some EXPECT_CALL conditions were not "
        "satisfied.",
        testing::Mock::VerifyAndClearExpectations(&mockView))
  }

  void test_save_peaks_list() {
    testing::NiceMock<MockEnggDiffFittingView> mockView;
    const auto paramMock =
        boost::make_shared<testing::NiceMock<MockEnggDiffractionParam>>();
    EnggDiffFittingPresenterNoThread pres(
<<<<<<< HEAD
        &mockView, Mantid::Kernel::make_unique<
                       testing::NiceMock<MockEnggDiffFittingModel>>(),
=======
        &mockView,
        Mantid::Kernel::make_unique<
            testing::NiceMock<MockEnggDiffFittingModel>>(),
>>>>>>> 46dc4bf3
        paramMock);

    const auto &userDir(Poco::Path::home());
    EXPECT_CALL(*paramMock, outFilesUserDir(""))
        .Times(1)
        .WillOnce(Return(userDir));

    EXPECT_CALL(mockView, getSaveFile(userDir)).Times(1);

    // No errors/No warnings.
    EXPECT_CALL(mockView, userError(testing::_, testing::_)).Times(0);
    EXPECT_CALL(mockView, userWarning(testing::_, testing::_)).Times(0);

    pres.notify(IEnggDiffFittingPresenter::savePeaks);
    TSM_ASSERT(
        "Mock not used as expected. Some EXPECT_CALL conditions were not "
        "satisfied.",
        testing::Mock::VerifyAndClearExpectations(&mockView))
  }

  void test_save_peaks_list_with_warning() {
    testing::NiceMock<MockEnggDiffFittingView> mockView;
    const auto paramMock =
        boost::make_shared<testing::NiceMock<MockEnggDiffractionParam>>();
    EnggDiffFittingPresenterNoThread pres(
<<<<<<< HEAD
        &mockView, Mantid::Kernel::make_unique<
                       testing::NiceMock<MockEnggDiffFittingModel>>(),
=======
        &mockView,
        Mantid::Kernel::make_unique<
            testing::NiceMock<MockEnggDiffFittingModel>>(),
>>>>>>> 46dc4bf3
        paramMock);

    const auto &userDir(Poco::Path::home());
    EXPECT_CALL(*paramMock, outFilesUserDir(""))
        .Times(1)
        .WillOnce(Return(userDir));

    std::string dummyDir = "/dummy/directory/";
    EXPECT_CALL(mockView, getSaveFile(userDir))
        .Times(1)
        .WillOnce(Return(dummyDir));

    EXPECT_CALL(mockView, getExpectedPeaksInput()).Times(0);

    // No errors/1 warnings. Dummy file entered is not found
    EXPECT_CALL(mockView, userError(testing::_, testing::_)).Times(0);
    EXPECT_CALL(mockView, userWarning(testing::_, testing::_)).Times(1);

    pres.notify(IEnggDiffFittingPresenter::savePeaks);
    TSM_ASSERT(
        "Mock not used as expected. Some EXPECT_CALL conditions were not "
        "satisfied.",
        testing::Mock::VerifyAndClearExpectations(&mockView))
  }

  void test_add_peaks_to_empty_list() {

    testing::NiceMock<MockEnggDiffFittingView> mockView;
    EnggDiffFittingPresenterNoThread pres(&mockView);

    EXPECT_CALL(mockView, peakPickerEnabled()).Times(1).WillOnce(Return(true));

    EXPECT_CALL(mockView, getPeakCentre()).Times(1);

    EXPECT_CALL(mockView, getExpectedPeaksInput())
        .Times(1)
        .WillOnce(Return(""));
    ;

    EXPECT_CALL(mockView, setPeakList(testing::_)).Times(1);

    // should not be updating the status
    EXPECT_CALL(mockView, showStatus(testing::_)).Times(0);

    // No errors/0 warnings.
    EXPECT_CALL(mockView, userError(testing::_, testing::_)).Times(0);
    EXPECT_CALL(mockView, userWarning(testing::_, testing::_)).Times(0);

    pres.notify(IEnggDiffFittingPresenter::addPeaks);
    TSM_ASSERT(
        "Mock not used as expected. Some EXPECT_CALL conditions were not "
        "satisfied.",
        testing::Mock::VerifyAndClearExpectations(&mockView))
  }

  void test_add_peaks_with_disabled_peak_picker() {

    testing::NiceMock<MockEnggDiffFittingView> mockView;
    EnggDiffFittingPresenterNoThread pres(&mockView);

    EXPECT_CALL(mockView, peakPickerEnabled()).Times(1).WillOnce(Return(false));

    EXPECT_CALL(mockView, getPeakCentre()).Times(0);

    EXPECT_CALL(mockView, getExpectedPeaksInput()).Times(0);

    EXPECT_CALL(mockView, setPeakList(testing::_)).Times(0);

    // should not be updating the status
    EXPECT_CALL(mockView, showStatus(testing::_)).Times(0);

    // No errors/0 warnings.
    EXPECT_CALL(mockView, userError(testing::_, testing::_)).Times(0);
    EXPECT_CALL(mockView, userWarning(testing::_, testing::_)).Times(0);

    pres.notify(IEnggDiffFittingPresenter::addPeaks);
    TSM_ASSERT(
        "Mock not used as expected. Some EXPECT_CALL conditions were not "
        "satisfied.",
        testing::Mock::VerifyAndClearExpectations(&mockView))
  }

  void test_add_valid_peaks_to_list_with_comma() {

    testing::NiceMock<MockEnggDiffFittingView> mockView;
    EnggDiffFittingPresenterNoThread pres(&mockView);

    EXPECT_CALL(mockView, peakPickerEnabled()).Times(1).WillOnce(Return(true));

    EXPECT_CALL(mockView, getPeakCentre()).Times(1).WillOnce(Return(2.0684));

    EXPECT_CALL(mockView, getExpectedPeaksInput())
        .Times(1)
        .WillOnce(Return("1.7906,2.0684,1.2676,"));

    EXPECT_CALL(mockView, setPeakList("1.7906,2.0684,1.2676,2.0684")).Times(1);

    // No errors/0 warnings.
    EXPECT_CALL(mockView, userError(testing::_, testing::_)).Times(0);
    EXPECT_CALL(mockView, userWarning(testing::_, testing::_)).Times(0);

    pres.notify(IEnggDiffFittingPresenter::addPeaks);
    TSM_ASSERT(
        "Mock not used as expected. Some EXPECT_CALL conditions were not "
        "satisfied.",
        testing::Mock::VerifyAndClearExpectations(&mockView))
  }

  void test_add_customised_valid_peaks_to_list_without_comma() {

    testing::NiceMock<MockEnggDiffFittingView> mockView;
    EnggDiffFittingPresenterNoThread pres(&mockView);

    EXPECT_CALL(mockView, peakPickerEnabled()).Times(1).WillOnce(Return(true));

    EXPECT_CALL(mockView, getPeakCentre()).Times(1).WillOnce(Return(3.0234));

    EXPECT_CALL(mockView, getExpectedPeaksInput())
        .Times(1)
        .WillOnce(Return("2.0684,1.2676"));

    EXPECT_CALL(mockView, setPeakList("2.0684,1.2676,3.0234")).Times(1);

    // should not be updating the status
    EXPECT_CALL(mockView, showStatus(testing::_)).Times(0);

    // No errors/0 warnings.
    EXPECT_CALL(mockView, userError(testing::_, testing::_)).Times(0);
    EXPECT_CALL(mockView, userWarning(testing::_, testing::_)).Times(0);

    pres.notify(IEnggDiffFittingPresenter::addPeaks);
    TSM_ASSERT(
        "Mock not used as expected. Some EXPECT_CALL conditions were not "
        "satisfied.",
        testing::Mock::VerifyAndClearExpectations(&mockView))
  }

  void test_add_invalid_peaks_to_list() {

    testing::NiceMock<MockEnggDiffFittingView> mockView;
    EnggDiffFittingPresenterNoThread pres(&mockView);

    EXPECT_CALL(mockView, peakPickerEnabled()).Times(1).WillOnce(Return(true));

    EXPECT_CALL(mockView, getPeakCentre()).Times(1).WillOnce(Return(0.0133));

    EXPECT_CALL(mockView, getExpectedPeaksInput())
        .Times(1)
        .WillOnce(Return(""));

    // string should be "0.133," instead
    EXPECT_CALL(mockView, setPeakList("0.0133")).Times(0);
    EXPECT_CALL(mockView, setPeakList(",0.0133")).Times(0);
    EXPECT_CALL(mockView, setPeakList("0.0133,")).Times(1);

    // No errors/0 warnings. File entered is not found
    EXPECT_CALL(mockView, userError(testing::_, testing::_)).Times(0);
    EXPECT_CALL(mockView, userWarning(testing::_, testing::_)).Times(0);

    pres.notify(IEnggDiffFittingPresenter::addPeaks);
    TSM_ASSERT(
        "Mock not used as expected. Some EXPECT_CALL conditions were not "
        "satisfied.",
        testing::Mock::VerifyAndClearExpectations(&mockView))
  }

  void test_shutDown() {
    testing::NiceMock<MockEnggDiffFittingView> mockView;
    MantidQt::CustomInterfaces::EnggDiffFittingPresenter pres(
        &mockView,
        Mantid::Kernel::make_unique<
            testing::NiceMock<MockEnggDiffFittingModel>>(),
        nullptr, nullptr);

    EXPECT_CALL(mockView, setPeakList(testing::_)).Times(0);
    EXPECT_CALL(mockView, getFocusedFileNames()).Times(0);
    EXPECT_CALL(mockView, getFittingRunNumVec()).Times(0);

    EXPECT_CALL(mockView, getFittingMultiRunMode()).Times(0);

    EXPECT_CALL(mockView, showStatus(testing::_)).Times(0);

    EXPECT_CALL(mockView, saveSettings()).Times(1);
    // No errors, no warnings
    EXPECT_CALL(mockView, userError(testing::_, testing::_)).Times(0);
    EXPECT_CALL(mockView, userWarning(testing::_, testing::_)).Times(0);

    pres.notify(IEnggDiffFittingPresenter::ShutDown);
    TSM_ASSERT(
        "Mock not used as expected. Some EXPECT_CALL conditions were not "
        "satisfied.",
        testing::Mock::VerifyAndClearExpectations(&mockView))
  }

  void test_removeRun() {
    testing::NiceMock<MockEnggDiffFittingView> mockView;
    auto mockModel = Mantid::Kernel::make_unique<
        testing::NiceMock<MockEnggDiffFittingModel>>();
    auto *mockModel_ptr = mockModel.get();
    MantidQt::CustomInterfaces::EnggDiffFittingPresenter pres(
        &mockView, std::move(mockModel), nullptr, nullptr);

    EXPECT_CALL(mockView, getFittingListWidgetCurrentValue())
        .Times(1)
        .WillOnce(Return(boost::optional<std::string>("123_1")));
    EXPECT_CALL(*mockModel_ptr, removeRun(RunLabel(123, 1)));
    EXPECT_CALL(*mockModel_ptr, getRunLabels())
        .Times(1)
        .WillOnce(Return(
            std::vector<RunLabel>({RunLabel(123, 2), RunLabel(456, 1)})));
    EXPECT_CALL(mockView, updateFittingListWidget(
                              std::vector<std::string>({"123_2", "456_1"})));

    pres.notify(IEnggDiffFittingPresenter::removeRun);

    TSM_ASSERT(
        "Mock not used as expected. Some EXPECT_CALL conditions were not "
        "satisfied.",
        testing::Mock::VerifyAndClearExpectations(&mockView))
  }

  void test_updatePlotFittedPeaksValidFittedPeaks() {
    testing::NiceMock<MockEnggDiffFittingView> mockView;
    auto mockModel = Mantid::Kernel::make_unique<
        testing::NiceMock<MockEnggDiffFittingModel>>();
    auto *mockModel_ptr = mockModel.get();

    EnggDiffFittingPresenterNoThread pres(&mockView, std::move(mockModel));

    const RunLabel runLabel(123, 1);
    EXPECT_CALL(mockView, getFittingListWidgetCurrentValue())
        .Times(2)
        .WillRepeatedly(Return(boost::optional<std::string>("123_1")));
    EXPECT_CALL(*mockModel_ptr, hasFittedPeaksForRun(runLabel))
        .Times(1)
        .WillOnce(Return(true));
    EXPECT_CALL(*mockModel_ptr, getAlignedWorkspace(runLabel))
        .Times(1)
        .WillOnce(Return(WorkspaceCreationHelper::create2DWorkspace(10, 10)));
    EXPECT_CALL(mockView, plotFittedPeaksEnabled())
        .Times(1)
        .WillOnce(Return(true));
    EXPECT_CALL(*mockModel_ptr, getFittedPeaksWS(runLabel))
        .Times(1)
        .WillOnce(Return(WorkspaceCreationHelper::create2DWorkspace(10, 10)));
    EXPECT_CALL(mockView,
                setDataVector(testing::_, testing::_, testing::_, testing::_))
        .Times(2);

    pres.notify(IEnggDiffFittingPresenter::updatePlotFittedPeaks);
    TSM_ASSERT(
        "Mock not used as expected. Some EXPECT_CALL conditions were not "
        "satisfied.",
        testing::Mock::VerifyAndClearExpectations(&mockView))
  }

  void test_updatePlotFittedPeaksNoFittedPeaks() {
    testing::NiceMock<MockEnggDiffFittingView> mockView;
    auto mockModel = Mantid::Kernel::make_unique<
        testing::NiceMock<MockEnggDiffFittingModel>>();
    auto *mockModel_ptr = mockModel.get();

    EnggDiffFittingPresenterNoThread pres(&mockView, std::move(mockModel));

    const RunLabel runLabel(123, 1);
    EXPECT_CALL(mockView, getFittingListWidgetCurrentValue())
        .Times(1)
        .WillOnce(Return(boost::optional<std::string>("123_1")));
    EXPECT_CALL(*mockModel_ptr, hasFittedPeaksForRun(runLabel))
        .Times(1)
        .WillOnce(Return(false));
    EXPECT_CALL(*mockModel_ptr, getFocusedWorkspace(runLabel))
        .Times(1)
        .WillOnce(Return(WorkspaceCreationHelper::create2DWorkspace(10, 10)));
    EXPECT_CALL(mockView, plotFittedPeaksEnabled())
        .Times(1)
        .WillOnce(Return(true));
    EXPECT_CALL(*mockModel_ptr, getFittedPeaksWS(runLabel)).Times(0);
    EXPECT_CALL(mockView,
                setDataVector(testing::_, testing::_, testing::_, testing::_))
        .Times(1);
    EXPECT_CALL(mockView, userWarning("Cannot plot fitted peaks", testing::_))
        .Times(1);

    pres.notify(IEnggDiffFittingPresenter::updatePlotFittedPeaks);
    TSM_ASSERT(
        "Mock not used as expected. Some EXPECT_CALL conditions were not "
        "satisfied.",
        testing::Mock::VerifyAndClearExpectations(&mockView))
  }

  void test_updatePlotSuccessfulFitPlotPeaksDisabled() {
    testing::NiceMock<MockEnggDiffFittingView> mockView;
    auto mockModel = Mantid::Kernel::make_unique<
        testing::NiceMock<MockEnggDiffFittingModel>>();
    auto *mockModel_ptr = mockModel.get();

    EnggDiffFittingPresenterNoThread pres(&mockView, std::move(mockModel));

    const RunLabel runLabel(123, 1);
    EXPECT_CALL(mockView, getFittingListWidgetCurrentValue())
        .Times(2)
        .WillRepeatedly(Return(boost::optional<std::string>("123_1")));
    EXPECT_CALL(*mockModel_ptr, hasFittedPeaksForRun(runLabel))
        .Times(1)
        .WillOnce(Return(true));
    EXPECT_CALL(*mockModel_ptr, getAlignedWorkspace(runLabel))
        .Times(1)
        .WillOnce(Return(WorkspaceCreationHelper::create2DWorkspace(10, 10)));
    EXPECT_CALL(mockView, plotFittedPeaksEnabled())
        .Times(1)
        .WillOnce(Return(false));
    EXPECT_CALL(*mockModel_ptr, getFittedPeaksWS(runLabel)).Times(0);
    EXPECT_CALL(mockView,
                setDataVector(testing::_, testing::_, testing::_, testing::_))
        .Times(1);

    pres.notify(IEnggDiffFittingPresenter::updatePlotFittedPeaks);
    TSM_ASSERT(
        "Mock not used as expected. Some EXPECT_CALL conditions were not "
        "satisfied.",
        testing::Mock::VerifyAndClearExpectations(&mockView))
  }

private:
  std::unique_ptr<testing::NiceMock<MockEnggDiffFittingView>> m_view;
  std::unique_ptr<MantidQt::CustomInterfaces::EnggDiffFittingPresenter>
      m_presenter;

  std::vector<bool> m_ex_enginx_banks;
  const static std::string g_validRunNo;
  const static std::string g_focusedRun;
  const static std::string g_focusedBankFile;
  const static std::string g_focusedFittingRunNo;
  const static std::string EMPTY;
  EnggDiffCalibSettings m_basicCalibSettings;

  std::vector<std::string> m_ex_empty_run_num;
  std::vector<std::string> m_invalid_run_number;
  std::vector<std::string> m_ex_run_number;
  std::vector<std::string> g_vanNo;
  std::vector<std::string> g_ceriaNo;
};

const std::string EnggDiffFittingPresenterTest::g_focusedRun =
    "focused_texture_bank_1";

const std::string EnggDiffFittingPresenterTest::g_validRunNo = "228061";

const std::string EnggDiffFittingPresenterTest::g_focusedBankFile =
    "ENGINX_241395_focused_texture_bank_1";

const std::string EnggDiffFittingPresenterTest::g_focusedFittingRunNo =
    "241391-241394";

const std::string EnggDiffFittingPresenterTest::EMPTY = "";

#endif // MANTID_CUSTOMINTERFACES_ENGGDIFFFITTINGPRESENTERTEST_H<|MERGE_RESOLUTION|>--- conflicted
+++ resolved
@@ -306,54 +306,6 @@
     const auto paramMock =
         boost::make_shared<testing::NiceMock<MockEnggDiffractionParam>>();
     EnggDiffFittingPresenterNoThread pres(
-<<<<<<< HEAD
-        &mockView, Mantid::Kernel::make_unique<
-                       testing::NiceMock<MockEnggDiffFittingModel>>(),
-=======
-        &mockView,
-        Mantid::Kernel::make_unique<
-            testing::NiceMock<MockEnggDiffFittingModel>>(),
->>>>>>> 46dc4bf3
-        paramMock);
-
-    const auto &userDir(Poco::Path::home());
-    EXPECT_CALL(*paramMock, outFilesUserDir(""))
-        .Times(1)
-        .WillOnce(Return(userDir));
-
-    EXPECT_CALL(mockView, getOpenFile(userDir)).Times(1);
-
-    EXPECT_CALL(mockView, getSaveFile(testing::_)).Times(0);
-
-    // No errors/0 warnings.
-    EXPECT_CALL(mockView, userError(testing::_, testing::_)).Times(0);
-    EXPECT_CALL(mockView, userWarning(testing::_, testing::_)).Times(0);
-
-    pres.notify(IEnggDiffFittingPresenter::browsePeaks);
-    TSM_ASSERT(
-        "Mock not used as expected. Some EXPECT_CALL conditions were not "
-        "satisfied.",
-        testing::Mock::VerifyAndClearExpectations(&mockView))
-  }
-
-  void test_browse_peaks_list_with_warning() {
-    testing::NiceMock<MockEnggDiffFittingView> mockView;
-    const auto paramMock =
-        boost::make_shared<testing::NiceMock<MockEnggDiffractionParam>>();
-    EnggDiffFittingPresenterNoThread pres(
-<<<<<<< HEAD
-        &mockView, Mantid::Kernel::make_unique<
-                       testing::NiceMock<MockEnggDiffFittingModel>>(),
-        paramMock);
-
-    const auto &userDir(Poco::Path::home());
-    EXPECT_CALL(*paramMock, outFilesUserDir(""))
-        .Times(1)
-        .WillOnce(Return(userDir));
-
-    std::string dummyDir = "I/am/a/dummy/directory";
-
-=======
         &mockView,
         Mantid::Kernel::make_unique<
             testing::NiceMock<MockEnggDiffFittingModel>>(),
@@ -364,16 +316,9 @@
         .Times(1)
         .WillOnce(Return(userDir));
 
-    std::string dummyDir = "I/am/a/dummy/directory";
-
->>>>>>> 46dc4bf3
-    EXPECT_CALL(mockView, getOpenFile(userDir))
-        .Times(1)
-        .WillOnce(Return(dummyDir));
-
-    EXPECT_CALL(mockView, setPreviousDir(dummyDir)).Times(1);
-
-    EXPECT_CALL(mockView, setPeakList(testing::_)).Times(1);
+    EXPECT_CALL(mockView, getOpenFile(userDir)).Times(1);
+
+    EXPECT_CALL(mockView, getSaveFile(testing::_)).Times(0);
 
     // No errors/0 warnings.
     EXPECT_CALL(mockView, userError(testing::_, testing::_)).Times(0);
@@ -386,19 +331,14 @@
         testing::Mock::VerifyAndClearExpectations(&mockView))
   }
 
-  void test_save_peaks_list() {
+  void test_browse_peaks_list_with_warning() {
     testing::NiceMock<MockEnggDiffFittingView> mockView;
     const auto paramMock =
         boost::make_shared<testing::NiceMock<MockEnggDiffractionParam>>();
     EnggDiffFittingPresenterNoThread pres(
-<<<<<<< HEAD
-        &mockView, Mantid::Kernel::make_unique<
-                       testing::NiceMock<MockEnggDiffFittingModel>>(),
-=======
         &mockView,
         Mantid::Kernel::make_unique<
             testing::NiceMock<MockEnggDiffFittingModel>>(),
->>>>>>> 46dc4bf3
         paramMock);
 
     const auto &userDir(Poco::Path::home());
@@ -406,32 +346,63 @@
         .Times(1)
         .WillOnce(Return(userDir));
 
-    EXPECT_CALL(mockView, getSaveFile(userDir)).Times(1);
-
-    // No errors/No warnings.
-    EXPECT_CALL(mockView, userError(testing::_, testing::_)).Times(0);
-    EXPECT_CALL(mockView, userWarning(testing::_, testing::_)).Times(0);
-
-    pres.notify(IEnggDiffFittingPresenter::savePeaks);
-    TSM_ASSERT(
-        "Mock not used as expected. Some EXPECT_CALL conditions were not "
-        "satisfied.",
-        testing::Mock::VerifyAndClearExpectations(&mockView))
-  }
-
-  void test_save_peaks_list_with_warning() {
+    std::string dummyDir = "I/am/a/dummy/directory";
+
+    EXPECT_CALL(mockView, getOpenFile(userDir))
+        .Times(1)
+        .WillOnce(Return(dummyDir));
+
+    EXPECT_CALL(mockView, setPreviousDir(dummyDir)).Times(1);
+
+    EXPECT_CALL(mockView, setPeakList(testing::_)).Times(1);
+
+    // No errors/0 warnings.
+    EXPECT_CALL(mockView, userError(testing::_, testing::_)).Times(0);
+    EXPECT_CALL(mockView, userWarning(testing::_, testing::_)).Times(0);
+
+    pres.notify(IEnggDiffFittingPresenter::browsePeaks);
+    TSM_ASSERT(
+        "Mock not used as expected. Some EXPECT_CALL conditions were not "
+        "satisfied.",
+        testing::Mock::VerifyAndClearExpectations(&mockView))
+  }
+
+  void test_save_peaks_list() {
     testing::NiceMock<MockEnggDiffFittingView> mockView;
     const auto paramMock =
         boost::make_shared<testing::NiceMock<MockEnggDiffractionParam>>();
     EnggDiffFittingPresenterNoThread pres(
-<<<<<<< HEAD
-        &mockView, Mantid::Kernel::make_unique<
-                       testing::NiceMock<MockEnggDiffFittingModel>>(),
-=======
         &mockView,
         Mantid::Kernel::make_unique<
             testing::NiceMock<MockEnggDiffFittingModel>>(),
->>>>>>> 46dc4bf3
+        paramMock);
+
+    const auto &userDir(Poco::Path::home());
+    EXPECT_CALL(*paramMock, outFilesUserDir(""))
+        .Times(1)
+        .WillOnce(Return(userDir));
+
+    EXPECT_CALL(mockView, getSaveFile(userDir)).Times(1);
+
+    // No errors/No warnings.
+    EXPECT_CALL(mockView, userError(testing::_, testing::_)).Times(0);
+    EXPECT_CALL(mockView, userWarning(testing::_, testing::_)).Times(0);
+
+    pres.notify(IEnggDiffFittingPresenter::savePeaks);
+    TSM_ASSERT(
+        "Mock not used as expected. Some EXPECT_CALL conditions were not "
+        "satisfied.",
+        testing::Mock::VerifyAndClearExpectations(&mockView))
+  }
+
+  void test_save_peaks_list_with_warning() {
+    testing::NiceMock<MockEnggDiffFittingView> mockView;
+    const auto paramMock =
+        boost::make_shared<testing::NiceMock<MockEnggDiffractionParam>>();
+    EnggDiffFittingPresenterNoThread pres(
+        &mockView,
+        Mantid::Kernel::make_unique<
+            testing::NiceMock<MockEnggDiffFittingModel>>(),
         paramMock);
 
     const auto &userDir(Poco::Path::home());

#ifndef MANTID_CUSTOMINTERFACES_ENGGDIFFFITTINGPRESENTERTEST_H
#define MANTID_CUSTOMINTERFACES_ENGGDIFFFITTINGPRESENTERTEST_H

#include "../EnggDiffraction/EnggDiffFittingPresenter.h"
#include "MantidAPI/FrameworkManager.h"
#include "MantidKernel/make_unique.h"
#include "MantidTestHelpers/WorkspaceCreationHelper.h"

#include "EnggDiffFittingModelMock.h"
#include "EnggDiffFittingViewMock.h"
#include <cxxtest/TestSuite.h>
#include <vector>

using namespace MantidQt::CustomInterfaces;
using testing::TypedEq;
using testing::Return;
using testing::ReturnRef;

// Use this mocked presenter for tests that will start the focusing
// workers/threads. Otherwise you'll run into trouble with issues like
// "QEventLoop: Cannot be used without QApplication", as there is not
// Qt application here and the normal Qt thread used by the presenter
// uses signals/slots.
class EnggDiffFittingPresenterNoThread : public EnggDiffFittingPresenter {
public:
  EnggDiffFittingPresenterNoThread(IEnggDiffFittingView *view)
      : EnggDiffFittingPresenterNoThread(
            view, Mantid::Kernel::make_unique<
                      testing::NiceMock<MockEnggDiffFittingModel>>()) {}

  EnggDiffFittingPresenterNoThread(IEnggDiffFittingView *view,
                                   std::unique_ptr<IEnggDiffFittingModel> model)
      : EnggDiffFittingPresenter(view, std::move(model), nullptr, nullptr) {}

private:
  // not async at all
  void startAsyncFittingWorker(
      const std::vector<std::pair<int, size_t>> &runNumberBankPairs,
      const std::string &ExpectedPeaks) override {
    assert(runNumberBankPairs.size() == 1);
    const auto runNumber = runNumberBankPairs[0].first;
    const auto bank = runNumberBankPairs[0].second;
    doFitting(runNumber, bank, ExpectedPeaks);
    fittingFinished();
  }
};

class EnggDiffFittingPresenterTest : public CxxTest::TestSuite {

public:
  // This pair of boilerplate methods prevent tghe suite being created
  // statically
  // This means the constructor isn't called when running other tests
  static EnggDiffFittingPresenterTest *createSuite() {
    return new EnggDiffFittingPresenterTest();
  }

  static void destroySuite(EnggDiffFittingPresenterTest *suite) {
    delete suite;
  }

  EnggDiffFittingPresenterTest() {
    Mantid::API::FrameworkManager::Instance(); // make sure framework is
                                               // initialized
  }

  void setUp() override {
    m_view.reset(new testing::NiceMock<MockEnggDiffFittingView>());
    auto mockModel = Mantid::Kernel::make_unique<
        testing::NiceMock<MockEnggDiffFittingModel>>();

    m_presenter.reset(new MantidQt::CustomInterfaces::EnggDiffFittingPresenter(
        m_view.get(), std::move(mockModel), nullptr, nullptr));

    // default banks
    m_ex_enginx_banks.push_back(true);
    m_ex_enginx_banks.push_back(false);

    // default run number
    m_ex_empty_run_num.emplace_back("");
    m_invalid_run_number.emplace_back("");
    m_ex_run_number.push_back(g_validRunNo);
    g_vanNo.emplace_back("8899999988");
    g_ceriaNo.emplace_back("9999999999");

    // provide personal directories in order to carry out the full disable tests
    m_basicCalibSettings.m_inputDirCalib = "GUI_calib_folder/";
    m_basicCalibSettings.m_inputDirRaw = "GUI_calib_folder/";

    m_basicCalibSettings.m_pixelCalibFilename =
        "ENGINX_full_pixel_calibration.csv";

    m_basicCalibSettings.m_templateGSAS_PRM = "GUI_calib_folder/"
                                              "template_ENGINX_241391_236516_"
                                              "North_and_South_banks.prm";

    m_basicCalibSettings.m_forceRecalcOverwrite = false;
    m_basicCalibSettings.m_rebinCalibrate = 1;
  }

  void tearDown() override {
    TS_ASSERT(testing::Mock::VerifyAndClearExpectations(m_view.get()));
  }

  void test_load_with_missing_param() {
    testing::NiceMock<MockEnggDiffFittingView> mockView;
    auto mockModel = Mantid::Kernel::make_unique<
        testing::NiceMock<MockEnggDiffFittingModel>>();
    auto *mockModel_ptr = mockModel.get();
    MantidQt::CustomInterfaces::EnggDiffFittingPresenter pres(
        &mockView, std::move(mockModel), nullptr, nullptr);

    EXPECT_CALL(mockView, getFocusedFileNames()).Times(1).WillOnce(Return(""));

    EXPECT_CALL(mockView, userWarning(testing::_, testing::_)).Times(1);
    EXPECT_CALL(mockView, userError(testing::_, testing::_)).Times(0);

    // Should never get as far as trying to load
    EXPECT_CALL(*mockModel_ptr, loadWorkspaces(testing::_)).Times(0);

    pres.notify(IEnggDiffFittingPresenter::Load);
    TSM_ASSERT(
        "View mock not used as expected. Some EXPECT_CALL conditions were not "
        "satisfied.",
        testing::Mock::VerifyAndClearExpectations(&mockView))
    TSM_ASSERT(
        "Model mock not used as expected. Some EXPECT_CALL conditions were not "
        "satisfied.",
        testing::Mock::VerifyAndClearExpectations(mockModel_ptr))
  }

  void test_fitting_with_missing_param() {
    testing::NiceMock<MockEnggDiffFittingView> mockView;
    auto mockModel = Mantid::Kernel::make_unique<
        testing::NiceMock<MockEnggDiffFittingModel>>();
    MantidQt::CustomInterfaces::EnggDiffFittingPresenter pres(
        &mockView, std::move(mockModel), nullptr, nullptr);

    EXPECT_CALL(mockView, getFittingListWidgetCurrentValue())
        .Times(1)
        .WillOnce(Return(boost::none));

    // should not get to the point where the status is updated
    EXPECT_CALL(mockView, setPeakList(testing::_)).Times(0);
    EXPECT_CALL(mockView, showStatus(testing::_)).Times(0);

    // No errors/1 warnings. There will be an error log from the algorithms
    EXPECT_CALL(mockView, userError(testing::_, testing::_)).Times(0);
    EXPECT_CALL(mockView, userWarning(testing::_, testing::_)).Times(1);

    pres.notify(IEnggDiffFittingPresenter::FitPeaks);
    TSM_ASSERT(
        "Mock not used as expected. Some EXPECT_CALL conditions were not "
        "satisfied.",
        testing::Mock::VerifyAndClearExpectations(&mockView))
  }

  // This would test the fitting tab with no focused workspace
  // which should produce a warning
  void test_fitting_without_focused_run() {
    testing::NiceMock<MockEnggDiffFittingView> mockView;
    EnggDiffFittingPresenterNoThread pres(&mockView);

    // inputs from user
    EXPECT_CALL(mockView, getFittingListWidgetCurrentValue())
        .Times(1)
        .WillOnce(Return(boost::none));

    // should not get to the point where the status is updated
    EXPECT_CALL(mockView, setPeakList(testing::_)).Times(0);
    EXPECT_CALL(mockView, showStatus(testing::_)).Times(0);

    // No errors/1 warnings. There will be an error log from the algorithms
    EXPECT_CALL(mockView, userError(testing::_, testing::_)).Times(0);
    EXPECT_CALL(mockView, userWarning(testing::_, testing::_)).Times(1);

    pres.notify(IEnggDiffFittingPresenter::FitPeaks);
    TSM_ASSERT(
        "Mock not used as expected. Some EXPECT_CALL conditions were not "
        "satisfied.",
        testing::Mock::VerifyAndClearExpectations(&mockView))
  }

  // This would test the fitting tab with invalid expected peaks but should only
  // produce a warning
  void test_fitting_with_invalid_expected_peaks() {
    testing::NiceMock<MockEnggDiffFittingView> mockView;
    auto mockModel = Mantid::Kernel::make_unique<
        testing::NiceMock<MockEnggDiffFittingModel>>();
    auto *mockModel_ptr = mockModel.get();

    EnggDiffFittingPresenterNoThread pres(&mockView, std::move(mockModel));

    EXPECT_CALL(mockView, getFittingListWidgetCurrentValue())
        .Times(1)
        .WillOnce(Return(boost::optional<std::string>(
            boost::optional<std::string>("123_1"))));
    EXPECT_CALL(*mockModel_ptr, getWorkspaceFilename(testing::_, testing::_))
        .Times(1)
        .WillOnce(ReturnRef(EMPTY));

    EXPECT_CALL(mockView, getExpectedPeaksInput())
        .Times(1)
        .WillOnce(Return(",3.5,7.78,r43d"));
    EXPECT_CALL(mockView, setPeakList(testing::_)).Times(1);

    // should not get to the point where the status is updated
    EXPECT_CALL(mockView, showStatus(testing::_)).Times(0);

    // No errors/1 warnings. There will be an error log from the algorithms
    EXPECT_CALL(mockView, userError(testing::_, testing::_)).Times(0);
    EXPECT_CALL(mockView, userWarning(testing::_, testing::_)).Times(1);

    pres.notify(IEnggDiffFittingPresenter::FitPeaks);
    TSM_ASSERT(
        "View mock not used as expected. Some EXPECT_CALL conditions were not "
        "satisfied.",
        testing::Mock::VerifyAndClearExpectations(&mockView))
    TSM_ASSERT(
        "Model mock not used as expected. Some EXPECT_CALL conditions were not "
        "satisfied.",
        testing::Mock::VerifyAndClearExpectations(mockModel_ptr))
  }

  // Fit All Peaks test begin here
  void test_fit_all_runno_valid_single_run() {
    testing::NiceMock<MockEnggDiffFittingView> mockView;
    auto mockModel = Mantid::Kernel::make_unique<
        testing::NiceMock<MockEnggDiffFittingModel>>();
    auto *mockModel_ptr = mockModel.get();

    EnggDiffFittingPresenterNoThread pres(&mockView, std::move(mockModel));
<<<<<<< HEAD

    EXPECT_CALL(mockView, getExpectedPeaksInput())
=======

    EXPECT_CALL(mockView, getExpectedPeaksInput())
        .Times(1)
        .WillOnce(Return("2.3445,3.3433,4.5664"));

    EXPECT_CALL(*mockModel_ptr, getRunNumbersAndBankIDs())
        .Times(1)
        .WillOnce(Return(
            std::vector<std::pair<int, size_t>>({std::make_pair(123, 1)})));

    EXPECT_CALL(*mockModel_ptr, getWorkspaceFilename(123, 1))
>>>>>>> 32e368b4
        .Times(1)
        .WillOnce(ReturnRef(EMPTY));

    EXPECT_CALL(*mockModel_ptr, getRunNumbersAndBankIDs())
        .Times(1)
        .WillOnce(Return(
            std::vector<std::pair<int, size_t>>({std::make_pair(123, 1)})));

    EXPECT_CALL(mockView, setPeakList(testing::_)).Times(1);

    EXPECT_CALL(mockView, enableFitAllButton(testing::_)).Times(0);

    // should not get to the point where the status is updated
    EXPECT_CALL(mockView, showStatus(testing::_)).Times(0);

    // No errors/1 warnings. There will be an error log because dir vector
    // is empty
    EXPECT_CALL(mockView, userError(testing::_, testing::_)).Times(0);
    EXPECT_CALL(mockView, userWarning(testing::_, testing::_)).Times(1);

    pres.notify(IEnggDiffFittingPresenter::FitAllPeaks);
  }

  // This would test the fitting tab with invalid expected peaks but should only
  // produce a warning
  void test_fit_all_with_invalid_expected_peaks() {
    testing::NiceMock<MockEnggDiffFittingView> mockView;
    auto mockModel = Mantid::Kernel::make_unique<
        testing::NiceMock<MockEnggDiffFittingModel>>();
    auto *mockModel_ptr = mockModel.get();

    EnggDiffFittingPresenterNoThread pres(&mockView, std::move(mockModel));

    // inputs from user
    EXPECT_CALL(mockView, getExpectedPeaksInput())
        .Times(1)
        .WillOnce(Return(",3.5,7.78,r43d"));
    EXPECT_CALL(mockView, setPeakList(testing::_)).Times(1);

    EXPECT_CALL(*mockModel_ptr, getRunNumbersAndBankIDs())
        .Times(1)
        .WillOnce(Return(
            std::vector<std::pair<int, size_t>>({std::make_pair(123, 1)})));

<<<<<<< HEAD
=======
    EXPECT_CALL(*mockModel_ptr, getWorkspaceFilename(123, 1))
        .Times(1)
        .WillOnce(ReturnRef(EMPTY));

>>>>>>> 32e368b4
    // should not get to the point where the status is updated
    EXPECT_CALL(mockView, showStatus(testing::_)).Times(0);

    // No errors/1 warnings. There will be an error log from the algorithms
    EXPECT_CALL(mockView, userError(testing::_, testing::_)).Times(0);
    EXPECT_CALL(mockView, userWarning(testing::_, testing::_)).Times(1);

    pres.notify(IEnggDiffFittingPresenter::FitAllPeaks);
    TSM_ASSERT(
        "Mock not used as expected. Some EXPECT_CALL conditions were not "
        "satisfied.",
        testing::Mock::VerifyAndClearExpectations(&mockView))
  }

  void test_browse_peaks_list() {
    testing::NiceMock<MockEnggDiffFittingView> mockView;
    EnggDiffFittingPresenterNoThread pres(&mockView);

    EXPECT_CALL(mockView, focusingDir()).Times(1);

    EXPECT_CALL(mockView, getPreviousDir()).Times(1);

    EXPECT_CALL(mockView, getOpenFile(testing::_)).Times(1);

    EXPECT_CALL(mockView, getSaveFile(testing::_)).Times(0);

    // No errors/0 warnings.
    EXPECT_CALL(mockView, userError(testing::_, testing::_)).Times(0);
    EXPECT_CALL(mockView, userWarning(testing::_, testing::_)).Times(0);

    pres.notify(IEnggDiffFittingPresenter::browsePeaks);
    TSM_ASSERT(
        "Mock not used as expected. Some EXPECT_CALL conditions were not "
        "satisfied.",
        testing::Mock::VerifyAndClearExpectations(&mockView))
  }

  void test_browse_peaks_list_with_warning() {
    testing::NiceMock<MockEnggDiffFittingView> mockView;
    EnggDiffFittingPresenterNoThread pres(&mockView);

    std::string dummyDir = "I/am/a/dummy/directory";

    EXPECT_CALL(mockView, focusingDir()).Times(1);

    EXPECT_CALL(mockView, getPreviousDir()).Times(1);

    EXPECT_CALL(mockView, getOpenFile(testing::_))
        .Times(1)
        .WillOnce(Return(dummyDir));

    EXPECT_CALL(mockView, setPreviousDir(dummyDir)).Times(1);

    EXPECT_CALL(mockView, setPeakList(testing::_)).Times(1);

    // No errors/0 warnings.
    EXPECT_CALL(mockView, userError(testing::_, testing::_)).Times(0);
    EXPECT_CALL(mockView, userWarning(testing::_, testing::_)).Times(0);

    pres.notify(IEnggDiffFittingPresenter::browsePeaks);
    TSM_ASSERT(
        "Mock not used as expected. Some EXPECT_CALL conditions were not "
        "satisfied.",
        testing::Mock::VerifyAndClearExpectations(&mockView))
  }

  void test_save_peaks_list() {
    testing::NiceMock<MockEnggDiffFittingView> mockView;
    EnggDiffFittingPresenterNoThread pres(&mockView);

    EXPECT_CALL(mockView, focusingDir()).Times(1);

    EXPECT_CALL(mockView, getPreviousDir()).Times(1);

    EXPECT_CALL(mockView, getSaveFile(testing::_)).Times(1);

    // No errors/No warnings.
    EXPECT_CALL(mockView, userError(testing::_, testing::_)).Times(0);
    EXPECT_CALL(mockView, userWarning(testing::_, testing::_)).Times(0);

    pres.notify(IEnggDiffFittingPresenter::savePeaks);
    TSM_ASSERT(
        "Mock not used as expected. Some EXPECT_CALL conditions were not "
        "satisfied.",
        testing::Mock::VerifyAndClearExpectations(&mockView))
  }

  void test_save_peaks_list_with_warning() {
    testing::NiceMock<MockEnggDiffFittingView> mockView;
    EnggDiffFittingPresenterNoThread pres(&mockView);

    std::string dummyDir = "/dummy/directory/";

    EXPECT_CALL(mockView, focusingDir()).Times(1);

    EXPECT_CALL(mockView, getPreviousDir()).Times(1);

    EXPECT_CALL(mockView, getSaveFile(testing::_))
        .Times(1)
        .WillOnce(Return(dummyDir));

    EXPECT_CALL(mockView, getExpectedPeaksInput()).Times(0);

    // No errors/1 warnings. Dummy file entered is not found
    EXPECT_CALL(mockView, userError(testing::_, testing::_)).Times(0);
    EXPECT_CALL(mockView, userWarning(testing::_, testing::_)).Times(1);

    pres.notify(IEnggDiffFittingPresenter::savePeaks);
    TSM_ASSERT(
        "Mock not used as expected. Some EXPECT_CALL conditions were not "
        "satisfied.",
        testing::Mock::VerifyAndClearExpectations(&mockView))
  }

  void test_add_peaks_to_empty_list() {

    testing::NiceMock<MockEnggDiffFittingView> mockView;
    EnggDiffFittingPresenterNoThread pres(&mockView);

    EXPECT_CALL(mockView, peakPickerEnabled()).Times(1).WillOnce(Return(true));

    EXPECT_CALL(mockView, getPeakCentre()).Times(1);

    EXPECT_CALL(mockView, getExpectedPeaksInput())
        .Times(1)
        .WillOnce(Return(""));
    ;

    EXPECT_CALL(mockView, setPeakList(testing::_)).Times(1);

    // should not be updating the status
    EXPECT_CALL(mockView, showStatus(testing::_)).Times(0);

    // No errors/0 warnings.
    EXPECT_CALL(mockView, userError(testing::_, testing::_)).Times(0);
    EXPECT_CALL(mockView, userWarning(testing::_, testing::_)).Times(0);

    pres.notify(IEnggDiffFittingPresenter::addPeaks);
    TSM_ASSERT(
        "Mock not used as expected. Some EXPECT_CALL conditions were not "
        "satisfied.",
        testing::Mock::VerifyAndClearExpectations(&mockView))
  }

  void test_add_peaks_with_disabled_peak_picker() {

    testing::NiceMock<MockEnggDiffFittingView> mockView;
    EnggDiffFittingPresenterNoThread pres(&mockView);

    EXPECT_CALL(mockView, peakPickerEnabled()).Times(1).WillOnce(Return(false));

    EXPECT_CALL(mockView, getPeakCentre()).Times(0);

    EXPECT_CALL(mockView, getExpectedPeaksInput()).Times(0);

    EXPECT_CALL(mockView, setPeakList(testing::_)).Times(0);

    // should not be updating the status
    EXPECT_CALL(mockView, showStatus(testing::_)).Times(0);

    // No errors/0 warnings.
    EXPECT_CALL(mockView, userError(testing::_, testing::_)).Times(0);
    EXPECT_CALL(mockView, userWarning(testing::_, testing::_)).Times(0);

    pres.notify(IEnggDiffFittingPresenter::addPeaks);
    TSM_ASSERT(
        "Mock not used as expected. Some EXPECT_CALL conditions were not "
        "satisfied.",
        testing::Mock::VerifyAndClearExpectations(&mockView))
  }

  void test_add_valid_peaks_to_list_with_comma() {

    testing::NiceMock<MockEnggDiffFittingView> mockView;
    EnggDiffFittingPresenterNoThread pres(&mockView);

    EXPECT_CALL(mockView, peakPickerEnabled()).Times(1).WillOnce(Return(true));

    EXPECT_CALL(mockView, getPeakCentre()).Times(1).WillOnce(Return(2.0684));

    EXPECT_CALL(mockView, getExpectedPeaksInput())
        .Times(1)
        .WillOnce(Return("1.7906,2.0684,1.2676,"));

    EXPECT_CALL(mockView, setPeakList("1.7906,2.0684,1.2676,2.0684")).Times(1);

    // No errors/0 warnings.
    EXPECT_CALL(mockView, userError(testing::_, testing::_)).Times(0);
    EXPECT_CALL(mockView, userWarning(testing::_, testing::_)).Times(0);

    pres.notify(IEnggDiffFittingPresenter::addPeaks);
    TSM_ASSERT(
        "Mock not used as expected. Some EXPECT_CALL conditions were not "
        "satisfied.",
        testing::Mock::VerifyAndClearExpectations(&mockView))
  }

  void test_add_customised_valid_peaks_to_list_without_comma() {

    testing::NiceMock<MockEnggDiffFittingView> mockView;
    EnggDiffFittingPresenterNoThread pres(&mockView);

    EXPECT_CALL(mockView, peakPickerEnabled()).Times(1).WillOnce(Return(true));

    EXPECT_CALL(mockView, getPeakCentre()).Times(1).WillOnce(Return(3.0234));

    EXPECT_CALL(mockView, getExpectedPeaksInput())
        .Times(1)
        .WillOnce(Return("2.0684,1.2676"));

    EXPECT_CALL(mockView, setPeakList("2.0684,1.2676,3.0234")).Times(1);

    // should not be updating the status
    EXPECT_CALL(mockView, showStatus(testing::_)).Times(0);

    // No errors/0 warnings.
    EXPECT_CALL(mockView, userError(testing::_, testing::_)).Times(0);
    EXPECT_CALL(mockView, userWarning(testing::_, testing::_)).Times(0);

    pres.notify(IEnggDiffFittingPresenter::addPeaks);
    TSM_ASSERT(
        "Mock not used as expected. Some EXPECT_CALL conditions were not "
        "satisfied.",
        testing::Mock::VerifyAndClearExpectations(&mockView))
  }

  void test_add_invalid_peaks_to_list() {

    testing::NiceMock<MockEnggDiffFittingView> mockView;
    EnggDiffFittingPresenterNoThread pres(&mockView);

    EXPECT_CALL(mockView, peakPickerEnabled()).Times(1).WillOnce(Return(true));

    EXPECT_CALL(mockView, getPeakCentre()).Times(1).WillOnce(Return(0.0133));

    EXPECT_CALL(mockView, getExpectedPeaksInput())
        .Times(1)
        .WillOnce(Return(""));

    // string should be "0.133," instead
    EXPECT_CALL(mockView, setPeakList("0.0133")).Times(0);
    EXPECT_CALL(mockView, setPeakList(",0.0133")).Times(0);
    EXPECT_CALL(mockView, setPeakList("0.0133,")).Times(1);

    // No errors/0 warnings. File entered is not found
    EXPECT_CALL(mockView, userError(testing::_, testing::_)).Times(0);
    EXPECT_CALL(mockView, userWarning(testing::_, testing::_)).Times(0);

    pres.notify(IEnggDiffFittingPresenter::addPeaks);
    TSM_ASSERT(
        "Mock not used as expected. Some EXPECT_CALL conditions were not "
        "satisfied.",
        testing::Mock::VerifyAndClearExpectations(&mockView))
  }

  void test_shutDown() {
    testing::NiceMock<MockEnggDiffFittingView> mockView;
    MantidQt::CustomInterfaces::EnggDiffFittingPresenter pres(
        &mockView, Mantid::Kernel::make_unique<
                       testing::NiceMock<MockEnggDiffFittingModel>>(),
        nullptr, nullptr);

    EXPECT_CALL(mockView, setPeakList(testing::_)).Times(0);
    EXPECT_CALL(mockView, getFocusedFileNames()).Times(0);
    EXPECT_CALL(mockView, getFittingRunNumVec()).Times(0);
    EXPECT_CALL(mockView, focusingDir()).Times(0);

    EXPECT_CALL(mockView, getFittingMultiRunMode()).Times(0);

    EXPECT_CALL(mockView, showStatus(testing::_)).Times(0);

    EXPECT_CALL(mockView, saveSettings()).Times(1);
    // No errors, no warnings
    EXPECT_CALL(mockView, userError(testing::_, testing::_)).Times(0);
    EXPECT_CALL(mockView, userWarning(testing::_, testing::_)).Times(0);

    pres.notify(IEnggDiffFittingPresenter::ShutDown);
    TSM_ASSERT(
        "Mock not used as expected. Some EXPECT_CALL conditions were not "
        "satisfied.",
        testing::Mock::VerifyAndClearExpectations(&mockView))
  }

  void test_removeRun() {
    testing::NiceMock<MockEnggDiffFittingView> mockView;
    auto mockModel = Mantid::Kernel::make_unique<
        testing::NiceMock<MockEnggDiffFittingModel>>();
    auto *mockModel_ptr = mockModel.get();
    MantidQt::CustomInterfaces::EnggDiffFittingPresenter pres(
        &mockView, std::move(mockModel), nullptr, nullptr);

    EXPECT_CALL(mockView, getFittingListWidgetCurrentValue())
        .Times(1)
        .WillOnce(Return(boost::optional<std::string>("123_1")));
    EXPECT_CALL(*mockModel_ptr, removeRun(123, 1));
    EXPECT_CALL(*mockModel_ptr, getRunNumbersAndBankIDs())
        .Times(1)
        .WillOnce(Return(std::vector<std::pair<int, size_t>>(
            {std::make_pair(123, 2), std::make_pair(456, 1)})));
    EXPECT_CALL(mockView, updateFittingListWidget(
                              std::vector<std::string>({"123_2", "456_1"})));

    pres.notify(IEnggDiffFittingPresenter::removeRun);

    TSM_ASSERT(
        "Mock not used as expected. Some EXPECT_CALL conditions were not "
        "satisfied.",
        testing::Mock::VerifyAndClearExpectations(&mockView))
  }

private:
  std::unique_ptr<testing::NiceMock<MockEnggDiffFittingView>> m_view;
  std::unique_ptr<MantidQt::CustomInterfaces::EnggDiffFittingPresenter>
      m_presenter;

  std::vector<bool> m_ex_enginx_banks;
  const static std::string g_validRunNo;
  const static std::string g_focusedRun;
  const static std::string g_focusedBankFile;
  const static std::string g_focusedFittingRunNo;
  const static std::string EMPTY;
  EnggDiffCalibSettings m_basicCalibSettings;

  std::vector<std::string> m_ex_empty_run_num;
  std::vector<std::string> m_invalid_run_number;
  std::vector<std::string> m_ex_run_number;
  std::vector<std::string> g_vanNo;
  std::vector<std::string> g_ceriaNo;
};

const std::string EnggDiffFittingPresenterTest::g_focusedRun =
    "focused_texture_bank_1";

const std::string EnggDiffFittingPresenterTest::g_validRunNo = "228061";

const std::string EnggDiffFittingPresenterTest::g_focusedBankFile =
    "ENGINX_241395_focused_texture_bank_1";

const std::string EnggDiffFittingPresenterTest::g_focusedFittingRunNo =
    "241391-241394";

const std::string EnggDiffFittingPresenterTest::EMPTY = "";

#endif // MANTID_CUSTOMINTERFACES_ENGGDIFFFITTINGPRESENTERTEST_H<|MERGE_RESOLUTION|>--- conflicted
+++ resolved
@@ -230,10 +230,6 @@
     auto *mockModel_ptr = mockModel.get();
 
     EnggDiffFittingPresenterNoThread pres(&mockView, std::move(mockModel));
-<<<<<<< HEAD
-
-    EXPECT_CALL(mockView, getExpectedPeaksInput())
-=======
 
     EXPECT_CALL(mockView, getExpectedPeaksInput())
         .Times(1)
@@ -245,14 +241,8 @@
             std::vector<std::pair<int, size_t>>({std::make_pair(123, 1)})));
 
     EXPECT_CALL(*mockModel_ptr, getWorkspaceFilename(123, 1))
->>>>>>> 32e368b4
         .Times(1)
         .WillOnce(ReturnRef(EMPTY));
-
-    EXPECT_CALL(*mockModel_ptr, getRunNumbersAndBankIDs())
-        .Times(1)
-        .WillOnce(Return(
-            std::vector<std::pair<int, size_t>>({std::make_pair(123, 1)})));
 
     EXPECT_CALL(mockView, setPeakList(testing::_)).Times(1);
 
@@ -290,13 +280,10 @@
         .WillOnce(Return(
             std::vector<std::pair<int, size_t>>({std::make_pair(123, 1)})));
 
-<<<<<<< HEAD
-=======
     EXPECT_CALL(*mockModel_ptr, getWorkspaceFilename(123, 1))
         .Times(1)
         .WillOnce(ReturnRef(EMPTY));
 
->>>>>>> 32e368b4
     // should not get to the point where the status is updated
     EXPECT_CALL(mockView, showStatus(testing::_)).Times(0);
 

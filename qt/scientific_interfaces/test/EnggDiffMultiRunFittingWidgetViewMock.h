--- conflicted
+++ resolved
@@ -16,11 +16,7 @@
     : public IEnggDiffMultiRunFittingWidgetView {
 
 public:
-<<<<<<< HEAD
-  MOCK_CONST_METHOD0(getSelectedRunLabel, RunLabel());
-=======
   MOCK_CONST_METHOD0(getSelectedRunLabel, boost::optional<RunLabel>());
->>>>>>> 9304e0bc
 
   MOCK_METHOD1(plotFittedPeaks,
                void(const std::vector<boost::shared_ptr<QwtData>> &curve));
@@ -28,23 +24,18 @@
   MOCK_METHOD1(plotFocusedRun,
                void(const std::vector<boost::shared_ptr<QwtData>> &curve));
 
-<<<<<<< HEAD
-=======
   MOCK_METHOD2(plotToSeparateWindow,
                void(const std::string &focusedRunName,
                     const boost::optional<std::string> fittedPeaksName));
 
   MOCK_METHOD0(reportNoRunSelectedForPlot, void());
 
->>>>>>> 9304e0bc
   MOCK_METHOD1(reportPlotInvalidFittedPeaks, void(const RunLabel &runLabel));
 
   MOCK_METHOD1(reportPlotInvalidFocusedRun, void(const RunLabel &runLabel));
 
   MOCK_METHOD0(resetCanvas, void());
 
-<<<<<<< HEAD
-=======
   MOCK_METHOD1(
       setMessageProvider,
       void(boost::shared_ptr<IEnggDiffractionUserMsg> messageProvider));
@@ -53,13 +44,9 @@
                void(boost::shared_ptr<IEnggDiffMultiRunFittingWidgetPresenter>
                         presenter));
 
->>>>>>> 9304e0bc
   MOCK_CONST_METHOD0(showFitResultsSelected, bool());
 
   MOCK_METHOD1(updateRunList, void(const std::vector<RunLabel> &runLabels));
-
-  MOCK_METHOD2(userError, void(const std::string &errorTitle,
-                               const std::string &errorDescription));
 };
 
 GCC_DIAG_ON_SUGGEST_OVERRIDE

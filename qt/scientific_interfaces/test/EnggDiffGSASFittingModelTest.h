--- conflicted
+++ resolved
@@ -54,12 +54,8 @@
 
   void addSigmaValue(const RunLabel &runLabel, const double sigma);
 
-<<<<<<< HEAD
-  void doRefinement(const GSASIIRefineFitPeaksParameters &params) override;
-=======
   void doRefinements(
       const std::vector<GSASIIRefineFitPeaksParameters> &params) override;
->>>>>>> f9693ede
 };
 
 inline void
@@ -84,13 +80,8 @@
   addSigma(runLabel, sigma);
 }
 
-<<<<<<< HEAD
-void TestEnggDiffGSASFittingModel::doRefinement(
-    const GSASIIRefineFitPeaksParameters &params) {
-=======
 void TestEnggDiffGSASFittingModel::doRefinements(
     const std::vector<GSASIIRefineFitPeaksParameters> &params) {
->>>>>>> f9693ede
   // Mock method - just create some dummy output and ignore all the parameters
   UNUSED_ARG(params);
 
@@ -108,11 +99,7 @@
   ADS.add("FITTEDPEAKS", ws);
 
   processRefinementSuccessful(GSASIIRefineFitPeaksOutputProperties(
-<<<<<<< HEAD
-      1, 2, 3, ws, latticeParams, params.runLabel));
-=======
       1, 2, 3, ws, latticeParams, params[0].runLabel));
->>>>>>> f9693ede
 }
 
 } // Anonymous namespace
@@ -244,11 +231,7 @@
         API::WorkspaceFactory::Instance().create("Workspace2D", 1, 10, 10);
 
     TS_ASSERT_THROWS_NOTHING(
-<<<<<<< HEAD
-        model.doRefinement(createGSASIIRefineFitPeaksParameters(
-=======
         model.doRefinements(createGSASIIRefineFitPeaksParameters(
->>>>>>> f9693ede
             inputWS, runLabel, GSASRefinementMethod::PAWLEY)));
 
     const auto rwp = model.getRwp(runLabel);
@@ -277,11 +260,7 @@
         API::WorkspaceFactory::Instance().create("Workspace2D", 1, 10, 10);
 
     TS_ASSERT_THROWS_NOTHING(
-<<<<<<< HEAD
-        model.doRefinement(createGSASIIRefineFitPeaksParameters(
-=======
         model.doRefinements(createGSASIIRefineFitPeaksParameters(
->>>>>>> f9693ede
             inputWS, runLabel, GSASRefinementMethod::RIETVELD)));
 
     const auto rwp = model.getRwp(runLabel);

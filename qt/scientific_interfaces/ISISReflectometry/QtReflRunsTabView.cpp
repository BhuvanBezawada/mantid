#include "QtReflRunsTabView.h"
#include "IReflRunsTabPresenter.h"
#include "MantidAPI/ITableWorkspace.h"
#include "MantidKernel/ConfigService.h"
#include "MantidQtWidgets/Common/AlgorithmRunner.h"
#include "MantidQtWidgets/Common/DataProcessorUI/DataProcessorPresenter.h"
#include "MantidQtWidgets/Common/DataProcessorUI/QDataProcessorWidget.h"
#include "MantidQtWidgets/Common/DataProcessorUI/QtCommandAdapter.h"
#include "MantidQtWidgets/Common/FileDialogHandler.h"
#include "MantidQtWidgets/Common/HelpWindow.h"
#include "MantidQtWidgets/Common/HintingLineEditFactory.h"
#include "MantidQtWidgets/Common/SlitCalculator.h"
#include "ReflGenericDataProcessorPresenterFactory.h"
#include "ReflRunsTabPresenter.h"
#include "ReflSearchModel.h"

namespace MantidQt {
namespace CustomInterfaces {
using namespace Mantid::API;
using namespace MantidQt::MantidWidgets;

//----------------------------------------------------------------------------------------------
/** Constructor
 * @param parent :: The parent of this view
 */
QtReflRunsTabView::QtReflRunsTabView(QWidget *parent)
    : m_presenter(), m_calculator(new SlitCalculator(this)) {

  UNUSED_ARG(parent);
  initLayout();
}

//----------------------------------------------------------------------------------------------
/** Destructor
 */
QtReflRunsTabView::~QtReflRunsTabView() {}

/**
Initialise the Interface
*/
void QtReflRunsTabView::initLayout() {
  ui.setupUi(this);

  ui.buttonTransfer->setDefaultAction(ui.actionTransfer);

  // Expand the process runs column at the expense of the search column
  ui.splitterTables->setStretchFactor(0, 0);
  ui.splitterTables->setStretchFactor(1, 1);

  // Create the DataProcessor presenter
  ReflGenericDataProcessorPresenterFactory presenterFactory;

  QDataProcessorWidget *qDataProcessorWidget_1 = new QDataProcessorWidget(
      std::unique_ptr<DataProcessor::DataProcessorPresenter>(
          presenterFactory.create(0)),
      this);
  ui.toolbox->addItem(qDataProcessorWidget_1, "Group 1");
  connect(qDataProcessorWidget_1,
          SIGNAL(runAsPythonScript(const QString &, bool)), this,
          SIGNAL(runAsPythonScript(const QString &, bool)));

  QDataProcessorWidget *qDataProcessorWidget_2 = new QDataProcessorWidget(
      std::unique_ptr<DataProcessor::DataProcessorPresenter>(
          presenterFactory.create(1)),
      this);
  ui.toolbox->addItem(qDataProcessorWidget_2, "Group 2");
  connect(qDataProcessorWidget_2,
          SIGNAL(runAsPythonScript(const QString &, bool)), this,
          SIGNAL(runAsPythonScript(const QString &, bool)));

  std::vector<DataProcessor::DataProcessorPresenter *> processingWidgets;
  processingWidgets.push_back(qDataProcessorWidget_1->getPresenter());
  processingWidgets.push_back(qDataProcessorWidget_2->getPresenter());

  // Create the presenter
  m_presenter = std::make_shared<ReflRunsTabPresenter>(
      this /* main view */,
      this /* Currently this concrete view is also responsible for prog
              reporting */
      ,
      processingWidgets /* The data processor presenters */);
  m_algoRunner = boost::make_shared<MantidQt::API::AlgorithmRunner>(this);

  // Custom context menu for table
  connect(ui.tableSearchResults,
          SIGNAL(customContextMenuRequested(const QPoint &)), this,
          SLOT(showSearchContextMenu(const QPoint &)));
  // Synchronize the slit calculator
  connect(ui.comboSearchInstrument, SIGNAL(currentIndexChanged(int)), this,
          SLOT(instrumentChanged(int)));
  // Selected group changed
  connect(ui.toolbox, SIGNAL(currentChanged(int)), this, SLOT(groupChanged()));

  // Synchronize the instrument selection widgets
  // Processing table in group 1
  connect(ui.comboSearchInstrument, SIGNAL(currentIndexChanged(int)),
          qDataProcessorWidget_1,
          SLOT(on_comboProcessInstrument_currentIndexChanged(int)));
  connect(qDataProcessorWidget_1,
          SIGNAL(comboProcessInstrument_currentIndexChanged(int)),
          ui.comboSearchInstrument, SLOT(setCurrentIndex(int)));
  connect(qDataProcessorWidget_1,
          SIGNAL(comboProcessInstrument_currentIndexChanged(int)), this,
          SLOT(instrumentChanged(int)));
  // Processing table in group 2
  connect(ui.comboSearchInstrument, SIGNAL(currentIndexChanged(int)),
          qDataProcessorWidget_2,
          SLOT(on_comboProcessInstrument_currentIndexChanged(int)));
  connect(qDataProcessorWidget_2,
          SIGNAL(comboProcessInstrument_currentIndexChanged(int)),
          ui.comboSearchInstrument, SLOT(setCurrentIndex(int)));
  connect(qDataProcessorWidget_2,
          SIGNAL(comboProcessInstrument_currentIndexChanged(int)), this,
          SLOT(instrumentChanged(int)));
}

/**
 * Add a command (action) to a menu
 * @param menu : [input] The menu where actions will be added
 * @param command : [input] The command (action) to add
 */
void QtReflRunsTabView::addToMenu(QMenu *menu,
                                  DataProcessor::Command_uptr command) {

  m_commands.push_back(
      Mantid::Kernel::make_unique<QtCommandAdapter>(menu, std::move(command)));
}

/**
 * Adds actions to the "Reflectometry" menu
 * @param tableCommands : [input] The list of commands to add to the
 * "Reflectometry" menu
 */
void QtReflRunsTabView::setTableCommands(
    std::vector<DataProcessor::Command_uptr> tableCommands) {

  for (auto &command : tableCommands) {
    addToMenu(ui.menuTable, std::move(command));
  }

  // Slit calculator
  QAction *slitCalc = ui.menuTable->addAction(
      QIcon(QString::fromStdString(":/param_range_btn.png")),
      QString("Slit Calculator"));
  connect(slitCalc, SIGNAL(triggered()), this, SLOT(slitCalculatorTriggered()));
}

/**
 * Adds actions to the "Edit" menu
 * @param rowCommands : [input] The list of commands to add to the "Edit" menu
 */
void QtReflRunsTabView::setRowCommands(
    std::vector<DataProcessor::Command_uptr> rowCommands) {

  for (auto &command : rowCommands) {
    addToMenu(ui.menuRows, std::move(command));
  }
}

/**
<<<<<<< HEAD
* Clears all the actions (commands)
*/
=======
 * Clears all the actions (commands)
 */
>>>>>>> 46dc4bf3
void QtReflRunsTabView::clearCommands() {
  ui.menuRows->clear();
  ui.menuTable->clear();
  m_commands.clear();
}

/**
 * Updates actions in the menus to be enabled or disabled
 * according to whether processing is running or not.
 * @param isProcessing: Whether processing is running
 */
void QtReflRunsTabView::updateMenuEnabledState(bool isProcessing) {

  for (auto &command : m_commands) {
    command->updateEnabledState(isProcessing);
  }
}

/**
 * Sets the "Autoreduce" button enabled or disabled
 * @param enabled : Whether to enable or disable the button
 */
void QtReflRunsTabView::setAutoreduceButtonEnabled(bool enabled) {

  ui.buttonAutoreduce->setEnabled(enabled);
}

/**
<<<<<<< HEAD
* Sets the "Autoreduce" button enabled or disabled
* @param enabled : Whether to enable or disable the button
*/
=======
 * Sets the "Autoreduce" button enabled or disabled
 * @param enabled : Whether to enable or disable the button
 */
>>>>>>> 46dc4bf3
void QtReflRunsTabView::setAutoreducePauseButtonEnabled(bool enabled) {

  ui.buttonAutoreducePause->setEnabled(enabled);
}

/**
<<<<<<< HEAD
* Sets the "Transfer" button enabled or disabled
* @param enabled : Whether to enable or disable the button
*/
=======
 * Sets the "Transfer" button enabled or disabled
 * @param enabled : Whether to enable or disable the button
 */
>>>>>>> 46dc4bf3
void QtReflRunsTabView::setTransferButtonEnabled(bool enabled) {

  ui.buttonTransfer->setEnabled(enabled);
}

/**
 * Sets the "Instrument" combo box enabled or disabled
 * @param enabled : Whether to enable or disable the button
 */
void QtReflRunsTabView::setInstrumentComboEnabled(bool enabled) {

  ui.comboSearchInstrument->setEnabled(enabled);
}

/**
<<<<<<< HEAD
* Sets the transfer method combo box enabled or disabled
* @param enabled : Whether to enable or disable the button
*/
=======
 * Sets the transfer method combo box enabled or disabled
 * @param enabled : Whether to enable or disable the button
 */
>>>>>>> 46dc4bf3
void QtReflRunsTabView::setTransferMethodComboEnabled(bool enabled) {

  ui.comboTransferMethod->setEnabled(enabled);
}

/**
<<<<<<< HEAD
* Sets the search text box enabled or disabled
* @param enabled : Whether to enable or disable the button
*/
=======
 * Sets the search text box enabled or disabled
 * @param enabled : Whether to enable or disable the button
 */
>>>>>>> 46dc4bf3
void QtReflRunsTabView::setSearchTextEntryEnabled(bool enabled) {

  ui.textSearch->setEnabled(enabled);
}

/**
<<<<<<< HEAD
* Sets the search button enabled or disabled
* @param enabled : Whether to enable or disable the button
*/
=======
 * Sets the search button enabled or disabled
 * @param enabled : Whether to enable or disable the button
 */
>>>>>>> 46dc4bf3
void QtReflRunsTabView::setSearchButtonEnabled(bool enabled) {

  ui.buttonSearch->setEnabled(enabled);
}

/**
<<<<<<< HEAD
* Set all possible tranfer methods
* @param methods : All possible transfer methods.
*/
=======
 * Set all possible tranfer methods
 * @param methods : All possible transfer methods.
 */
>>>>>>> 46dc4bf3
void QtReflRunsTabView::setTransferMethods(
    const std::set<std::string> &methods) {
  for (auto method = methods.begin(); method != methods.end(); ++method) {
    ui.comboTransferMethod->addItem((*method).c_str());
  }
}

/**
Set the list of available instruments to search for and updates the list of
available instruments in the table view
@param instruments : The list of instruments available
@param defaultInstrument : The instrument to have selected by default
*/
void QtReflRunsTabView::setInstrumentList(
    const std::vector<std::string> &instruments,
    const std::string &defaultInstrument) {
  ui.comboSearchInstrument->clear();

  for (auto it = instruments.begin(); it != instruments.end(); ++it) {
    QString instrument = QString::fromStdString(*it);
    ui.comboSearchInstrument->addItem(instrument);
  }

  int index = ui.comboSearchInstrument->findData(
      QString::fromStdString(defaultInstrument), Qt::DisplayRole);
  ui.comboSearchInstrument->setCurrentIndex(index);
}

/**
Set the range of the progress bar
@param min : The minimum value of the bar
@param max : The maxmimum value of the bar
*/
void QtReflRunsTabView::setProgressRange(int min, int max) {
  ui.progressBar->setRange(min, max);
  ProgressableView::setProgressRange(min, max);
}

/**
Set the status of the progress bar
@param progress : The current value of the bar
*/
void QtReflRunsTabView::setProgress(int progress) {
  ui.progressBar->setValue(progress);
}

/**
 * Clear the progress
 */
void QtReflRunsTabView::clearProgress() { ui.progressBar->reset(); }

/**
Set a new model for search results
@param model : the model to be attached to the search results
*/
void QtReflRunsTabView::showSearch(ReflSearchModel_sptr model) {
  m_searchModel = model;
  ui.tableSearchResults->setModel(m_searchModel.get());
  ui.tableSearchResults->resizeColumnsToContents();
}

/** Start an icat search
 */
void QtReflRunsTabView::startIcatSearch() {
  m_algoRunner.get()->disconnect(); // disconnect any other connections
  m_presenter->notify(IReflRunsTabPresenter::SearchFlag);
  connect(m_algoRunner.get(), SIGNAL(algorithmComplete(bool)), this,
          SLOT(icatSearchComplete()), Qt::UniqueConnection);
}

/**
This slot notifies the presenter that the ICAT search was completed
*/
void QtReflRunsTabView::icatSearchComplete() {
  m_presenter->notify(IReflRunsTabPresenter::ICATSearchCompleteFlag);
}

/**
This slot notifies the presenter that the "search" button has been pressed
*/
void QtReflRunsTabView::on_actionSearch_triggered() { startIcatSearch(); }

/**
This slot conducts a search operation before notifying the presenter that the
"autoreduce" button has been pressed
*/
void QtReflRunsTabView::on_actionAutoreduce_triggered() {
  m_presenter->notify(IReflRunsTabPresenter::StartAutoreductionFlag);
}

/**
This slot conducts a search operation before notifying the presenter that the
"pause autoreduce" button has been pressed
*/
void QtReflRunsTabView::on_actionAutoreducePause_triggered() {
  m_presenter->notify(IReflRunsTabPresenter::PauseAutoreductionFlag);
}

/**
This slot notifies the presenter that the "transfer" button has been pressed
*/
void QtReflRunsTabView::on_actionTransfer_triggered() {
  m_presenter->notify(IReflRunsTabPresenter::Flag::TransferFlag);
}

/**
   This slot is called each time the timer times out
*/
void QtReflRunsTabView::timerEvent(QTimerEvent *event) {
  if (event->timerId() == m_timer.timerId()) {
    m_presenter->notify(IReflRunsTabPresenter::TimerEventFlag);
  } else {
    QWidget::timerEvent(event);
  }
}

/** start the timer
 */
void QtReflRunsTabView::startTimer(const int millisecs) {
  m_timer.start(millisecs, this);
}

/** stop
 */
void QtReflRunsTabView::stopTimer() { m_timer.stop(); }

/**
This slot shows the slit calculator
*/
void QtReflRunsTabView::slitCalculatorTriggered() {
  m_calculator->setCurrentInstrumentName(
      ui.comboSearchInstrument->currentText().toStdString());
  m_calculator->show();
}

/**
This slot is triggered when the user right clicks on the search results table
@param pos : The position of the right click within the table
*/
void QtReflRunsTabView::showSearchContextMenu(const QPoint &pos) {
  if (!ui.tableSearchResults->indexAt(pos).isValid())
    return;

  // parent widget takes ownership of QMenu
  QMenu *menu = new QMenu(this);
  menu->addAction(ui.actionTransfer);
  menu->popup(ui.tableSearchResults->viewport()->mapToGlobal(pos));
}

/** This is slot is triggered when any of the instrument combo boxes changes. It
 * notifies the main presenter and updates the Slit Calculator
 * @param index : The index of the combo box
 */
void QtReflRunsTabView::instrumentChanged(int index) {
  ui.textSearch->clear();
  if (m_searchModel)
    m_searchModel->clear();
  m_calculator->setCurrentInstrumentName(
      ui.comboSearchInstrument->itemText(index).toStdString());
  m_calculator->processInstrumentHasBeenChanged();
  m_presenter->notify(IReflRunsTabPresenter::InstrumentChangedFlag);
}

/**
Get the selected instrument for searching
@returns the selected instrument to search for
*/
std::string QtReflRunsTabView::getSearchInstrument() const {
  return ui.comboSearchInstrument->currentText().toStdString();
}

/**
Get the indices of the highlighted search result rows
@returns a set of ints containing the selected row numbers
*/
std::set<int> QtReflRunsTabView::getSelectedSearchRows() const {
  std::set<int> rows;
  auto selectionModel = ui.tableSearchResults->selectionModel();
  if (selectionModel) {
    auto selectedRows = selectionModel->selectedRows();
    for (auto it = selectedRows.begin(); it != selectedRows.end(); ++it)
      rows.insert(it->row());
  }
  return rows;
}

/**
Get the indices of all search result rows
@returns a set of ints containing the row numbers
*/
std::set<int> QtReflRunsTabView::getAllSearchRows() const {
  std::set<int> rows;
  if (!ui.tableSearchResults || !ui.tableSearchResults->model())
    return rows;
  auto const rowCount = ui.tableSearchResults->model()->rowCount();
  for (auto row = 0; row < rowCount; ++row)
    rows.insert(row);
  return rows;
}

/**
Get a pointer to the presenter that's currently controlling this view.
@returns A pointer to the presenter
*/
IReflRunsTabPresenter *QtReflRunsTabView::getPresenter() const {
  return m_presenter.get();
}

boost::shared_ptr<MantidQt::API::AlgorithmRunner>
QtReflRunsTabView::getAlgorithmRunner() const {
  return m_algoRunner;
}

/**
Get the string the user wants to search for.
@returns The search string
*/
std::string QtReflRunsTabView::getSearchString() const {
  return ui.textSearch->text().toStdString();
}

/**
 * @return the transfer method selected.
 */
std::string QtReflRunsTabView::getTransferMethod() const {
  return ui.comboTransferMethod->currentText().toStdString();
}

/**
 * @return the selected group
 */
int QtReflRunsTabView::getSelectedGroup() const {
  return ui.toolbox->currentIndex();
}

/** This is slot is triggered when the selected group changes.
 *
 */
void QtReflRunsTabView::groupChanged() {
  m_presenter->notify(IReflRunsTabPresenter::GroupChangedFlag);
}

} // namespace CustomInterfaces
} // namespace MantidQt<|MERGE_RESOLUTION|>--- conflicted
+++ resolved
@@ -158,13 +158,8 @@
 }
 
 /**
-<<<<<<< HEAD
-* Clears all the actions (commands)
-*/
-=======
  * Clears all the actions (commands)
  */
->>>>>>> 46dc4bf3
 void QtReflRunsTabView::clearCommands() {
   ui.menuRows->clear();
   ui.menuTable->clear();
@@ -193,30 +188,18 @@
 }
 
 /**
-<<<<<<< HEAD
-* Sets the "Autoreduce" button enabled or disabled
-* @param enabled : Whether to enable or disable the button
-*/
-=======
  * Sets the "Autoreduce" button enabled or disabled
  * @param enabled : Whether to enable or disable the button
  */
->>>>>>> 46dc4bf3
 void QtReflRunsTabView::setAutoreducePauseButtonEnabled(bool enabled) {
 
   ui.buttonAutoreducePause->setEnabled(enabled);
 }
 
 /**
-<<<<<<< HEAD
-* Sets the "Transfer" button enabled or disabled
-* @param enabled : Whether to enable or disable the button
-*/
-=======
  * Sets the "Transfer" button enabled or disabled
  * @param enabled : Whether to enable or disable the button
  */
->>>>>>> 46dc4bf3
 void QtReflRunsTabView::setTransferButtonEnabled(bool enabled) {
 
   ui.buttonTransfer->setEnabled(enabled);
@@ -232,60 +215,36 @@
 }
 
 /**
-<<<<<<< HEAD
-* Sets the transfer method combo box enabled or disabled
-* @param enabled : Whether to enable or disable the button
-*/
-=======
  * Sets the transfer method combo box enabled or disabled
  * @param enabled : Whether to enable or disable the button
  */
->>>>>>> 46dc4bf3
 void QtReflRunsTabView::setTransferMethodComboEnabled(bool enabled) {
 
   ui.comboTransferMethod->setEnabled(enabled);
 }
 
 /**
-<<<<<<< HEAD
-* Sets the search text box enabled or disabled
-* @param enabled : Whether to enable or disable the button
-*/
-=======
  * Sets the search text box enabled or disabled
  * @param enabled : Whether to enable or disable the button
  */
->>>>>>> 46dc4bf3
 void QtReflRunsTabView::setSearchTextEntryEnabled(bool enabled) {
 
   ui.textSearch->setEnabled(enabled);
 }
 
 /**
-<<<<<<< HEAD
-* Sets the search button enabled or disabled
-* @param enabled : Whether to enable or disable the button
-*/
-=======
  * Sets the search button enabled or disabled
  * @param enabled : Whether to enable or disable the button
  */
->>>>>>> 46dc4bf3
 void QtReflRunsTabView::setSearchButtonEnabled(bool enabled) {
 
   ui.buttonSearch->setEnabled(enabled);
 }
 
 /**
-<<<<<<< HEAD
-* Set all possible tranfer methods
-* @param methods : All possible transfer methods.
-*/
-=======
  * Set all possible tranfer methods
  * @param methods : All possible transfer methods.
  */
->>>>>>> 46dc4bf3
 void QtReflRunsTabView::setTransferMethods(
     const std::set<std::string> &methods) {
   for (auto method = methods.begin(); method != methods.end(); ++method) {

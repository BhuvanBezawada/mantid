--- conflicted
+++ resolved
@@ -404,42 +404,26 @@
       m_tablePresenters.at(m_view->getSelectedGroup())->isProcessing());
 }
 
-/** Requests global pre-processing options as a string. Options are supplied by
+/** Requests global pre-processing options. Options are supplied by
   * the main presenter and there can be multiple sets of options for different
   * columns that need to be preprocessed.
   * @return :: A map of the column name to the global pre-processing options
   * for that column
+  * the main presenter.
+  * @return :: Global pre-processing options
   */
-<<<<<<< HEAD
-std::map<QString, OptionsMap>
-ReflRunsTabPresenter::getPreprocessingOptions() const {
-=======
-OptionsQMap ReflRunsTabPresenter::getPreprocessingOptions() const {
->>>>>>> 578164dc
-
-  // Note that there are no options for the Run(s) column
-  auto transmissionOptions = OptionsMap(
+ColumnOptionsQMap ReflRunsTabPresenter::getPreprocessingOptions() const {
+  ColumnOptionsQMap result;
+
+  // Note that there are no options for the Run(s) column so just add
+  // Transmission Run(s)
+  auto transmissionOptions = OptionsQMap(
       m_mainPresenter->getTransmissionOptions(m_view->getSelectedGroup()));
-  return {{"Transmission Run(s)", transmissionOptions}};
-}
-
-<<<<<<< HEAD
-/** Requests global pre-processing options as a string. This should not
- * be used - use getPreprocessingOptions instead. This is because the
- * preprocessing options are a map of column names to an OptionsMap of
- * the actual key=value pairs. It is not clear how to represent
- * this as a string, and in any case it is much better to use the map
- * directly instead.
- * @return :: Global pre-processing options as a string
- */
-QString ReflRunsTabPresenter::getPreprocessingOptionsAsString() const {
-
-  throw std::runtime_error("Not implemented: getPreprocessingOptionsAsString");
-  return QString();
-}
-
-=======
->>>>>>> 578164dc
+  result["Transmission Run(s)"] = transmissionOptions;
+
+  return result;
+}
+
 /** Requests global processing options. Options are supplied by the main
 * presenter
 * @return :: Global processing options

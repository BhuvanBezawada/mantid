<?xml version="1.0" encoding="UTF-8"?>
<ui version="4.0">
 <class>Iqt</class>
 <widget class="QWidget" name="Iqt">
  <property name="geometry">
   <rect>
    <x>0</x>
    <y>0</y>
    <width>800</width>
    <height>736</height>
   </rect>
  </property>
  <property name="windowTitle">
   <string>Form</string>
  </property>
  <layout class="QVBoxLayout" name="layoutFury">
   <item>
    <widget class="QGroupBox" name="gbInput">
     <property name="title">
      <string>Input</string>
     </property>
     <layout class="QGridLayout" name="layoutFiles">
      <item row="2" column="0">
       <widget class="QLabel" name="lbResolution">
        <property name="sizePolicy">
         <sizepolicy hsizetype="Fixed" vsizetype="Preferred">
          <horstretch>0</horstretch>
          <verstretch>0</verstretch>
         </sizepolicy>
        </property>
        <property name="text">
         <string>Resolution</string>
        </property>
       </widget>
      </item>
      <item row="1" column="0">
       <widget class="QLabel" name="lbSample">
        <property name="sizePolicy">
         <sizepolicy hsizetype="Fixed" vsizetype="Preferred">
          <horstretch>0</horstretch>
          <verstretch>0</verstretch>
         </sizepolicy>
        </property>
        <property name="text">
         <string>Sample</string>
        </property>
       </widget>
      </item>
      <item row="1" column="1" colspan="2">
       <widget class="MantidQt::MantidWidgets::DataSelector" name="dsInput" native="true">
        <property name="sizePolicy">
         <sizepolicy hsizetype="Minimum" vsizetype="Fixed">
          <horstretch>0</horstretch>
          <verstretch>0</verstretch>
         </sizepolicy>
        </property>
        <property name="loadLabelText" stdset="0">
         <string>Plot Input</string>
        </property>
        <property name="workspaceSuffixes" stdset="0">
         <stringlist>
          <string>_red</string>
          <string>_sqw</string>
         </stringlist>
        </property>
        <property name="fileBrowserSuffixes" stdset="0">
         <stringlist>
          <string>_red.nxs</string>
          <string>_sqw.nxs</string>
         </stringlist>
        </property>
        <property name="showLoad" stdset="0">
         <bool>false</bool>
        </property>
        <property name="ShowGroups" stdset="0">
         <bool>false</bool>
        </property>
       </widget>
      </item>
      <item row="2" column="1" colspan="2">
       <widget class="MantidQt::MantidWidgets::DataSelector" name="dsResolution" native="true">
        <property name="sizePolicy">
         <sizepolicy hsizetype="Minimum" vsizetype="Fixed">
          <horstretch>0</horstretch>
          <verstretch>0</verstretch>
         </sizepolicy>
        </property>
        <property name="autoLoad" stdset="0">
         <bool>true</bool>
        </property>
        <property name="workspaceSuffixes" stdset="0">
         <stringlist>
          <string>_res</string>
          <string>_red</string>
          <string>_sqw</string>
         </stringlist>
        </property>
        <property name="fileBrowserSuffixes" stdset="0">
         <stringlist>
          <string>_res.nxs</string>
          <string>_red.nxs</string>
          <string>_sqw.nxs</string>
         </stringlist>
        </property>
        <property name="showLoad" stdset="0">
         <bool>false</bool>
        </property>
        <property name="ShowGroups" stdset="0">
         <bool>false</bool>
        </property>
       </widget>
      </item>
     </layout>
    </widget>
   </item>
   <item>
    <layout class="QHBoxLayout" name="loFury">
     <item>
      <layout class="QVBoxLayout" name="properties"/>
     </item>
     <item>
      <layout class="QVBoxLayout" name="verticalLayout" stretch="5,3">
       <item>
        <widget class="MantidQt::MantidWidgets::PreviewPlot" name="ppPlot" native="true">
         <property name="sizePolicy">
          <sizepolicy hsizetype="Preferred" vsizetype="MinimumExpanding">
           <horstretch>0</horstretch>
           <verstretch>1</verstretch>
          </sizepolicy>
         </property>
         <property name="minimumSize">
          <size>
           <width>0</width>
           <height>125</height>
          </size>
         </property>
         <property name="canvasColour" stdset="0">
          <color>
           <red>255</red>
           <green>255</green>
           <blue>255</blue>
          </color>
         </property>
         <property name="showLegend" stdset="0">
          <bool>true</bool>
         </property>
        </widget>
       </item>
       <item>
        <spacer name="verticalSpacer">
         <property name="orientation">
          <enum>Qt::Vertical</enum>
         </property>
         <property name="sizeHint" stdset="0">
          <size>
           <width>20</width>
           <height>40</height>
          </size>
         </property>
        </spacer>
       </item>
      </layout>
     </item>
    </layout>
   </item>
   <item>
    <layout class="QHBoxLayout" name="horizontalLayout">
     <item>
      <spacer name="horizontalSpacer">
       <property name="orientation">
        <enum>Qt::Horizontal</enum>
       </property>
       <property name="sizeHint" stdset="0">
        <size>
         <width>40</width>
         <height>20</height>
        </size>
       </property>
      </spacer>
     </item>
     <item>
      <widget class="QPushButton" name="pbPlotPreview">
       <property name="text">
        <string>Plot Current Preview</string>
       </property>
      </widget>
     </item>
    </layout>
   </item>
   <item>
    <widget class="QFrame" name="frame">
     <property name="frameShape">
      <enum>QFrame::StyledPanel</enum>
     </property>
     <property name="frameShadow">
      <enum>QFrame::Raised</enum>
     </property>
     <layout class="QVBoxLayout" name="verticalLayout_2">
      <property name="spacing">
       <number>0</number>
      </property>
      <property name="leftMargin">
       <number>0</number>
      </property>
      <property name="topMargin">
       <number>0</number>
      </property>
      <property name="rightMargin">
       <number>0</number>
      </property>
      <property name="bottomMargin">
       <number>0</number>
      </property>
      <item>
       <widget class="QGroupBox" name="ErrorCalc">
        <property name="minimumSize">
         <size>
          <width>0</width>
          <height>65</height>
         </size>
        </property>
        <property name="title">
         <string>Monte Carlo Error Calculation</string>
        </property>
        <layout class="QHBoxLayout" name="horizontalLayout_2">
         <property name="topMargin">
          <number>0</number>
         </property>
         <property name="bottomMargin">
          <number>7</number>
         </property>
         <item>
          <widget class="QLabel" name="label">
           <property name="maximumSize">
            <size>
             <width>130</width>
             <height>16777215</height>
            </size>
           </property>
           <property name="text">
            <string>Number of Iterations:</string>
           </property>
          </widget>
         </item>
         <item alignment="Qt::AlignLeft">
          <widget class="QSpinBox" name="spIterations">
           <property name="minimumSize">
            <size>
             <width>60</width>
             <height>26</height>
            </size>
           </property>
           <property name="minimum">
            <number>3</number>
           </property>
           <property name="maximum">
            <number>10000</number>
           </property>
           <property name="value">
            <number>50</number>
           </property>
          </widget>
         </item>
         <item>
          <spacer name="horizontalSpacer_4">
           <property name="orientation">
            <enum>Qt::Horizontal</enum>
           </property>
           <property name="sizeHint" stdset="0">
            <size>
             <width>40</width>
             <height>20</height>
            </size>
           </property>
          </spacer>
         </item>
        </layout>
       </widget>
      </item>
<<<<<<< HEAD
=======
      <item>
       <spacer name="horizontalSpacer_2">
        <property name="orientation">
         <enum>Qt::Horizontal</enum>
        </property>
        <property name="sizeHint" stdset="0">
         <size>
          <width>40</width>
          <height>20</height>
         </size>
        </property>
       </spacer>
      </item>
      <item>
       <widget class="QCheckBox" name="cbCalculateErrors">
        <property name="text">
         <string>Calculate Errors</string>
        </property>
        <property name="checked">
         <bool>true</bool>
        </property>
       </widget>
      </item>
     </layout>
    </widget>
   </item>
   <item>
    <widget class="QGroupBox" name="gbOutput">
     <property name="title">
      <string>Output</string>
     </property>
     <layout class="QHBoxLayout" name="horizontalLayout_9">
>>>>>>> 4693ec23
      <item>
       <widget class="QGroupBox" name="gbRun">
        <property name="title">
         <string>Run</string>
        </property>
        <layout class="QHBoxLayout" name="horizontalLayout_3">
         <property name="topMargin">
          <number>0</number>
         </property>
         <property name="bottomMargin">
          <number>7</number>
         </property>
         <item>
          <spacer name="horizontalSpacer_2">
           <property name="orientation">
            <enum>Qt::Horizontal</enum>
           </property>
           <property name="sizeHint" stdset="0">
            <size>
             <width>40</width>
             <height>20</height>
            </size>
           </property>
          </spacer>
         </item>
         <item>
          <widget class="QPushButton" name="pbRun">
           <property name="text">
            <string>Run</string>
           </property>
          </widget>
         </item>
         <item>
          <spacer name="horizontalSpacer_3">
           <property name="orientation">
            <enum>Qt::Horizontal</enum>
           </property>
           <property name="sizeHint" stdset="0">
            <size>
             <width>40</width>
             <height>20</height>
            </size>
           </property>
          </spacer>
         </item>
        </layout>
       </widget>
      </item>
      <item>
       <widget class="QGroupBox" name="gbOutput">
        <property name="title">
         <string>Output</string>
        </property>
        <layout class="QHBoxLayout" name="horizontalLayout_9">
         <item>
          <widget class="QPushButton" name="pbPlot">
           <property name="enabled">
            <bool>false</bool>
           </property>
           <property name="text">
            <string>Plot Result</string>
           </property>
          </widget>
         </item>
         <item>
          <widget class="QPushButton" name="pbTile">
           <property name="enabled">
            <bool>false</bool>
           </property>
           <property name="text">
            <string>Tiled Plot</string>
           </property>
          </widget>
         </item>
         <item>
          <spacer name="horizontalSpacer_1">
           <property name="orientation">
            <enum>Qt::Horizontal</enum>
           </property>
           <property name="sizeHint" stdset="0">
            <size>
             <width>40</width>
             <height>20</height>
            </size>
           </property>
          </spacer>
         </item>
         <item>
          <widget class="QPushButton" name="pbSave">
           <property name="enabled">
            <bool>false</bool>
           </property>
           <property name="text">
            <string>Save Result</string>
           </property>
          </widget>
         </item>
        </layout>
       </widget>
      </item>
     </layout>
    </widget>
   </item>
  </layout>
 </widget>
 <customwidgets>
  <customwidget>
   <class>MantidQt::MantidWidgets::PreviewPlot</class>
   <extends>QWidget</extends>
   <header>MantidQtWidgets/LegacyQwt/PreviewPlot.h</header>
   <container>1</container>
  </customwidget>
  <customwidget>
   <class>MantidQt::MantidWidgets::DataSelector</class>
   <extends>QWidget</extends>
   <header>MantidQtWidgets/Common/DataSelector.h</header>
  </customwidget>
 </customwidgets>
 <resources/>
 <connections/>
</ui><|MERGE_RESOLUTION|>--- conflicted
+++ resolved
@@ -277,8 +277,6 @@
         </layout>
        </widget>
       </item>
-<<<<<<< HEAD
-=======
       <item>
        <spacer name="horizontalSpacer_2">
         <property name="orientation">
@@ -311,7 +309,6 @@
       <string>Output</string>
      </property>
      <layout class="QHBoxLayout" name="horizontalLayout_9">
->>>>>>> 4693ec23
       <item>
        <widget class="QGroupBox" name="gbRun">
         <property name="title">

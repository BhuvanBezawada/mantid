#include "MSDFit.h"
#include "../General/UserInputValidator.h"
#include "MantidAPI/AnalysisDataService.h"
#include "MantidAPI/FunctionFactory.h"
#include "MantidAPI/WorkspaceGroup.h"
#include "MantidQtWidgets/LegacyQwt/RangeSelector.h"

#include <QFileInfo>

#include <qwt_plot.h>
#include <qwt_plot_curve.h>

using namespace Mantid::API;

namespace {
Mantid::Kernel::Logger g_log("MSDFit");
}

namespace MantidQt {
namespace CustomInterfaces {
namespace IDA {
MSDFit::MSDFit(QWidget *parent)
    : IndirectFitAnalysisTab(parent), m_uiForm(new Ui::MSDFit) {
  m_uiForm->setupUi(parent);
  IndirectFitAnalysisTab::addPropertyBrowserToUI(m_uiForm.get());
}

void MSDFit::setup() {
  auto fitRangeSelector = m_uiForm->ppPlotTop->addRangeSelector("MSDRange");
  connect(fitRangeSelector, SIGNAL(minValueChanged(double)), this,
          SLOT(xMinSelected(double)));
  connect(fitRangeSelector, SIGNAL(maxValueChanged(double)), this,
          SLOT(xMaxSelected(double)));

  auto gaussian = FunctionFactory::Instance().createFunction("MSDGauss");
  auto peters = FunctionFactory::Instance().createFunction("MSDPeters");
  auto yi = FunctionFactory::Instance().createFunction("MSDYi");
  addComboBoxFunctionGroup("Gaussian", {gaussian});
  addComboBoxFunctionGroup("Peters", {peters});
  addComboBoxFunctionGroup("Yi", {yi});

  disablePlotGuess();

  connect(m_uiForm->dsSampleInput, SIGNAL(dataReady(const QString &)), this,
          SLOT(newDataLoaded(const QString &)));
  connect(m_uiForm->pbSingleFit, SIGNAL(clicked()), this, SLOT(singleFit()));

  // Update plot when fit type changes
  connect(m_uiForm->spPlotSpectrum, SIGNAL(valueChanged(int)), this,
          SLOT(setSelectedSpectrum(int)));
  connect(m_uiForm->spPlotSpectrum, SIGNAL(valueChanged(int)), this,
          SLOT(updatePreviewPlots()));

  connect(m_uiForm->spSpectraMin, SIGNAL(valueChanged(int)), this,
          SLOT(specMinChanged(int)));
  connect(m_uiForm->spSpectraMin, SIGNAL(valueChanged(int)), this,
          SLOT(setMinimumSpectrum(int)));
  connect(m_uiForm->spSpectraMax, SIGNAL(valueChanged(int)), this,
          SLOT(specMaxChanged(int)));
  connect(m_uiForm->spSpectraMax, SIGNAL(valueChanged(int)), this,
          SLOT(setMaximumSpectrum(int)));

  connect(m_uiForm->pbPlot, SIGNAL(clicked()), this, SLOT(plotClicked()));
  connect(m_uiForm->pbSave, SIGNAL(clicked()), this, SLOT(saveClicked()));
  connect(m_uiForm->pbPlotPreview, SIGNAL(clicked()), this,
          SLOT(plotCurrentPreview()));

  connect(m_uiForm->ckPlotGuess, SIGNAL(stateChanged(int)), this,
          SLOT(updatePlotGuess()));
}

bool MSDFit::doPlotGuess() const {
  return m_uiForm->ckPlotGuess->isEnabled() &&
         m_uiForm->ckPlotGuess->isChecked();
}

void MSDFit::run() {
  if (validate())
    executeSequentialFit();
}

void MSDFit::singleFit() {
  if (validate())
    executeSingleFit();
}

std::string MSDFit::createSingleFitOutputName() const {
  return constructBaseName() + std::to_string(selectedSpectrum());
}

std::string MSDFit::createSequentialFitOutputName() const {
  const auto specMin = std::to_string(minimumSpectrum());
  const auto specMax = std::to_string(maximumSpectrum());
  return constructBaseName() + specMin + "_to_" + specMax;
}

std::string MSDFit::constructBaseName() const {
  auto outputName = inputWorkspace()->getName();
  const auto model = selectedFitType().toStdString();

  const auto cutIndex = outputName.find_last_of('_');
  if (cutIndex != std::string::npos)
    outputName = outputName.substr(0, cutIndex);
  return outputName + "_MSD_" + model + "_s";
}

IAlgorithm_sptr MSDFit::singleFitAlgorithm() const {
  const auto model = selectedFitType();
  const auto fitSpec = m_uiForm->spPlotSpectrum->value();
  return msdFitAlgorithm(modelToAlgorithmProperty(model), fitSpec, fitSpec);
}

IAlgorithm_sptr MSDFit::sequentialFitAlgorithm() const {
  const auto model = selectedFitType();
  const auto specMin = m_uiForm->spSpectraMin->value();
  const auto specMax = m_uiForm->spSpectraMax->value();
  return msdFitAlgorithm(modelToAlgorithmProperty(model), specMin, specMax);
}

/*
 * Creates an initialized MSDFit Algorithm, using the model with the
 * specified name, to be run from the specified minimum spectrum to
 * the specified maximum spectrum.
 *
 * @param model   The name of the model to be used by the algorithm.
 * @param specMin The minimum spectrum to fit.
 * @param specMax The maximum spectrum to fit.
 * @return        An MSDFit Algorithm using the specified model, which
 *                will run across all spectrum between the specified
 *                minimum and maximum.
 */
IAlgorithm_sptr MSDFit::msdFitAlgorithm(const std::string &model, int specMin,
                                        int specMax) const {
  IAlgorithm_sptr msdAlg = AlgorithmManager::Instance().create("MSDFit");
  msdAlg->initialize();
  msdAlg->setProperty("Model", model);
  msdAlg->setProperty("SpecMin", boost::numeric_cast<long>(specMin));
  msdAlg->setProperty("SpecMax", boost::numeric_cast<long>(specMax));
  msdAlg->setProperty("XStart", startX());
  msdAlg->setProperty("XEnd", endX());
  msdAlg->setProperty("OutputWorkspace", outputWorkspaceName());
  return msdAlg;
}

bool MSDFit::validate() {
  UserInputValidator uiv;

  uiv.checkDataSelectorIsValid("Sample input", m_uiForm->dsSampleInput);

  auto range = std::make_pair(startX(), endX());
  uiv.checkValidRange("a range", range);

  int specMin = m_uiForm->spSpectraMin->value();
  int specMax = m_uiForm->spSpectraMax->value();
  auto specRange = std::make_pair(specMin, specMax + 1);
  uiv.checkValidRange("spectrum range", specRange);

<<<<<<< HEAD
  if (emptyModel())
=======
  if (isEmptyModel())
>>>>>>> 369feb67
    uiv.addErrorMessage("No fit function has been selected");

  QString errors = uiv.generateErrorMessage();
  showMessageBox(errors);

  return errors.isEmpty();
}

void MSDFit::loadSettings(const QSettings &settings) {
  m_uiForm->dsSampleInput->readSettings(settings.group());
}

/**
 * Handles the completion of the MSDFit algorithm
 *
 * @param error If the algorithm chain failed
 */
void MSDFit::algorithmComplete(bool error) {
  if (error)
    return;

  IndirectFitAnalysisTab::fitAlgorithmComplete(outputWorkspaceName() +
                                               "_Parameters");
  // Enable plot and save
  m_uiForm->pbPlot->setEnabled(true);
  m_uiForm->pbSave->setEnabled(true);
}

void MSDFit::updatePreviewPlots() {
  const auto groupName = outputWorkspaceName() + "_Workspaces";
  IndirectFitAnalysisTab::updatePlot(groupName, m_uiForm->ppPlotTop,
                                     m_uiForm->ppPlotBottom);
}

void MSDFit::updatePlotRange() {
  auto rangeSelector = m_uiForm->ppPlotTop->getRangeSelector("MSDRange");
  if (m_uiForm->ppPlotTop->hasCurve("Sample")) {
    const auto range = m_uiForm->ppPlotTop->getCurveRange("Sample");
    rangeSelector->setRange(range.first, range.second);
  }
}

void MSDFit::disablePlotGuess() {
  m_uiForm->ckPlotGuess->setEnabled(false);
  m_uiForm->ckPlotGuess->blockSignals(true);
}

void MSDFit::enablePlotGuess() {
  m_uiForm->ckPlotGuess->setEnabled(true);
  m_uiForm->ckPlotGuess->blockSignals(false);
}

void MSDFit::updatePlotOptions() {}

void MSDFit::enablePlotResult() {
  m_uiForm->pbPlot->setEnabled(true);
  m_uiForm->pbPlot->blockSignals(false);
}

void MSDFit::disablePlotResult() {
  m_uiForm->pbPlot->setEnabled(false);
  m_uiForm->pbPlot->blockSignals(true);
}

void MSDFit::enableSaveResult() {
  m_uiForm->pbSave->setEnabled(true);
  m_uiForm->pbSave->blockSignals(false);
}

void MSDFit::disableSaveResult() {
  m_uiForm->pbSave->setEnabled(false);
  m_uiForm->pbSave->blockSignals(true);
}

void MSDFit::addGuessPlot(Mantid::API::MatrixWorkspace_sptr workspace) {
  m_uiForm->ppPlotTop->addSpectrum("Guess", workspace, 0, Qt::green);
}

void MSDFit::removeGuessPlot() {
  m_uiForm->ppPlotTop->removeSpectrum("Guess");
  m_uiForm->ckPlotGuess->setChecked(false);
}

/**
 * Called when new data has been loaded by the data selector.
 *
 * Configures ranges for spin boxes before raw plot is done.
 *
 * @param wsName Name of new workspace loaded
 */
void MSDFit::newDataLoaded(const QString wsName) {
  IndirectFitAnalysisTab::newInputDataLoaded(wsName);
  auto const &workspace = inputWorkspace();
  int maxWsIndex = 0;

  if (workspace) {
    maxWsIndex = static_cast<int>(workspace->getNumberHistograms()) - 1;
  }

  m_uiForm->spPlotSpectrum->setMaximum(maxWsIndex);
  m_uiForm->spPlotSpectrum->setMinimum(0);
  m_uiForm->spPlotSpectrum->setValue(0);

  m_uiForm->spSpectraMin->setMaximum(maxWsIndex);
  m_uiForm->spSpectraMin->setMinimum(0);

  m_uiForm->spSpectraMax->setMaximum(maxWsIndex);
  m_uiForm->spSpectraMax->setMinimum(0);
  m_uiForm->spSpectraMax->setValue(maxWsIndex);
}

/**
 * Handles the user entering a new minimum spectrum index.
 *
 * Prevents the user entering an overlapping spectra range.
 *
 * @param value Minimum spectrum index
 */
void MSDFit::specMinChanged(int value) {
  m_uiForm->spSpectraMax->setMinimum(value);
}

/**
 * Handles the user entering a new maximum spectrum index.
 *
 * Prevents the user entering an overlapping spectra range.
 *
 * @param value Maximum spectrum index
 */
void MSDFit::specMaxChanged(int value) {
  m_uiForm->spSpectraMin->setMaximum(value);
}

void MSDFit::startXChanged(double startX) {
  auto rangeSelector = m_uiForm->ppPlotTop->getRangeSelector("MSDRange");
  rangeSelector->blockSignals(true);
  rangeSelector->setMinimum(startX);
  rangeSelector->blockSignals(false);
}

void MSDFit::endXChanged(double endX) {
  auto rangeSelector = m_uiForm->ppPlotTop->getRangeSelector("MSDRange");
  rangeSelector->blockSignals(true);
  rangeSelector->setMaximum(endX);
  rangeSelector->blockSignals(false);
}

/*
 * Given the selected model in the interface, returns the name of
 * the associated model to pass to the MSDFit algorithm.
 *
 * @param model The name of the model as displayed in the interface.
 * @return      The name of the model as defined in the MSDFit algorithm.
 */
std::string MSDFit::modelToAlgorithmProperty(const QString &model) const {

  if (model == "Gaussian")
    return "Gauss";
  else if (model == "Peters")
    return "Peters";
  else if (model == "Yi")
    return "Yi";
  else
    return model.toStdString();
}

/**
 * Handles saving of workspace
 */
void MSDFit::saveClicked() {
  IndirectFitAnalysisTab::saveResult(outputWorkspaceName());
}

/**
 * Handles mantid plotting
 */
void MSDFit::plotClicked() {
  IndirectFitAnalysisTab::plotResult(outputWorkspaceName(), "All");
}

} // namespace IDA
} // namespace CustomInterfaces
} // namespace MantidQt<|MERGE_RESOLUTION|>--- conflicted
+++ resolved
@@ -155,11 +155,7 @@
   auto specRange = std::make_pair(specMin, specMax + 1);
   uiv.checkValidRange("spectrum range", specRange);
 
-<<<<<<< HEAD
-  if (emptyModel())
-=======
   if (isEmptyModel())
->>>>>>> 369feb67
     uiv.addErrorMessage("No fit function has been selected");
 
   QString errors = uiv.generateErrorMessage();

#include "EnggDiffFittingPresenter.h"
#include "EnggDiffFittingPresWorker.h"
#include "IEnggDiffFittingModel.h"
#include "MantidAPI/Axis.h"
#include "MantidAPI/MatrixWorkspace.h"
#include "MantidAPI/Run.h"
#include "MantidAPI/WorkspaceFactory.h"
#include "MantidQtWidgets/LegacyQwt/QwtHelper.h"

#include <boost/algorithm/string.hpp>
#include <boost/lexical_cast.hpp>
#include <cctype>
#include <fstream>

#include <Poco/DirectoryIterator.h>
#include <Poco/File.h>

using namespace Mantid::API;
using namespace MantidQt::CustomInterfaces;

namespace MantidQt {
namespace QwtHelper = API::QwtHelper;
namespace CustomInterfaces {

namespace {
Mantid::Kernel::Logger g_log("EngineeringDiffractionGUI");

RunLabel runLabelFromListWidgetLabel(const std::string &listLabel) {
  const size_t underscorePosition = listLabel.find_first_of("_");
  const auto runNumber = listLabel.substr(0, underscorePosition);
  const auto bank = listLabel.substr(underscorePosition + 1);

  return RunLabel(std::atoi(runNumber.c_str()), std::atoi(bank.c_str()));
}

std::string listWidgetLabelFromRunLabel(const RunLabel &runLabel) {
  return std::to_string(runLabel.runNumber) + "_" +
         std::to_string(runLabel.bank);
}

// Remove commas at the start and end of the string,
// as well as any adjacent to another (eg ,, gets corrected to ,)
std::string stripExtraCommas(std::string &expectedPeaks) {
  if (!expectedPeaks.empty()) {

    g_log.debug() << "Validating the expected peak list.\n";

    const auto comma = ',';

    for (size_t i = 0; i < expectedPeaks.size() - 1; i++) {
      size_t j = i + 1;

      if (expectedPeaks[i] == comma && expectedPeaks[i] == expectedPeaks[j]) {
        expectedPeaks.erase(j, 1);
        i--;

      } else {
        ++j;
      }
    }

    size_t strLength = expectedPeaks.length() - 1;
    if (expectedPeaks.at(0) == ',') {
      expectedPeaks.erase(0, 1);
      strLength -= 1;
    }

    if (expectedPeaks.at(strLength) == ',') {
      expectedPeaks.erase(strLength, 1);
    }
  }
  return expectedPeaks;
}

std::string generateXAxisLabel(Mantid::Kernel::Unit_const_sptr unit) {
  std::string label = unit->unitID();
  if (label == "TOF") {
    label += " (us)";
  } else if (label == "dSpacing") {
    label += " (A)";
  }
  return label;
}

std::string generateMultiRunFileName(const std::vector<RunLabel> &runLabels) {
  const auto minLabel = std::min_element(runLabels.cbegin(), runLabels.cend());
  const auto maxLabel = std::max_element(runLabels.cbegin(), runLabels.cend());
  return std::to_string(minLabel->runNumber) + "_" +
         std::to_string(maxLabel->runNumber) + ".hdf5";
}
}

/**
 * Constructs a presenter for a fitting tab/widget view, which has a
 * handle on the current calibration (produced and updated elsewhere).
 *
 * @param view the view that is attached to this presenter
 * @param model the model that is attached to this presenter
 * @param mainCalib provides the current calibration parameters/status
 * @param mainParam provides current params and functions
 */
EnggDiffFittingPresenter::EnggDiffFittingPresenter(
    IEnggDiffFittingView *view, std::unique_ptr<IEnggDiffFittingModel> model,
    boost::shared_ptr<IEnggDiffractionCalibration> mainCalib,
    boost::shared_ptr<IEnggDiffractionParam> mainParam)
    : m_fittingFinishedOK(false), m_workerThread(nullptr),
      m_mainCalib(mainCalib), m_mainParam(mainParam), m_view(view),
      m_model(std::move(model)), m_viewHasClosed(false) {}

EnggDiffFittingPresenter::~EnggDiffFittingPresenter() { cleanup(); }

/**
* Close open sessions, kill threads etc., for a graceful window
* close/destruction
*/
void EnggDiffFittingPresenter::cleanup() {
  // m_model->cleanup();

  // this may still be running
  if (m_workerThread) {
    if (m_workerThread->isRunning()) {
      g_log.notice() << "A fitting process is currently running, shutting "
                        "it down immediately...\n";
      m_workerThread->wait(10);
    }
    delete m_workerThread;
    m_workerThread = nullptr;
  }
}

void EnggDiffFittingPresenter::notify(
    IEnggDiffFittingPresenter::Notification notif) {

  // Check the view is valid - QT can send multiple notification
  // signals in any order at any time. This means that it is possible
  // to receive a shutdown signal and subsequently an input example
  // for example. As we can't guarantee the state of the viewer
  // after calling shutdown instead we shouldn't do anything after
  if (m_viewHasClosed) {
    return;
  }

  switch (notif) {

  case IEnggDiffFittingPresenter::Start:
    processStart();
    break;

  case IEnggDiffFittingPresenter::Load:
    processLoad();
    break;

  case IEnggDiffFittingPresenter::FitPeaks:
    processFitPeaks();
    break;

  case IEnggDiffFittingPresenter::FitAllPeaks:
    processFitAllPeaks();
    break;

  case IEnggDiffFittingPresenter::addPeaks:
    addPeakToList();
    break;

  case IEnggDiffFittingPresenter::browsePeaks:
    browsePeaksToFit();
    break;

  case IEnggDiffFittingPresenter::savePeaks:
    savePeakList();
    break;

  case IEnggDiffFittingPresenter::ShutDown:
    processShutDown();
    break;

  case IEnggDiffFittingPresenter::LogMsg:
    processLogMsg();
    break;

  case IEnggDiffFittingPresenter::selectRun:
    processSelectRun();
    break;

  case IEnggDiffFittingPresenter::updatePlotFittedPeaks:
    processUpdatePlotFitPeaks();
    break;

  case IEnggDiffFittingPresenter::removeRun:
    processRemoveRun();
    break;
  }
}

std::vector<GSASCalibrationParms>
EnggDiffFittingPresenter::currentCalibration() const {
  return m_mainCalib->currentCalibration();
}

Poco::Path
EnggDiffFittingPresenter::outFilesUserDir(const std::string &addToDir) const {
  return m_mainParam->outFilesUserDir(addToDir);
}

std::string
EnggDiffFittingPresenter::userHDFRunFilename(const int runNumber) const {
  return m_mainParam->userHDFRunFilename(runNumber);
}

void EnggDiffFittingPresenter::startAsyncFittingWorker(
    const std::vector<RunLabel> &runLabels, const std::string &expectedPeaks) {

  delete m_workerThread;
  m_workerThread = new QThread(this);
  EnggDiffFittingWorker *worker =
      new EnggDiffFittingWorker(this, runLabels, expectedPeaks);
  worker->moveToThread(m_workerThread);

  connect(m_workerThread, SIGNAL(started()), worker, SLOT(fitting()));
  connect(worker, SIGNAL(finished()), this, SLOT(fittingFinished()));
  // early delete of thread and worker
  connect(m_workerThread, SIGNAL(finished()), m_workerThread,
          SLOT(deleteLater()), Qt::DirectConnection);
  connect(worker, SIGNAL(finished()), worker, SLOT(deleteLater()));
  m_workerThread->start();
}

/**
  * Takes a full file path as a string and attempts to get the base name
  * of the file at that location and return it
  *
  * @param filePath The full path to get the basename of
  *
  * @return The base name (without ext) of the file
  */
std::string EnggDiffFittingPresenter::getBaseNameFromStr(
    const std::string &filePath) const {
  Poco::Path pocoPath = filePath;
  return pocoPath.getBaseName();
}

void EnggDiffFittingPresenter::fittingFinished() {
  if (!m_view)
    return;

  if (m_fittingFinishedOK) {

    g_log.notice() << "The single peak fitting finished - the output "
                      "workspace is ready.\n";

    m_view->showStatus("Single peak fitting process finished. Ready");

    if (!m_view->listWidgetHasSelectedRow()) {
      m_view->setFittingListWidgetCurrentRow(0);
    }

    m_model->addAllFitResultsToADS();
    m_model->addAllFittedPeaksToADS();

    try {
      // should now plot the focused workspace when single peak fitting
      // process fails
      plotAlignedWorkspace(m_view->plotFittedPeaksEnabled());

    } catch (std::runtime_error &re) {
      g_log.error() << "Unable to finish the plotting of the graph for "
                       "engggui_fitting_focused_fitpeaks workspace. Error "
                       "description: " +
                           static_cast<std::string>(re.what()) +
                           " Please check also the log message for detail.";
    }
    g_log.notice() << "EnggDiffraction GUI: plotting of peaks for single peak "
                      "fits has completed. \n";

    if (m_workerThread) {
      delete m_workerThread;
      m_workerThread = nullptr;
    }

  } else {
    // Fitting failed log and tidy up
    g_log.warning() << "The single peak fitting did not finish correctly. "
                       "Please check a focused file was selected.";
    if (m_workerThread) {
      delete m_workerThread;
      m_workerThread = nullptr;
    }

    m_view->showStatus(
        "Single peak fitting process did not complete successfully");
  }
  // enable the GUI
  m_view->enableFitAllButton(m_model->getNumFocusedWorkspaces() > 1);
  m_view->enableCalibrateFocusFitUserActions(true);
}

void EnggDiffFittingPresenter::processSelectRun() { updatePlot(); }

void EnggDiffFittingPresenter::processStart() {}

void EnggDiffFittingPresenter::processLoad() {
  const std::string filenames = m_view->getFocusedFileNames();
  if (filenames.empty()) {
    m_view->userWarning("No file selected", "Please enter filename(s) to load");
    return;
  }

  try {
    m_model->loadWorkspaces(filenames);
  } catch (Poco::PathSyntaxException &ex) {
    warnFileNotFound(ex);
    return;
  } catch (std::invalid_argument &ex) {
    warnFileNotFound(ex);
    return;
  } catch (Mantid::Kernel::Exception::NotFoundError &ex) {
    warnFileNotFound(ex);
    return;
  }

  const auto runLabels = m_model->getRunLabels();
  std::vector<std::string> listWidgetLabels;
  std::transform(runLabels.begin(), runLabels.end(),
                 std::back_inserter(listWidgetLabels),
                 [](const RunLabel &runLabel) {
                   return listWidgetLabelFromRunLabel(runLabel);
                 });
  m_view->enableFittingListWidget(true);
  m_view->updateFittingListWidget(listWidgetLabels);

  m_view->enableFitAllButton(m_model->getNumFocusedWorkspaces() > 1);
}

void EnggDiffFittingPresenter::processShutDown() {
  m_viewHasClosed = true;
  m_view->saveSettings();
  cleanup();
}

void EnggDiffFittingPresenter::processLogMsg() {
  std::vector<std::string> msgs = m_view->logMsgs();
  for (size_t i = 0; i < msgs.size(); i++) {
    g_log.information() << msgs[i] << '\n';
  }
}

void EnggDiffFittingPresenter::processUpdatePlotFitPeaks() { updatePlot(); }

void EnggDiffFittingPresenter::processRemoveRun() {
  const auto workspaceLabel = m_view->getFittingListWidgetCurrentValue();

  if (workspaceLabel) {
    const auto runLabel = runLabelFromListWidgetLabel(*workspaceLabel);
    m_model->removeRun(runLabel);

    const auto runLabels = m_model->getRunLabels();
    std::vector<std::string> listWidgetLabels;
    std::transform(runLabels.begin(), runLabels.end(),
                   std::back_inserter(listWidgetLabels),
                   [](const RunLabel &runLabel) {
                     return listWidgetLabelFromRunLabel(runLabel);
                   });
    m_view->updateFittingListWidget(listWidgetLabels);
  } else {
    m_view->userWarning("No run selected",
                        "Tried to remove run but no run was selected.\n"
                        "Please select a run and try again");
  }
}

void EnggDiffFittingPresenter::processFitAllPeaks() {
  std::string fittingPeaks = m_view->getExpectedPeaksInput();

  const std::string normalisedPeakCentres = stripExtraCommas(fittingPeaks);
  m_view->setPeakList(normalisedPeakCentres);

  const auto runLabels = m_model->getRunLabels();

  g_log.debug() << "Focused files found are: " << normalisedPeakCentres << '\n';
  for (const auto &runLabel : runLabels) {
    g_log.debug() << listWidgetLabelFromRunLabel(runLabel) << '\n';
  }

  if (!runLabels.empty()) {

    for (const auto &runLabel : runLabels) {
      try {
        validateFittingInputs(m_model->getWorkspaceFilename(runLabel),
                              normalisedPeakCentres);
      } catch (std::invalid_argument &ia) {
        m_view->userWarning("Error in the inputs required for fitting",
                            ia.what());
        return;
      }
    }

    g_log.notice() << "EnggDiffraction GUI: starting new multi-run "
                   << "single peak fits. This may take some seconds...\n";
    m_view->showStatus("Fitting multi-run single peaks...");

    // disable GUI to avoid any double threads
    m_view->enableCalibrateFocusFitUserActions(false);
    m_view->enableFitAllButton(false);

    startAsyncFittingWorker(runLabels, normalisedPeakCentres);
  } else {
    m_view->userWarning("Error in the inputs required for fitting",
                        "No runs were loaded for fitting");
  }
}

void EnggDiffFittingPresenter::processFitPeaks() {
  const auto listLabel = m_view->getFittingListWidgetCurrentValue();

  if (!listLabel) {
    m_view->userWarning("No run selected",
                        "Please select a run to fit from the list");
    return;
  }

  const auto runLabel = runLabelFromListWidgetLabel(*listLabel);
  std::string fittingPeaks = m_view->getExpectedPeaksInput();

  const std::string normalisedPeakCentres = stripExtraCommas(fittingPeaks);
  m_view->setPeakList(normalisedPeakCentres);

  g_log.debug() << "the expected peaks are: " << normalisedPeakCentres << '\n';

  const auto filename = m_model->getWorkspaceFilename(runLabel);
  try {
    validateFittingInputs(filename, normalisedPeakCentres);
  } catch (std::invalid_argument &ia) {
    m_view->userWarning("Error in the inputs required for fitting", ia.what());
    return;
  }

  // disable so that user is forced to select file again
  // otherwise empty vector will be passed
  m_view->enableFitAllButton(false);

  const std::string outWSName = "engggui_fitting_fit_peak_ws";
  g_log.notice() << "EnggDiffraction GUI: starting new "
                 << "single peak fits into workspace '" << outWSName
                 << "'. This may take some seconds... \n";

  m_view->showStatus("Fitting single peaks...");
  // disable GUI to avoid any double threads
  m_view->enableCalibrateFocusFitUserActions(false);

  startAsyncFittingWorker({runLabel}, normalisedPeakCentres);
}

void EnggDiffFittingPresenter::validateFittingInputs(
    const std::string &focusedRunFilename, const std::string &expectedPeaks) {
  if (focusedRunFilename.empty()) {
    throw std::invalid_argument(
        "Focused run filename cannot be empty and must be a valid file");
  }

  Poco::File file(focusedRunFilename);
  if (!file.exists()) {
    throw std::invalid_argument("The focused workspace file for single peak "
                                "fitting could not be found: " +
                                focusedRunFilename);
  }

  if (expectedPeaks.empty()) {
    g_log.warning() << "Expected peaks were not passed, via fitting interface, "
                       "the default list of "
                       "expected peaks will be utilised instead.\n";
  }
  bool contains_non_digits =
      expectedPeaks.find_first_not_of("0123456789,. ") != std::string::npos;
  if (contains_non_digits) {
    throw std::invalid_argument("The expected peaks provided " + expectedPeaks +
                                " is invalid, "
                                "fitting process failed. Please try again!");
  }
}

void EnggDiffFittingPresenter::doFitting(const std::vector<RunLabel> &runLabels,
                                         const std::string &expectedPeaks) {
  m_fittingFinishedOK = false;

  for (const auto &runLabel : runLabels) {
    g_log.notice() << "EnggDiffraction GUI: starting new fitting with run "
                   << runLabel.runNumber << " and bank " << runLabel.bank
                   << ". This may take a few seconds... \n";

    // apply calibration to the focused workspace
    m_model->setDifcTzero(runLabel, currentCalibration());

    // run the algorithm EnggFitPeaks with workspace loaded above
    // requires unit in Time of Flight
    try {
      m_model->enggFitPeaks(runLabel, expectedPeaks);
    } catch (const std::runtime_error &exc) {
      g_log.error() << "Could not run the algorithm EnggFitPeaks successfully."
                    << exc.what();
      m_view->userError("Could not run the algorithm EnggFitPeaks successfully",
                        exc.what());
      return;
    }

<<<<<<< HEAD
  const auto outFilename = userHDFRunFilename(runLabel.runNumber);
  m_model->saveFitResultsToHDF5(runLabel, outFilename);
=======
    const auto outFilename = std::to_string(runLabel.runNumber) + ".hdf5";
    auto saveDirectory = outFilesUserDir("Runs");
    saveDirectory.append(outFilename);
    m_model->saveFitResultsToHDF5({runLabel}, saveDirectory.toString());
>>>>>>> f81a4d7c

    m_model->createFittedPeaksWS(runLabel);
  }

  if (runLabels.size() > 1) {
    const auto outFilename = generateMultiRunFileName(runLabels);
    auto saveDirectory = outFilesUserDir("Runs");
    saveDirectory.append(outFilename);
    m_model->saveFitResultsToHDF5(runLabels, saveDirectory.toString());
  }
  m_fittingFinishedOK = true;
}

void EnggDiffFittingPresenter::browsePeaksToFit() {
  try {
    auto prevPath = m_view->focusingDir();
    if (prevPath.empty()) {
      prevPath = m_view->getPreviousDir();
    }
    std::string path = m_view->getOpenFile(prevPath);
    if (path.empty()) {
      return;
    }

    m_view->setPreviousDir(path);
    std::string peaksData = readPeaksFile(path);
    m_view->setPeakList(peaksData);

  } catch (std::runtime_error &re) {
    m_view->userWarning(
        "Unable to import the peaks from a file: ",
        "File corrupted or could not be opened. Please try again" +
            static_cast<std::string>(re.what()) + '\n');
    return;
  }
}

void EnggDiffFittingPresenter::addPeakToList() {

  if (m_view->peakPickerEnabled()) {
    auto peakCentre = m_view->getPeakCentre();

    std::stringstream stream;
    stream << std::fixed << std::setprecision(4) << peakCentre;
    auto strPeakCentre = stream.str();

    auto curExpPeaksList = m_view->getExpectedPeaksInput();

    std::string comma = ",";

    if (!curExpPeaksList.empty()) {
      // when further peak added to list

      std::string lastTwoChr =
          curExpPeaksList.substr(curExpPeaksList.size() - 2);
      auto lastChr = curExpPeaksList.back();
      if (lastChr == ',' || lastTwoChr == ", ") {
        curExpPeaksList.append(strPeakCentre);
      } else {
        curExpPeaksList.append(comma + strPeakCentre);
      }
      m_view->setPeakList(curExpPeaksList);
    } else {
      // when new peak given when list is empty
      curExpPeaksList.append(strPeakCentre);
      curExpPeaksList.append(comma);
      m_view->setPeakList(curExpPeaksList);
    }
  }
}

void EnggDiffFittingPresenter::savePeakList() {
  try {
    QString prevPath = QString::fromStdString(m_view->focusingDir());
    if (prevPath.isEmpty()) {
      prevPath = QString::fromStdString(m_view->getPreviousDir());
    }

    std::string path = m_view->getSaveFile(prevPath.toStdString());

    if (path.empty()) {
      return;
    }

    fittingWriteFile(path);
  } catch (std::runtime_error &re) {
    m_view->userWarning(
        "Unable to save the peaks file: ",
        "Invalid file path or could not be saved. Error description : " +
            static_cast<std::string>(re.what()) + '\n');
    return;
  }
}

std::string EnggDiffFittingPresenter::readPeaksFile(std::string fileDir) {
  std::string fileData = "";
  std::string line;
  std::string comma = ", ";

  std::ifstream peakFile(fileDir);

  if (peakFile.is_open()) {
    while (std::getline(peakFile, line)) {
      fileData += line;
      if (!peakFile.eof())
        fileData += comma;
    }
    peakFile.close();
  }

  else
    fileData = "";

  return fileData;
}

void EnggDiffFittingPresenter::fittingWriteFile(const std::string &fileDir) {
  std::ofstream outfile(fileDir.c_str());
  if (!outfile) {
    m_view->userWarning("File not found",
                        "File " + fileDir +
                            " , could not be found. Please try again!");
  } else {
    auto expPeaks = m_view->getExpectedPeaksInput();
    outfile << expPeaks;
  }
}

void EnggDiffFittingPresenter::updatePlot() {
  const auto listLabel = m_view->getFittingListWidgetCurrentValue();
  if (listLabel) {
    const auto runLabel = runLabelFromListWidgetLabel(*listLabel);

    const bool fitResultsExist = m_model->hasFittedPeaksForRun(runLabel);
    const bool plotFittedPeaksEnabled = m_view->plotFittedPeaksEnabled();

    if (fitResultsExist) {
      plotAlignedWorkspace(plotFittedPeaksEnabled);
    } else {
      if (plotFittedPeaksEnabled) {
        m_view->userWarning("Cannot plot fitted peaks",
                            "Cannot plot fitted peaks, as none have been "
                            "generated by a fit. Plotting focused workspace "
                            "instead.");
      }
      const auto ws = m_model->getFocusedWorkspace(runLabel);
      plotFocusedFile(false, ws);
    }
  }
}

bool EnggDiffFittingPresenter::isDigit(const std::string &text) const {
  return std::all_of(text.cbegin(), text.cend(), ::isdigit);
}

void EnggDiffFittingPresenter::warnFileNotFound(const std::exception &ex) {
  m_view->showStatus("Error while loading focused run");
  m_view->userWarning("Invalid file selected",
                      "Mantid could not load the selected file. "
                      "Are you sure it exists? "
                      "See the logger for more information");
  g_log.error("Failed to load file. Error message: ");
  g_log.error(ex.what());
}

void EnggDiffFittingPresenter::plotFocusedFile(
    bool plotSinglePeaks, MatrixWorkspace_sptr focusedPeaksWS) {

  try {
    auto focusedData = QwtHelper::curveDataFromWs(focusedPeaksWS);

    // Check that the number of curves to plot isn't excessive
    // lets cap it at 20 to begin with - this number could need
    // raising but each curve creates about ~5 calls on the stack
    // so keep the limit low. This will stop users using unfocused
    // files which have 200+ curves to plot and will "freeze" Mantid
    constexpr int maxCurves = 20;

    if (focusedData.size() > maxCurves) {
      throw std::invalid_argument("Too many curves to plot."
                                  " Is this a focused file?");
    }

    m_view->setDataVector(
        focusedData, true, plotSinglePeaks,
        generateXAxisLabel(focusedPeaksWS->getAxis(0)->unit()));

  } catch (std::runtime_error &re) {
    g_log.error()
        << "Unable to plot focused workspace on the canvas. "
        << "Error description: " << re.what()
        << " Please check also the previous log messages for details.";

    m_view->showStatus("Error while plotting the peaks fitted");
    throw;
  }
}

void EnggDiffFittingPresenter::plotAlignedWorkspace(
    const bool plotFittedPeaks) {
  try {

    // detaches previous plots from canvas
    m_view->resetCanvas();

    const auto listLabel = m_view->getFittingListWidgetCurrentValue();
    if (!listLabel) {
      m_view->userWarning("Invalid run number or bank",
                          "Tried to plot a focused file which does not exist");
      return;
    }

    const auto runLabel = runLabelFromListWidgetLabel(*listLabel);
    const auto ws = m_model->getAlignedWorkspace(runLabel);

    // plots focused workspace
    plotFocusedFile(m_fittingFinishedOK, ws);

    if (plotFittedPeaks) {
      g_log.debug() << "single peaks fitting being plotted now.\n";
      auto singlePeaksWS = m_model->getFittedPeaksWS(runLabel);
      auto singlePeaksData = QwtHelper::curveDataFromWs(singlePeaksWS);
      m_view->setDataVector(singlePeaksData, false, true,
                            generateXAxisLabel(ws->getAxis(0)->unit()));
      m_view->showStatus("Peaks fitted successfully");
    }
  } catch (std::runtime_error) {
    g_log.error()
        << "Unable to finish of the plotting of the graph for "
           "engggui_fitting_focused_fitpeaks  workspace. Error "
           "description. Please check also the log message for detail.";

    m_view->showStatus("Error while plotting the peaks fitted");
    throw;
  }
}

} // namespace CustomInterfaces
} // namespace MantidQt<|MERGE_RESOLUTION|>--- conflicted
+++ resolved
@@ -502,17 +502,10 @@
       return;
     }
 
-<<<<<<< HEAD
   const auto outFilename = userHDFRunFilename(runLabel.runNumber);
-  m_model->saveFitResultsToHDF5(runLabel, outFilename);
-=======
-    const auto outFilename = std::to_string(runLabel.runNumber) + ".hdf5";
-    auto saveDirectory = outFilesUserDir("Runs");
-    saveDirectory.append(outFilename);
-    m_model->saveFitResultsToHDF5({runLabel}, saveDirectory.toString());
->>>>>>> f81a4d7c
-
-    m_model->createFittedPeaksWS(runLabel);
+  m_model->saveFitResultsToHDF5({runLabel}, outFilename);
+
+  m_model->createFittedPeaksWS(runLabel);
   }
 
   if (runLabels.size() > 1) {

#include "EnggDiffractionPresenter.h"
#include "EnggDiffractionPresWorker.h"
#include "EnggVanadiumCorrectionsModel.h"
#include "IEnggDiffractionView.h"
#include "MantidAPI/AlgorithmManager.h"
#include "MantidAPI/AnalysisDataService.h"
#include "MantidAPI/ITableWorkspace.h"
#include "MantidAPI/MatrixWorkspace.h"
#include "MantidAPI/TableRow.h"
#include "MantidKernel/Property.h"
#include "MantidKernel/StringTokenizer.h"
#include "MantidQtWidgets/Common/PythonRunner.h"

#include <algorithm>
#include <cctype>
#include <fstream>

#include <boost/lexical_cast.hpp>

#include <Poco/File.h>
#include <Poco/Path.h>

#include <QThread>

using namespace Mantid::API;
using namespace MantidQt::CustomInterfaces;

namespace MantidQt {
namespace CustomInterfaces {

namespace {
Mantid::Kernel::Logger g_log("EngineeringDiffractionGUI");
}

const std::string EnggDiffractionPresenter::g_runNumberErrorStr =
    " cannot be empty, must be an integer number, valid ENGINX run number/s "
    "or "
    "valid directory/directories.";

// discouraged at the moment
const bool EnggDiffractionPresenter::g_askUserCalibFilename = false;

const std::string EnggDiffractionPresenter::g_calibBanksParms =
    "engggui_calibration_banks_parameters";

int EnggDiffractionPresenter::g_croppedCounter = 0;
int EnggDiffractionPresenter::g_plottingCounter = 0;
bool EnggDiffractionPresenter::g_abortThread = false;
std::string EnggDiffractionPresenter::g_lastValidRun = "";
std::string EnggDiffractionPresenter::g_calibCropIdentifier = "SpectrumNumbers";
std::string EnggDiffractionPresenter::g_sumOfFilesFocus = "";

EnggDiffractionPresenter::EnggDiffractionPresenter(IEnggDiffractionView *view)
    : m_workerThread(nullptr), m_calibFinishedOK(false),
      m_focusFinishedOK(false), m_rebinningFinishedOK(false), m_view(view),
      m_viewHasClosed(false),
      m_vanadiumCorrectionsModel(
          boost::make_shared<EnggVanadiumCorrectionsModel>(
              m_view->currentCalibSettings(), m_view->currentInstrument())) {
  if (!m_view) {
    throw std::runtime_error(
        "Severe inconsistency found. Presenter created "
        "with an empty/null view (Engineering diffraction interface). "
        "Cannot continue.");
  }

  m_currentInst = m_view->currentInstrument();
}

EnggDiffractionPresenter::~EnggDiffractionPresenter() { cleanup(); }

/**
 * Close open sessions, kill threads etc., save settings, etc. for a
 * graceful window close/destruction
 */
void EnggDiffractionPresenter::cleanup() {
  // m_model->cleanup();

  // this may still be running
  if (m_workerThread) {
    if (m_workerThread->isRunning()) {
      g_log.notice() << "A calibration process is currently running, shutting "
                        "it down immediately...\n";
      m_workerThread->wait(10);
    }
    delete m_workerThread;
    m_workerThread = nullptr;
  }

  // Remove the workspace which is loaded when the interface starts
  auto &ADS = Mantid::API::AnalysisDataService::Instance();
  if (ADS.doesExist(g_calibBanksParms)) {
    ADS.remove(g_calibBanksParms);
  }
}

void EnggDiffractionPresenter::notify(
    IEnggDiffractionPresenter::Notification notif) {

  // Check the view is valid - QT can send multiple notification
  // signals in any order at any time. This means that it is possible
  // to receive a shutdown signal and subsequently an input example
  // for example. As we can't guarantee the state of the viewer
  // after calling shutdown instead we shouldn't do anything after
  if (m_viewHasClosed) {
    return;
  }

  switch (notif) {

  case IEnggDiffractionPresenter::Start:
    processStart();
    break;

  case IEnggDiffractionPresenter::LoadExistingCalib:
    processLoadExistingCalib();
    break;

  case IEnggDiffractionPresenter::CalcCalib:
    processCalcCalib();
    break;

  case IEnggDiffractionPresenter::CropCalib:
    ProcessCropCalib();
    break;

  case IEnggDiffractionPresenter::FocusRun:
    processFocusBasic();
    break;

  case IEnggDiffractionPresenter::FocusCropped:
    processFocusCropped();
    break;

  case IEnggDiffractionPresenter::FocusTexture:
    processFocusTexture();
    break;

  case IEnggDiffractionPresenter::ResetFocus:
    processResetFocus();
    break;

  case IEnggDiffractionPresenter::RebinTime:
    processRebinTime();
    break;

  case IEnggDiffractionPresenter::RebinMultiperiod:
    processRebinMultiperiod();
    break;

  case IEnggDiffractionPresenter::LogMsg:
    processLogMsg();
    break;

  case IEnggDiffractionPresenter::InstrumentChange:
    processInstChange();
    break;

  case IEnggDiffractionPresenter::RBNumberChange:
    processRBNumberChange();
    break;

  case IEnggDiffractionPresenter::ShutDown:
    processShutDown();
    break;

  case IEnggDiffractionPresenter::StopFocus:
    processStopFocus();
    break;
  }
}

void EnggDiffractionPresenter::processStart() { m_view->showStatus("Ready"); }

void EnggDiffractionPresenter::processLoadExistingCalib() {
  const std::string fname = m_view->askExistingCalibFilename();
  if (fname.empty()) {
    return;
  }

  updateNewCalib(fname);
}

/**
 * Grab a calibration from a (GSAS calibration) file
 * (.prm/.par/.iparm) and set/use it as current calibration.
 *
 * @param fname name/path of the calibration file
 */

void EnggDiffractionPresenter::updateNewCalib(const std::string &fname) {

  Poco::Path pocoPath;
  const bool pathValid = pocoPath.tryParse(fname);

  if (!pathValid || fname.empty() || pocoPath.isDirectory()) {
    // Log that we couldn't open the file - its probably and invalid
    // path which will be regenerated
    g_log.warning("Could not open GSAS calibration file: " + fname);
    return;
  }

  std::string instName, vanNo, ceriaNo;
  try {
    parseCalibrateFilename(fname, instName, vanNo, ceriaNo);
  } catch (std::invalid_argument &ia) {
    m_view->userWarning("Invalid calibration filename : " + fname, ia.what());
    return;
  }

  try {
    grabCalibParms(fname);
    updateCalibParmsTable();
    m_view->newCalibLoaded(vanNo, ceriaNo, fname);
  } catch (std::runtime_error &rexc) {
    m_view->userWarning("Problem while updating calibration.", rexc.what());
  }
}

/**
 * Get from a calibration file (GSAS instrument parameters file) the
 * DIFC, DIFA, TZERO calibration parameters used for units
 * conversions. Normally this is used on the ...all_banks.prm file
 * which has the parameters for every bank included in the calibration
 * process.
 *
 * @param fname name of the calibration/GSAS iparm file
 */
void EnggDiffractionPresenter::grabCalibParms(const std::string &fname) {
  std::vector<GSASCalibrationParms> parms;

  // To grab the bank indices, lines like "INS   BANK     2"
  // To grab the difc,difa,tzero parameters, lines like:
  // "INS  2 ICONS  18388.00    0.00    -6.76"
  try {
    std::ifstream prmFile(fname);
    std::string line;
    int opts = Mantid::Kernel::StringTokenizer::TOK_TRIM +
               Mantid::Kernel::StringTokenizer::TOK_IGNORE_EMPTY;
    while (std::getline(prmFile, line)) {
      if (line.find("ICONS") != std::string::npos) {
        Mantid::Kernel::StringTokenizer tokenizer(line, " ", opts);
        const size_t numElems = 6;
        if (tokenizer.count() == numElems) {
          try {
            size_t bid = boost::lexical_cast<size_t>(tokenizer[1]);
            double difc = boost::lexical_cast<double>(tokenizer[3]);
            double difa = boost::lexical_cast<double>(tokenizer[4]);
            double tzero = boost::lexical_cast<double>(tokenizer[5]);
            parms.emplace_back(GSASCalibrationParms(bid, difc, difa, tzero));
          } catch (std::runtime_error &rexc) {
            g_log.warning()
                << "Error when trying to extract parameters from this line:  "
                << line
                << ". This calibration file may not load correctly. "
                   "Error details: "
                << rexc.what() << '\n';
          }
        } else {
          g_log.warning() << "Could not parse correctly a parameters "
                             "definition line in this calibration file    ("
                          << fname << "). Did not find  " << numElems
                          << " elements as expected. The calibration may not "
                             "load correctly\n";
        }
      }
    }

  } catch (std::runtime_error &rexc) {
    g_log.error()
        << "Error while loading calibration / GSAS IPARM file (" << fname
        << "). Could not parse the file. Please check its contents. Details: "
        << rexc.what() << '\n';
  }

  m_currentCalibParms = parms;
}

/**
 * Puts in a table workspace, visible in the ADS, the per-bank
 * calibration parameters for the current calibration.
 */
void EnggDiffractionPresenter::updateCalibParmsTable() {
  if (m_currentCalibParms.empty()) {
    return;
  }

  ITableWorkspace_sptr parmsTbl;
  AnalysisDataServiceImpl &ADS = Mantid::API::AnalysisDataService::Instance();
  if (ADS.doesExist(g_calibBanksParms)) {
    parmsTbl = ADS.retrieveWS<ITableWorkspace>(g_calibBanksParms);
    parmsTbl->setRowCount(0);
  } else {
    auto alg = Mantid::API::AlgorithmManager::Instance().createUnmanaged(
        "CreateEmptyTableWorkspace");
    alg->initialize();
    alg->setPropertyValue("OutputWorkspace", g_calibBanksParms);
    alg->execute();

    parmsTbl = ADS.retrieveWS<ITableWorkspace>(g_calibBanksParms);
    parmsTbl->addColumn("int", "bankid");
    parmsTbl->addColumn("double", "difc");
    parmsTbl->addColumn("double", "difa");
    parmsTbl->addColumn("double", "tzero");
  }

  for (const auto &parms : m_currentCalibParms) {
    // ADS.remove(FocusedFitPeaksTableName);
    TableRow row = parmsTbl->appendRow();
    row << static_cast<int>(parms.bankid) << parms.difc << parms.difa
        << parms.tzero;
  }
}

void EnggDiffractionPresenter::processCalcCalib() {
  const std::string vanNo = isValidRunNumber(m_view->newVanadiumNo());
  const std::string ceriaNo = isValidRunNumber(m_view->newCeriaNo());
  try {
    inputChecksBeforeCalibrate(vanNo, ceriaNo);
  } catch (std::invalid_argument &ia) {
    m_view->userWarning("Error in the inputs required for calibrate",
                        ia.what());
    return;
  }
  g_log.notice() << "EnggDiffraction GUI: starting new calibration. This may "
                    "take a few seconds... \n";

  const std::string outFilename = outputCalibFilename(vanNo, ceriaNo);

  m_view->showStatus("Calculating calibration...");
  m_view->enableCalibrateFocusFitUserActions(false);
  // alternatively, this would be GUI-blocking:
  // doNewCalibration(outFilename, vanNo, ceriaNo, specNos);
  // calibrationFinished()
  startAsyncCalibWorker(outFilename, vanNo, ceriaNo, "");
}

void EnggDiffractionPresenter::ProcessCropCalib() {
  const std::string vanNo = isValidRunNumber(m_view->newVanadiumNo());
  const std::string ceriaNo = isValidRunNumber(m_view->newCeriaNo());
  int specNoNum = m_view->currentCropCalibBankName();
  enum BankMode { SPECNOS = 0, NORTH = 1, SOUTH = 2 };

  try {
    inputChecksBeforeCalibrate(vanNo, ceriaNo);
    if (m_view->currentCalibSpecNos().empty() &&
        specNoNum == BankMode::SPECNOS) {
      throw std::invalid_argument(
          "The Spectrum Numbers field cannot be empty, must be a "
          "valid range or a Bank Name can be selected instead.");
    }
  } catch (std::invalid_argument &ia) {
    m_view->userWarning("Error in the inputs required for cropped calibration",
                        ia.what());
    return;
  }

  g_log.notice()
      << "EnggDiffraction GUI: starting cropped calibration. This may "
         "take a few seconds... \n";

  const std::string outFilename = outputCalibFilename(vanNo, ceriaNo);

  std::string specNo = "";
  if (specNoNum == BankMode::NORTH) {
    specNo = "North";
    g_calibCropIdentifier = "Bank";

  } else if (specNoNum == BankMode::SOUTH) {
    specNo = "South";
    g_calibCropIdentifier = "Bank";

  } else if (specNoNum == BankMode::SPECNOS) {
    g_calibCropIdentifier = "SpectrumNumbers";
    specNo = m_view->currentCalibSpecNos();
  }

  m_view->showStatus("Calculating cropped calibration...");
  m_view->enableCalibrateFocusFitUserActions(false);
  // alternatively, this would be GUI-blocking:
  // doNewCalibration(outFilename, vanNo, ceriaNo, specNo/bankName);
  // calibrationFinished()
  startAsyncCalibWorker(outFilename, vanNo, ceriaNo, specNo);
}

void EnggDiffractionPresenter::processFocusBasic() {
  std::vector<std::string> multi_RunNo =
      isValidMultiRunNumber(m_view->focusingRunNo());
  const std::vector<bool> banks = m_view->focusingBanks();

  // reset global values
  g_abortThread = false;
  g_sumOfFilesFocus = "";
  g_plottingCounter = 0;

  // check if valid run number provided before focusin
  try {
    inputChecksBeforeFocusBasic(multi_RunNo, banks);
  } catch (std::invalid_argument &ia) {
    m_view->userWarning("Error in the inputs required to focus a run",
                        ia.what());
    return;
  }

  int focusMode = m_view->currentMultiRunMode();
  if (focusMode == 0) {
    g_log.debug() << " focus mode selected Individual Run Files Separately \n";

    // start focusing
    startFocusing(multi_RunNo, banks, "", "");

  } else if (focusMode == 1) {
    g_log.debug() << " focus mode selected Focus Sum Of Files \n";
    g_sumOfFilesFocus = "basic";
    std::vector<std::string> firstRun;
    firstRun.push_back(multi_RunNo[0]);

    // to avoid multiple loops, use firstRun instead as the
    // multi-run number is not required for sumOfFiles
    startFocusing(firstRun, banks, "", "");
  }
}

void EnggDiffractionPresenter::processFocusCropped() {
  const std::vector<std::string> multi_RunNo =
      isValidMultiRunNumber(m_view->focusingCroppedRunNo());
  const std::vector<bool> banks = m_view->focusingBanks();
  const std::string specNos = m_view->focusingCroppedSpectrumNos();

  // reset global values
  g_abortThread = false;
  g_sumOfFilesFocus = "";
  g_plottingCounter = 0;

  // check if valid run number provided before focusin
  try {
    inputChecksBeforeFocusCropped(multi_RunNo, banks, specNos);
  } catch (std::invalid_argument &ia) {
    m_view->userWarning(
        "Error in the inputs required to focus a run (in cropped mode)",
        ia.what());
    return;
  }

  int focusMode = m_view->currentMultiRunMode();
  if (focusMode == 0) {
    g_log.debug() << " focus mode selected Individual Run Files Separately \n";

    startFocusing(multi_RunNo, banks, specNos, "");

  } else if (focusMode == 1) {
    g_log.debug() << " focus mode selected Focus Sum Of Files \n";
    g_sumOfFilesFocus = "cropped";
    std::vector<std::string> firstRun{multi_RunNo[0]};

    // to avoid multiple loops, use firstRun instead as the
    // multi-run number is not required for sumOfFiles
    startFocusing(firstRun, banks, specNos, "");
  }
}

void EnggDiffractionPresenter::processFocusTexture() {
  const std::vector<std::string> multi_RunNo =
      isValidMultiRunNumber(m_view->focusingTextureRunNo());
  const std::string dgFile = m_view->focusingTextureGroupingFile();

  // reset global values
  g_abortThread = false;
  g_sumOfFilesFocus = "";
  g_plottingCounter = 0;

  // check if valid run number provided before focusing
  try {
    inputChecksBeforeFocusTexture(multi_RunNo, dgFile);
  } catch (std::invalid_argument &ia) {
    m_view->userWarning(
        "Error in the inputs required to focus a run (in texture mode)",
        ia.what());
    return;
  }

  int focusMode = m_view->currentMultiRunMode();
  if (focusMode == 0) {
    g_log.debug() << " focus mode selected Individual Run Files Separately \n";
    startFocusing(multi_RunNo, std::vector<bool>(), "", dgFile);

  } else if (focusMode == 1) {
    g_log.debug() << " focus mode selected Focus Sum Of Files \n";
    g_sumOfFilesFocus = "texture";
    std::vector<std::string> firstRun{multi_RunNo[0]};

    // to avoid multiple loops, use firstRun instead as the
    // multi-run number is not required for sumOfFiles
    startFocusing(firstRun, std::vector<bool>(), "", dgFile);
  }
}

/**
 * Starts a focusing worker, for different modes depending on the
 * inputs provided. Assumes that the inputs have been checked by the
 * respective specific processFocus methods (for normal, cropped,
 * texture, etc. focusing).
 *
 * @param multi_RunNo vector of run/file number to focus
 * @param banks banks to include in the focusing, processed one at a time
 *
 * @param specNos list of spectra to use when focusing. If not empty
 * this implies focusing in cropped mode.
 *
 * @param dgFile detector grouping file to define banks (texture). If
 * not empty, this implies focusing in texture mode.
 */
void EnggDiffractionPresenter::startFocusing(
    const std::vector<std::string> &multi_RunNo, const std::vector<bool> &banks,
    const std::string &specNos, const std::string &dgFile) {

  std::string optMsg = "";
  if (!specNos.empty()) {
    optMsg = " (cropped)";
  } else if (!dgFile.empty()) {
    optMsg = " (texture)";
  }
  g_log.notice() << "EnggDiffraction GUI: starting new focusing" << optMsg
                 << ". This may take some seconds... \n";

  m_view->showStatus("Focusing...");
  m_view->enableCalibrateFocusFitUserActions(false);
  // GUI-blocking alternative:
  // doFocusRun(outFilenames, runNo, banks, specNos, dgFile)
  // focusingFinished()
  startAsyncFocusWorker(multi_RunNo, banks, specNos, dgFile);
}

void EnggDiffractionPresenter::processResetFocus() { m_view->resetFocus(); }

void EnggDiffractionPresenter::processRebinTime() {

  const std::string runNo = isValidRunNumber(m_view->currentPreprocRunNo());
  double bin = m_view->rebinningTimeBin();

  try {
    inputChecksBeforeRebinTime(runNo, bin);
  } catch (std::invalid_argument &ia) {
    m_view->userWarning(
        "Error in the inputs required to pre-process (rebin) a run", ia.what());
    return;
  }

  const std::string outWSName = "engggui_preproc_time_ws";
  g_log.notice() << "EnggDiffraction GUI: starting new pre-processing "
                    "(re-binning) with a TOF bin into workspace '" +
                        outWSName +
                        "'. This "
                        "may take some seconds... \n";

  m_view->showStatus("Rebinning by time...");
  m_view->enableCalibrateFocusFitUserActions(false);
  // GUI-blocking alternative:
  // doRebinningTime(runNo, bin, outWSName)
  // rebinningFinished()
  startAsyncRebinningTimeWorker(runNo, bin, outWSName);
}

void EnggDiffractionPresenter::processRebinMultiperiod() {
  const std::string runNo = isValidRunNumber(m_view->currentPreprocRunNo());
  size_t nperiods = m_view->rebinningPulsesNumberPeriods();
  double timeStep = m_view->rebinningPulsesTime();

  try {
    inputChecksBeforeRebinPulses(runNo, nperiods, timeStep);
  } catch (std::invalid_argument &ia) {
    m_view->userWarning("Error in the inputs required to pre-process (rebin) a "
                        "run by pulse times",
                        ia.what());
    return;
  }
  const std::string outWSName = "engggui_preproc_by_pulse_time_ws";
  g_log.notice() << "EnggDiffraction GUI: starting new pre-processing "
                    "(re-binning) by pulse times into workspace '" +
                        outWSName +
                        "'. This "
                        "may take some seconds... \n";

  m_view->showStatus("Rebinning by pulses...");
  m_view->enableCalibrateFocusFitUserActions(false);
  // GUI-blocking alternative:
  // doRebinningPulses(runNo, nperiods, timeStep, outWSName)
  // rebinningFinished()
  startAsyncRebinningPulsesWorker(runNo, nperiods, timeStep, outWSName);
}

void EnggDiffractionPresenter::processLogMsg() {
  std::vector<std::string> msgs = m_view->logMsgs();
  for (size_t i = 0; i < msgs.size(); i++) {
    g_log.information() << msgs[i] << '\n';
  }
}

void EnggDiffractionPresenter::processInstChange() {
  m_currentInst = m_view->currentInstrument();
  m_view->updateTabsInstrument(m_currentInst);
}

void EnggDiffractionPresenter::processRBNumberChange() {
  const std::string rbn = m_view->getRBNumber();
  auto valid = validateRBNumber(rbn);
  m_view->enableTabs(valid);
  m_view->showInvalidRBNumber(valid);
  if (!valid) {
    m_view->showStatus("Valid RB number required");
  } else {
    m_view->showStatus("Ready");
  }
}

void EnggDiffractionPresenter::processShutDown() {
  // Set that the view has closed in case QT attempts to fire another
  // signal whilst we are shutting down. This stops notify before
  // it hits the switch statement as the view could be in any state.
  m_viewHasClosed = true;
  m_view->showStatus("Closing...");
  m_view->saveSettings();
  cleanup();
}

void EnggDiffractionPresenter::processStopFocus() {
  if (m_workerThread) {
    if (m_workerThread->isRunning()) {
      g_log.notice() << "A focus process is currently running, shutting "
                        "it down as soon as possible...\n";

      g_abortThread = true;
      g_log.warning() << "Focus Stop has been clicked, please wait until "
                         "current focus run process has been completed. \n";
    }
  }
}

/**
 * Check if an RB number is valid to work with it (retrieve data,
 * calibrate, focus, etc.). For now this will accept any non-empty
 * string. Later on we might be more strict about valid RB numbers /
 * experiment IDs.
 *
 * @param rbn RB number as given by the user
 */
bool EnggDiffractionPresenter::validateRBNumber(const std::string &rbn) const {
  return !rbn.empty();
}

/**
 * Checks if the provided run number is valid and if a directory is
 * provided it will convert it to a run number. It also records the
 * paths the user has browsed to.
 *
 * @param userPaths the input/directory given by the user via the "browse"
 * button
 *
 * @return run_number 6 character string of a run number
 */
std::string EnggDiffractionPresenter::isValidRunNumber(
    const std::vector<std::string> &userPaths) {

  std::string run_number;
  if (userPaths.empty() || userPaths.front().empty()) {
    return run_number;
  }

  for (const auto &path : userPaths) {
    run_number = "";
    try {
      if (Poco::File(path).exists()) {
        Poco::Path inputDir = path;

        // get file name via poco::path
        std::string filename = inputDir.getFileName();

        // convert to int or assign it to size_t
        for (size_t i = 0; i < filename.size(); i++) {
          char *str = &filename[i];
          if (std::isdigit(*str)) {
            run_number += filename[i];
          }
        }
        run_number.erase(0, run_number.find_first_not_of('0'));

        // The path of this file needs to be added in the search
        // path as the user can browse to any path not included in
        // the interface settings
        recordPathBrowsedTo(inputDir.toString());
      }

    } catch (std::runtime_error &re) {
      throw std::invalid_argument("Error while checking the selected file: " +
                                  static_cast<std::string>(re.what()));
    } catch (Poco::FileNotFoundException &rexc) {
      throw std::invalid_argument("Error while checking the selected file. "
                                  "There was a problem with the file: " +
                                  std::string(rexc.what()));
    }
  }

  g_log.debug() << "Run number inferred from browse path (" << userPaths.front()
                << ") is: " << run_number << '\n';

  return run_number;
}

/**
 * Checks if the provided run number is valid and if a directory is provided
 *
 * @param paths takes the input/paths of the user
 *
 * @return vector of string multi_run_number, 6 character string of a run number
 */
std::vector<std::string> EnggDiffractionPresenter::isValidMultiRunNumber(
    const std::vector<std::string> &paths) {

  std::vector<std::string> multi_run_number;
  if (paths.empty() || paths.front().empty())
    return multi_run_number;

  for (const auto &path : paths) {
    std::string run_number;
    try {
      if (Poco::File(path).exists()) {
        Poco::Path inputDir = path;

        // get file name name via poco::path
        std::string filename = inputDir.getFileName();

        // convert to int or assign it to size_t
        for (size_t i = 0; i < filename.size(); i++) {
          char *str = &filename[i];
          if (std::isdigit(*str)) {
            run_number += filename[i];
          }
        }
        run_number.erase(0, run_number.find_first_not_of('0'));

        recordPathBrowsedTo(inputDir.toString());
      }
    } catch (std::runtime_error &re) {
      throw std::invalid_argument(
          "Error while looking for a run number in the files selected: " +
          static_cast<std::string>(re.what()));
    } catch (Poco::FileNotFoundException &rexc) {
      throw std::invalid_argument("Error while looking for a run number in the "
                                  "files selected. There was a problem with "
                                  "the file(s): " +
                                  std::string(rexc.what()));
    }

    multi_run_number.push_back(run_number);
  }

  g_log.debug()
      << "First and last run number inferred from a multi-run selection: "
      << multi_run_number.front() << " ... " << multi_run_number.back() << '\n';

  return multi_run_number;
}

/**
 * Does several checks on the current inputs and settings. This should
 * be done before starting any calibration work. The message return
 * should in principle be shown to the user as a visible message
 * (pop-up, error log, etc.)
 *
 * @param newVanNo number of the Vanadium run for the new calibration
 * @param newCeriaNo number of the Ceria run for the new calibration
 *
 * @throws std::invalid_argument with an informative message.
 */
void EnggDiffractionPresenter::inputChecksBeforeCalibrate(
    const std::string &newVanNo, const std::string &newCeriaNo) {
  if (newVanNo.empty()) {
    throw std::invalid_argument("The Vanadium number" + g_runNumberErrorStr);
  }
  if (newCeriaNo.empty()) {
    throw std::invalid_argument("The Ceria number" + g_runNumberErrorStr);
  }

  const auto &cs = m_view->currentCalibSettings();
  const auto &pixelCalib = cs.m_pixelCalibFilename;
  if (pixelCalib.empty()) {
    throw std::invalid_argument(
        "You need to set a pixel (full) calibration in settings.");
  }
  const auto &templGSAS = cs.m_templateGSAS_PRM;
  if (templGSAS.empty()) {
    throw std::invalid_argument(
        "You need to set a template calibration file for GSAS in settings.");
  }
}

/**
 * What should be the name of the output GSAS calibration file, given
 * the Vanadium and Ceria runs
 *
 * @param vanNo number of the Vanadium run, which is normally part of the name
 * @param ceriaNo number of the Ceria run, which is normally part of the name
 * @param bankName bank name when generating a file for an individual
 * bank. Leave empty to use a generic name for all banks
 *
 * @return filename (without the full path)
 */
std::string
EnggDiffractionPresenter::outputCalibFilename(const std::string &vanNo,
                                              const std::string &ceriaNo,
                                              const std::string &bankName) {
  std::string outFilename = "";
  const std::string sugg =
      buildCalibrateSuggestedFilename(vanNo, ceriaNo, bankName);
  if (!g_askUserCalibFilename) {
    outFilename = sugg;
  } else {
    outFilename = m_view->askNewCalibrationFilename(sugg);
    if (!outFilename.empty()) {
      // make sure it follows the rules
      try {
        std::string inst, van, ceria;
        parseCalibrateFilename(outFilename, inst, van, ceria);
      } catch (std::invalid_argument &ia) {
        m_view->userWarning(
            "Invalid output calibration filename: " + outFilename, ia.what());
        outFilename = "";
      }
    }
  }

  return outFilename;
}

/**
 * Parses the name of a calibration file and guesses the instrument,
 * vanadium and ceria run numbers, assuming that the name has been
 * build with buildCalibrateSuggestedFilename().
 *
 * @todo this is currently based on the filename. This method should
 * do a basic sanity check that the file is actually a calibration
 * file (IPARM file for GSAS), and get the numbers from the file not
 * from the name of the file. Leaving this as a TODO for now, as the
 * file template and contents are still subject to change.
 *
 * @param path full path to a calibration file
 * @param instName instrument used in the file
 * @param vanNo number of the Vanadium run used for this calibration file
 * @param ceriaNo number of the Ceria run
 *
 * @throws invalid_argument with an informative message if tha name does
 * not look correct (does not follow the conventions).
 */
void EnggDiffractionPresenter::parseCalibrateFilename(const std::string &path,
                                                      std::string &instName,
                                                      std::string &vanNo,
                                                      std::string &ceriaNo) {
  instName = "";
  vanNo = "";
  ceriaNo = "";

  Poco::Path fullPath(path);
  const std::string &filename = fullPath.getFileName();
  if (filename.empty()) {
    return;
  }

  const std::string explMsg =
      "Expected a file name like 'INSTR_vanNo_ceriaNo_....par', "
      "where INSTR is the instrument name and vanNo and ceriaNo are the "
      "numbers of the Vanadium and calibration sample (Ceria, CeO2) runs.";
  std::vector<std::string> parts;
  boost::split(parts, filename, boost::is_any_of("_"));
  if (parts.size() < 4) {
    throw std::invalid_argument(
        "Failed to find at least the 4 required parts of the file name.\n\n" +
        explMsg);
  }

  // check the rules on the file name
  if (m_currentInst != parts[0]) {
    throw std::invalid_argument("The first component of the file name is not "
                                "the expected instrument name: " +
                                m_currentInst + ".\n\n" + explMsg);
  }
  const std::string castMsg =
      "It is not possible to interpret as an integer number ";
  try {
    boost::lexical_cast<int>(parts[1]);
  } catch (std::runtime_error &) {
    throw std::invalid_argument(
        castMsg + "the Vanadium number part of the file name.\n\n" + explMsg);
  }
  try {
    boost::lexical_cast<int>(parts[2]);
  } catch (std::runtime_error &) {
    throw std::invalid_argument(
        castMsg + "the Ceria number part of the file name.\n\n" + explMsg);
  }

  instName = parts[0];
  vanNo = parts[1];
  ceriaNo = parts[2];
}

/**
 * Start the calibration work without blocking the GUI. This uses
 * connect for Qt signals/slots so that it runs well with the Qt event
 * loop. Because of that this class needs to be a Q_OBJECT.
 *
 * @param outFilename name for the output GSAS calibration file
 * @param vanNo vanadium run number
 * @param ceriaNo ceria run number
 * @param specNos SpecNos or bank name to be passed
 */
void EnggDiffractionPresenter::startAsyncCalibWorker(
    const std::string &outFilename, const std::string &vanNo,
    const std::string &ceriaNo, const std::string &specNos) {
  delete m_workerThread;
  m_workerThread = new QThread(this);
  EnggDiffWorker *worker =
      new EnggDiffWorker(this, outFilename, vanNo, ceriaNo, specNos);
  worker->moveToThread(m_workerThread);

  connect(m_workerThread, SIGNAL(started()), worker, SLOT(calibrate()));
  connect(worker, SIGNAL(finished()), this, SLOT(calibrationFinished()));
  // early delete of thread and worker
  connect(m_workerThread, SIGNAL(finished()), m_workerThread,
          SLOT(deleteLater()), Qt::DirectConnection);
  connect(worker, SIGNAL(finished()), worker, SLOT(deleteLater()));
  m_workerThread->start();
}

/**
 * Calculate a new calibration. This is what threads/workers should
 * use to run the calculations in response to the user clicking
 * 'calibrate' or similar.
 *
 * @param outFilename name for the output GSAS calibration file
 * @param vanNo vanadium run number
 * @param ceriaNo ceria run number
 * @param specNos SpecNos or bank name to be passed
 */
void EnggDiffractionPresenter::doNewCalibration(const std::string &outFilename,
                                                const std::string &vanNo,
                                                const std::string &ceriaNo,
                                                const std::string &specNos) {
  g_log.notice() << "Generating new calibration file: " << outFilename << '\n';

  EnggDiffCalibSettings cs = m_view->currentCalibSettings();
  Mantid::Kernel::ConfigServiceImpl &conf =
      Mantid::Kernel::ConfigService::Instance();
  const std::vector<std::string> tmpDirs = conf.getDataSearchDirs();
  // in principle, the run files will be found from 'DirRaw', and the
  // pre-calculated Vanadium corrections from 'DirCalib'
  if (!cs.m_inputDirCalib.empty() && Poco::File(cs.m_inputDirCalib).exists()) {
    conf.appendDataSearchDir(cs.m_inputDirCalib);
  }
  if (!cs.m_inputDirRaw.empty() && Poco::File(cs.m_inputDirRaw).exists())
    conf.appendDataSearchDir(cs.m_inputDirRaw);
  for (const auto &browsed : m_browsedToPaths) {
    conf.appendDataSearchDir(browsed);
  }

  try {
    m_calibFinishedOK = false;
    doCalib(cs, vanNo, ceriaNo, outFilename, specNos);
    m_calibFinishedOK = true;
  } catch (std::runtime_error &rexc) {
    g_log.error()
        << "The calibration calculations failed. One of the "
           "algorithms did not execute correctly. See log messages for "
           "further details. Error: " +
               std::string(rexc.what())
        << '\n';
  } catch (std::invalid_argument &) {
    g_log.error()
        << "The calibration calculations failed. Some input properties "
           "were not valid. See log messages for details. \n";
  }
  // restore normal data search paths
  conf.setDataSearchDirs(tmpDirs);
}

/**
 * Method to call when the calibration work has finished, either from
 * a separate thread or not (as in this presenter's' test).
 */
void EnggDiffractionPresenter::calibrationFinished() {
  if (!m_view)
    return;

  m_view->enableCalibrateFocusFitUserActions(true);
  if (!m_calibFinishedOK) {
    g_log.warning() << "The calibration did not finish correctly. Please "
                       "check previous log messages for details.\n";
    m_view->showStatus("Calibration didn't finish succesfully. Ready");
  } else {
    const std::string vanNo = isValidRunNumber(m_view->newVanadiumNo());

    const std::string ceriaNo = isValidRunNumber(m_view->newCeriaNo());
    updateCalibParmsTable();
    m_view->newCalibLoaded(vanNo, ceriaNo, m_calibFullPath);
    g_log.notice()
        << "Calibration finished and ready as 'current calibration'.\n";
    m_view->showStatus("Calibration finished succesfully. Ready");
  }
  if (m_workerThread) {
    delete m_workerThread;
    m_workerThread = nullptr;
  }
}

/**
 * Build a suggested name for a new calibration, by appending instrument name,
 * relevant run numbers, etc., like: ENGINX_241391_236516_all_banks.par
 *
 * @param vanNo number of the Vanadium run
 * @param ceriaNo number of the Ceria run
 * @param bankName bank name when generating a file for an individual
 * bank. Leave empty to use a generic name for all banks
 *
 * @return Suggested name for a new calibration file, following
 * ENGIN-X practices
 */
std::string EnggDiffractionPresenter::buildCalibrateSuggestedFilename(
    const std::string &vanNo, const std::string &ceriaNo,
    const std::string &bankName) const {
  // default and only one supported instrument for now
  std::string instStr = m_currentInst;
  std::string nameAppendix = "_all_banks";
  if (!bankName.empty()) {
    nameAppendix = "_" + bankName;
  }

  // default extension for calibration files
  const std::string calibExt = ".prm";
  std::string sugg =
      instStr + "_" + vanNo + "_" + ceriaNo + nameAppendix + calibExt;

  return sugg;
}

std::vector<GSASCalibrationParms>
EnggDiffractionPresenter::currentCalibration() const {
  return m_currentCalibParms;
}

/**
 * Calculate a calibration, responding the the "new calibration"
 * action/button.
 *
 * @param cs user settings
 * @param vanNo Vanadium run number
 * @param ceriaNo Ceria run number
 * @param outFilename output filename chosen by the user
 * @param specNos SpecNos or bank name to be passed
 */
void EnggDiffractionPresenter::doCalib(const EnggDiffCalibSettings &cs,
                                       const std::string &vanNo,
                                       const std::string &ceriaNo,
                                       const std::string &outFilename,
                                       const std::string &specNos) {
  if (cs.m_inputDirCalib.empty()) {
    m_view->userWarning("No calibration directory selected",
                        "Please select a calibration directory in Settings. "
                        "This will be used to cache Vanadium calibration data");
    return;
  }

  // Append current instrument name if numerical only entry
  // to help Load algorithm determine instrument
  std::string vanFileHint, cerFileHint;
  appendCalibInstPrefix(vanNo, ceriaNo, vanFileHint, cerFileHint);

  // TODO: the settings tab should emit a signal when these are changed, on
  // which the vanadium corrections model should be updated automatically
  m_vanadiumCorrectionsModel->setCalibSettings(cs);
  m_vanadiumCorrectionsModel->setCurrentInstrument(m_view->currentInstrument());
  const auto vanadiumCorrectionWorkspaces =
      m_vanadiumCorrectionsModel->fetchCorrectionWorkspaces(vanNo);
  const auto &vanIntegWS = vanadiumCorrectionWorkspaces.first;
  const auto &vanCurvesWS = vanadiumCorrectionWorkspaces.second;

  MatrixWorkspace_sptr ceriaWS;
  try {
    auto load = Mantid::API::AlgorithmManager::Instance().create("Load");
    load->initialize();
    load->setPropertyValue("Filename", cerFileHint);
    const std::string ceriaWSName = "engggui_calibration_sample_ws";
    load->setPropertyValue("OutputWorkspace", ceriaWSName);
    load->execute();

    AnalysisDataServiceImpl &ADS = Mantid::API::AnalysisDataService::Instance();
    ceriaWS = ADS.retrieveWS<MatrixWorkspace>(ceriaWSName);
  } catch (std::runtime_error &re) {
    g_log.error()
        << "Error while loading calibration sample data. "
           "Could not run the algorithm Load succesfully for the "
           "calibration "
           "sample (run number: " +
               ceriaNo + "). Error description: " + re.what() +
               " Please check also the previous log messages for details.";
    throw;
  }

  // Bank 1 and 2 - ENGIN-X
  // bank 1 - loops once & used for cropped calibration
  // bank 2 - loops twice, one with each bank & used for new calibration
  std::vector<double> difc, tzero;
  // for the names of the output files
  std::vector<std::string> bankNames;

  bool specNumUsed = specNos != "";
  // TODO: this needs sanitizing, it should be simpler
  if (specNumUsed) {
    constexpr size_t bankNo1 = 1;

    difc.resize(bankNo1);
    tzero.resize(bankNo1);
    int selection = m_view->currentCropCalibBankName();
    if (0 == selection) {
      // user selected "custom" name
      const std::string customName = m_view->currentCalibCustomisedBankName();
      if (customName.empty()) {
        bankNames.emplace_back("cropped");
      } else {
        bankNames.push_back(customName);
      }
    } else if (1 == selection) {
      bankNames.push_back("North");
    } else {
      bankNames.push_back("South");
    }
  } else {
    constexpr size_t bankNo2 = 2;

    difc.resize(bankNo2);
    tzero.resize(bankNo2);
    bankNames = {"North", "South"};
  }

  for (size_t i = 0; i < difc.size(); i++) {
    auto alg =
        Mantid::API::AlgorithmManager::Instance().create("EnggCalibrate");

    alg->initialize();
    alg->setProperty("InputWorkspace", ceriaWS);
    alg->setProperty("VanIntegrationWorkspace", vanIntegWS);
    alg->setProperty("VanCurvesWorkspace", vanCurvesWS);
    if (specNumUsed) {
      alg->setPropertyValue(g_calibCropIdentifier,
                            boost::lexical_cast<std::string>(specNos));
    } else {
      alg->setPropertyValue("Bank", boost::lexical_cast<std::string>(i + 1));
    }
    const std::string outFitParamsTblName =
        outFitParamsTblNameGenerator(specNos, i);
    alg->setPropertyValue("FittedPeaks", outFitParamsTblName);
    alg->setPropertyValue("OutputParametersTableName", outFitParamsTblName);
    alg->execute();
    if (!alg->isExecuted()) {
      g_log.error() << "Error in calibration. ",
          "Could not run the algorithm EnggCalibrate successfully for bank " +
              boost::lexical_cast<std::string>(i);
      throw std::runtime_error("EnggCalibrate failed");
    }

    difc[i] = alg->getProperty("DIFC");
    tzero[i] = alg->getProperty("TZERO");

    g_log.information() << " * Bank " << i + 1 << " calibrated, "
                        << "difc: " << difc[i] << ", zero: " << tzero[i]
                        << '\n';
  }

  // Creates appropriate output directory
  const std::string calibrationComp = "Calibration";
  const Poco::Path userCalSaveDir = outFilesUserDir(calibrationComp);
  const Poco::Path generalCalSaveDir = outFilesGeneralDir(calibrationComp);

  // Use poco to append filename so it is OS independent
  std::string userCalFullPath =
      appendToPath(userCalSaveDir.toString(), outFilename);
  std::string generalCalFullPath =
      appendToPath(generalCalSaveDir.toString(), outFilename);

  // Double horror: 1st use a python script
  // 2nd: because runPythonCode does this by emitting a signal that goes to
  // MantidPlot, it has to be done in the view (which is a UserSubWindow).
  // First write the all banks parameters file
  m_calibFullPath = generalCalSaveDir.toString();
  writeOutCalibFile(userCalFullPath, difc, tzero, bankNames, ceriaNo, vanNo);
  writeOutCalibFile(generalCalFullPath, difc, tzero, bankNames, ceriaNo, vanNo);

  m_currentCalibParms.clear();

  // Then write one individual file per bank, using different templates and the
  // specific bank name as suffix
  for (size_t bankIdx = 0; bankIdx < difc.size(); ++bankIdx) {
    // Need to use van number not file name here else it will be
    // "ENGINX_ENGINX12345_ENGINX12345...." as out name
    const std::string bankFilename = buildCalibrateSuggestedFilename(
        vanNo, ceriaNo, "bank_" + bankNames[bankIdx]);

    // Regenerate both full paths for each bank now
    userCalFullPath = appendToPath(userCalSaveDir.toString(), bankFilename);
    generalCalFullPath =
        appendToPath(generalCalSaveDir.toString(), bankFilename);

    std::string templateFile = "template_ENGINX_241391_236516_North_bank.prm";
    if (1 == bankIdx) {
      templateFile = "template_ENGINX_241391_236516_South_bank.prm";
    }

    writeOutCalibFile(userCalFullPath, {difc[bankIdx]}, {tzero[bankIdx]},
                      {bankNames[bankIdx]}, ceriaNo, vanNo, templateFile);
    writeOutCalibFile(generalCalFullPath, {difc[bankIdx]}, {tzero[bankIdx]},
                      {bankNames[bankIdx]}, ceriaNo, vanNo, templateFile);

    m_currentCalibParms.emplace_back(
        GSASCalibrationParms(bankIdx, difc[bankIdx], 0.0, tzero[bankIdx]));
    if (1 == difc.size()) {
      // it is a  single bank or cropped calibration, so take its specific name
      m_calibFullPath = generalCalFullPath;
    }
  }
  g_log.notice() << "Calibration file written as " << generalCalFullPath << '\n'
                 << "And: " << userCalFullPath;

  // plots the calibrated workspaces.
  g_plottingCounter++;
  plotCalibWorkspace(difc, tzero, specNos);
}

/**
 * Appends the current instrument as a filename prefix for numeric
 * only inputs of the Vanadium run so Load can find the file
 *
 * @param vanNo The user input for the vanadium run
 * @param outVanName The fixed filename for the vanadium run
 */
void EnggDiffractionPresenter::appendCalibInstPrefix(
    const std::string &vanNo, std::string &outVanName) const {
  // Use a single non numeric digit so we are guaranteed to skip
  // generating cerium file names
  const std::string cer = "-";
  std::string outCerName;
  appendCalibInstPrefix(vanNo, cer, outVanName, outCerName);
}

/**
 * Appends the current instrument as a filename prefix for numeric
 * only inputs of both the Vanadium and Cerium Oxide runs so Load
 * can find the files.
 *
 * @param vanNo The user input for the vanadium run
 * @param cerNo The user input for the cerium run
 * @param outVanName The fixed filename for the vanadium run
 * @param outCerName The fixed filename for the cerium run
 */
void EnggDiffractionPresenter::appendCalibInstPrefix(
    const std::string &vanNo, const std::string &cerNo, std::string &outVanName,
    std::string &outCerName) const {

  // Load uses the default instrument if we don't give it the name of the
  // instrument as a prefix (m_currentInst), when one isn't set or is set
  // incorrectly, we prepend the name of the instrument to the vanadium number
  // so that load can find the file and not cause a crash in Mantid
  // Vanadium file
  if (std::all_of(vanNo.begin(), vanNo.end(), ::isdigit)) {
    // This only has digits - append prefix
    outVanName = m_currentInst + vanNo;
  }

  // Cerium file
  if (std::all_of(cerNo.begin(), cerNo.end(), ::isdigit)) {
    // All digits - append inst prefix
    outCerName = m_currentInst + cerNo;
  }
}

/**
 * Perform checks specific to normal/basic run focusing in addition to
 * the general checks for any focusing (as done by
 * inputChecksBeforeFocus() which is called from this method). Use
 * always before running 'Focus'
 *
 * @param multi_RunNo vector of run number to focus
 * @param banks which banks to consider in the focusing
 *
 * @throws std::invalid_argument with an informative message.
 */
void EnggDiffractionPresenter::inputChecksBeforeFocusBasic(
    const std::vector<std::string> &multi_RunNo,
    const std::vector<bool> &banks) {
  if (multi_RunNo.size() == 0) {
    const std::string msg = "The sample run number" + g_runNumberErrorStr;
    throw std::invalid_argument(msg);
  }

  inputChecksBanks(banks);

  inputChecksBeforeFocus();
}

/**
 * Perform checks specific to focusing in "cropped" mode, in addition
 * to the general checks for any focusing (as done by
 * inputChecksBeforeFocus() which is called from this method). Use
 * always before running 'FocusCropped'
 *
 * @param multi_RunNo vector of run number to focus
 * @param banks which banks to consider in the focusing
 * @param specNos list of spectra (as usual csv list of spectra in Mantid)
 *
 * @throws std::invalid_argument with an informative message.
 */
void EnggDiffractionPresenter::inputChecksBeforeFocusCropped(
    const std::vector<std::string> &multi_RunNo, const std::vector<bool> &banks,
    const std::string &specNos) {
  if (multi_RunNo.size() == 0) {
    throw std::invalid_argument("To focus cropped the sample run number" +
                                g_runNumberErrorStr);
  }

  if (specNos.empty()) {
    throw std::invalid_argument(
        "The Spectrum Numbers field cannot be empty when "
        "focusing in 'cropped' mode.");
  }

  inputChecksBanks(banks);

  inputChecksBeforeFocus();
}

/**
 * Perform checks specific to focusing in "texture" mode, in addition
 * to the general checks for any focusing (as done by
 * inputChecksBeforeFocus() which is called from this method). Use
 * always before running 'FocusCropped'
 *
 * @param multi_RunNo vector of run number to focus
 * @param dgFile file with detector grouping info
 *
 * @throws std::invalid_argument with an informative message.
 */
void EnggDiffractionPresenter::inputChecksBeforeFocusTexture(
    const std::vector<std::string> &multi_RunNo, const std::string &dgFile) {
  if (multi_RunNo.size() == 0) {
    throw std::invalid_argument("To focus texture banks the sample run number" +
                                g_runNumberErrorStr);
  }

  if (dgFile.empty()) {
    throw std::invalid_argument("A detector grouping file needs to be "
                                "specified when focusing texture banks.");
  }
  Poco::File dgf(dgFile);
  if (!dgf.exists()) {
    throw std::invalid_argument(
        "The detector grouping file coult not be found: " + dgFile);
  }

  inputChecksBeforeFocus();
}

void EnggDiffractionPresenter::inputChecksBanks(
    const std::vector<bool> &banks) {
  if (0 == banks.size()) {
    const std::string msg =
        "Error in specification of banks found when starting the "
        "focusing process. Cannot continue.";
    g_log.error() << msg << '\n';
    throw std::invalid_argument(msg);
  }
  if (banks.end() == std::find(banks.begin(), banks.end(), true)) {
    const std::string msg =
        "EnggDiffraction GUI: not focusing, as none of the banks "
        "have been selected. You probably forgot to select at least one.";
    g_log.warning() << msg << '\n';
    throw std::invalid_argument(msg);
  }
}

/**
 * Performs several checks on the current focusing inputs and
 * settings. This should be done before starting any focus work. The
 * message return should be shown to the user as a visible message
 * (pop-up, error log, etc.)
 *
 * @throws std::invalid_argument with an informative message.
 */
void EnggDiffractionPresenter::inputChecksBeforeFocus() {
  EnggDiffCalibSettings cs = m_view->currentCalibSettings();
  const std::string pixelCalib = cs.m_pixelCalibFilename;
  if (pixelCalib.empty()) {
    throw std::invalid_argument(
        "You need to set a pixel (full) calibration in settings.");
  }
}

/**
 * Builds the names of the output focused files (one per bank), given
 * the sample run number and which banks should be focused.
 *
 * @param runNo number of the run for which we want a focused output
 * file name
 *
 * @param banks for every bank, (true/false) to consider it or not for
 * the focusing
 *
 * @return filenames (without the full path)
 */
std::vector<std::string>
EnggDiffractionPresenter::outputFocusFilenames(const std::string &runNo,
                                               const std::vector<bool> &banks) {
  const std::string instStr = m_view->currentInstrument();
  std::vector<std::string> res;
  res.reserve(banks.size());
  std::string prefix = instStr + "_" + runNo + "_focused_bank_";
  for (size_t b = 1; b <= banks.size(); b++) {
    res.emplace_back(prefix + boost::lexical_cast<std::string>(b) + ".nxs");
  }
  return res;
}

std::string
EnggDiffractionPresenter::outputFocusCroppedFilename(const std::string &runNo) {
  const std::string instStr = m_view->currentInstrument();

  return instStr + "_" + runNo + "_focused_cropped.nxs";
}

std::vector<std::string> EnggDiffractionPresenter::sumOfFilesLoadVec() {
  std::vector<std::string> multi_RunNo;

  if (g_sumOfFilesFocus == "basic")
    multi_RunNo = isValidMultiRunNumber(m_view->focusingRunNo());
  else if (g_sumOfFilesFocus == "cropped")
    multi_RunNo = isValidMultiRunNumber(m_view->focusingCroppedRunNo());
  else if (g_sumOfFilesFocus == "texture")
    multi_RunNo = isValidMultiRunNumber(m_view->focusingTextureRunNo());

  return multi_RunNo;
}

std::vector<std::string> EnggDiffractionPresenter::outputFocusTextureFilenames(
    const std::string &runNo, const std::vector<size_t> &bankIDs) {
  const std::string instStr = m_view->currentInstrument();

  std::vector<std::string> res;
  res.reserve(bankIDs.size());
  std::string prefix = instStr + "_" + runNo + "_focused_texture_bank_";
  for (size_t b = 0; b < bankIDs.size(); b++) {
    res.emplace_back(prefix + boost::lexical_cast<std::string>(bankIDs[b]) +
                     ".nxs");
  }

  return res;
}

/**
<<<<<<< HEAD
* Start the focusing algorithm(s) without blocking the GUI. This is
* based on Qt connect / signals-slots so that it goes in sync with
* the Qt event loop. For that reason this class needs to be a
* Q_OBJECT.
*
* @param multi_RunNo input vector of run number
* @param banks instrument bank to focus
* @param specNos list of spectra (as usual csv list of spectra in Mantid)
* @param dgFile detector grouping file name
*/
=======
 * Start the focusing algorithm(s) without blocking the GUI. This is
 * based on Qt connect / signals-slots so that it goes in sync with
 * the Qt event loop. For that reason this class needs to be a
 * Q_OBJECT.
 *
 * @param multi_RunNo input vector of run number
 * @param banks instrument bank to focus
 * @param specNos list of spectra (as usual csv list of spectra in Mantid)
 * @param dgFile detector grouping file name
 */
>>>>>>> 46dc4bf3
void EnggDiffractionPresenter::startAsyncFocusWorker(
    const std::vector<std::string> &multi_RunNo, const std::vector<bool> &banks,
    const std::string &dgFile, const std::string &specNos) {

  delete m_workerThread;
  m_workerThread = new QThread(this);
  EnggDiffWorker *worker =
      new EnggDiffWorker(this, multi_RunNo, banks, dgFile, specNos);
  worker->moveToThread(m_workerThread);
  connect(m_workerThread, SIGNAL(started()), worker, SLOT(focus()));
  connect(worker, SIGNAL(finished()), this, SLOT(focusingFinished()));
  // early delete of thread and worker
  connect(m_workerThread, SIGNAL(finished()), m_workerThread,
          SLOT(deleteLater()), Qt::DirectConnection);
  connect(worker, SIGNAL(finished()), worker, SLOT(deleteLater()));
  m_workerThread->start();
}

/**
<<<<<<< HEAD
* Produce a new focused output file. This is what threads/workers
* should use to run the calculations required to process a 'focus'
* push or similar from the user.
*
* @param runNo input run number
*
* @param specNos list of spectra to use when focusing. Not empty
* implies focusing in cropped mode.
*
* @param dgFile detector grouping file to define banks (texture). Not
* empty implies focusing in texture mode.
*
* @param banks for every bank, (true/false) to consider it or not for
* the focusing
*/
=======
 * Produce a new focused output file. This is what threads/workers
 * should use to run the calculations required to process a 'focus'
 * push or similar from the user.
 *
 * @param runNo input run number
 *
 * @param specNos list of spectra to use when focusing. Not empty
 * implies focusing in cropped mode.
 *
 * @param dgFile detector grouping file to define banks (texture). Not
 * empty implies focusing in texture mode.
 *
 * @param banks for every bank, (true/false) to consider it or not for
 * the focusing
 */
>>>>>>> 46dc4bf3
void EnggDiffractionPresenter::doFocusRun(const std::string &runNo,
                                          const std::vector<bool> &banks,
                                          const std::string &specNos,
                                          const std::string &dgFile) {

  if (g_abortThread) {
    return;
  }

  // to track last valid run
  g_lastValidRun = runNo;

  g_log.notice() << "Generating new focusing workspace(s) and file(s)";

  // TODO: this is almost 100% common with doNewCalibrate() - refactor
  EnggDiffCalibSettings cs = m_view->currentCalibSettings();
  Mantid::Kernel::ConfigServiceImpl &conf =
      Mantid::Kernel::ConfigService::Instance();
  const std::vector<std::string> tmpDirs = conf.getDataSearchDirs();
  // in principle, the run files will be found from 'DirRaw', and the
  // pre-calculated Vanadium corrections from 'DirCalib'
  if (!cs.m_inputDirCalib.empty() && Poco::File(cs.m_inputDirCalib).exists()) {
    conf.appendDataSearchDir(cs.m_inputDirCalib);
  }
  if (!cs.m_inputDirRaw.empty() && Poco::File(cs.m_inputDirRaw).exists()) {
    conf.appendDataSearchDir(cs.m_inputDirRaw);
  }
  for (const auto &browsed : m_browsedToPaths) {
    conf.appendDataSearchDir(browsed);
  }

  // Prepare special inputs for "texture" focusing
  std::vector<size_t> bankIDs;
  std::vector<std::string> effectiveFilenames;
  std::vector<std::string> specs;
  if (!specNos.empty()) {
    // Cropped focusing
    // just to iterate once, but there's no real bank here
    bankIDs.push_back(0);
    specs.push_back(specNos); // one spectrum Nos list given by the user
    effectiveFilenames.push_back(outputFocusCroppedFilename(runNo));
  } else {
    if (dgFile.empty()) {
      // Basic/normal focusing
      for (size_t bidx = 0; bidx < banks.size(); bidx++) {
        if (banks[bidx]) {
          bankIDs.push_back(bidx + 1);
          specs.emplace_back("");
          effectiveFilenames = outputFocusFilenames(runNo, banks);
        }
      }
    } else {
      // texture focusing
      try {
        loadDetectorGroupingCSV(dgFile, bankIDs, specs);
      } catch (std::runtime_error &re) {
        g_log.error() << "Error loading detector grouping file: " + dgFile +
                             ". Detailed error: " + re.what()
                      << '\n';
        bankIDs.clear();
        specs.clear();
      }
      effectiveFilenames = outputFocusTextureFilenames(runNo, bankIDs);
    }
  }

  // focus all requested banks
  for (size_t idx = 0; idx < bankIDs.size(); idx++) {
    g_log.notice() << "Generating new focused file (bank " +
                          boost::lexical_cast<std::string>(bankIDs[idx]) +
                          ") for run " + runNo + " into: "
                   << effectiveFilenames[idx] << '\n';
    try {
      m_focusFinishedOK = false;
      doFocusing(cs, RunLabel(std::stoi(runNo), bankIDs[idx]), specs[idx],
                 dgFile);
      m_focusFinishedOK = true;
    } catch (std::runtime_error &rexc) {
      g_log.error() << "The focusing calculations failed. One of the algorithms"
                       "did not execute correctly. See log messages for "
                       "further details. Error: " +
                           std::string(rexc.what())
                    << '\n';
    } catch (std::invalid_argument &ia) {
      g_log.error() << "The focusing failed. Some input properties "
                       "were not valid. "
                       "See log messages for details. Error: "
                    << ia.what() << '\n';
    }
  }

  // restore initial data search paths
  conf.setDataSearchDirs(tmpDirs);
}

void EnggDiffractionPresenter::loadDetectorGroupingCSV(
    const std::string &dgFile, std::vector<size_t> &bankIDs,
    std::vector<std::string> &specs) {
  const char commentChar = '#';
  const std::string delim = ",";

  std::ifstream file(dgFile.c_str());
  if (!file.is_open()) {
    throw std::runtime_error("Failed to open file.");
  }

  bankIDs.clear();
  specs.clear();
  std::string line;
  for (size_t li = 1; getline(file, line); li++) {
    if (line.empty() || commentChar == line[0])
      continue;

    auto delimPos = line.find_first_of(delim);
    if (std::string::npos == delimPos) {
      throw std::runtime_error(
          "In file '" + dgFile +
          "', wrong format in line: " + boost::lexical_cast<std::string>(li) +
          " which does not contain any delimiters (comma, etc.)");
    }

    try {
      const std::string bstr = line.substr(0, delimPos);
      const std::string spec = line.substr(delimPos + 1, std::string::npos);

      if (bstr.empty()) {
        throw std::runtime_error(
            "In file '" + dgFile + "', wrong format in line: " +
            boost::lexical_cast<std::string>(li) + ", the bank ID is empty!");
      }
      if (spec.empty()) {
        throw std::runtime_error(
            "In file '" + dgFile +
            "', wrong format in line: " + boost::lexical_cast<std::string>(li) +
            ", the list of spectrum Nos is empty!");
      }

      size_t bankID = boost::lexical_cast<size_t>(bstr);
      bankIDs.push_back(bankID);
      specs.push_back(spec);
    } catch (std::runtime_error &re) {
      throw std::runtime_error(
          "In file '" + dgFile +
          "', issue found when trying to interpret line: " +
          boost::lexical_cast<std::string>(li) +
          ". Error description: " + re.what());
    }
  }
}

/**
 * Method (Qt slot) to call when the focusing work has finished,
 * possibly from a separate thread but sometimes not (as in this
 * presenter class' test).
 */
void EnggDiffractionPresenter::focusingFinished() {
  if (!m_view)
    return;

  if (!m_focusFinishedOK) {
    g_log.warning() << "The focusing did not finish correctly. Check previous "
                       "log messages for details\n";
    m_view->showStatus("Focusing didn't finish succesfully. Ready");
  } else {
    g_log.notice() << "Focusing finished - focused run(s) are ready.\n";
    m_view->showStatus("Focusing finished succesfully. Ready");
  }
  if (m_workerThread) {
    delete m_workerThread;
    m_workerThread = nullptr;
  }

  m_view->enableCalibrateFocusFitUserActions(true);

  // display warning and information to the users regarding Stop Focus
  if (g_abortThread) {
    // will get the last number in the list
    std::string last_RunNo = isValidRunNumber(m_view->focusingRunNo());
    double lastRun = boost::lexical_cast<double>(last_RunNo);
    double lastValid = boost::lexical_cast<double>(g_lastValidRun);

    if (lastRun != lastValid) {
      g_log.warning()
          << "Focussing process has been stopped, last successful "
             "run number: "
          << g_lastValidRun
          << " , total number of focus run that could not be processed: "
          << (lastRun - lastValid) << '\n';
      m_view->showStatus("Focusing stopped. Ready");
    }
  }
}

/**
<<<<<<< HEAD
* Focuses a run, produces a focused workspace, and saves it into a
* file.
*
* @param cs user settings for calibration (this does not calibrate but
* uses calibration input files such as vanadium runs
*
* @param runLabel run number and bank ID of the run to focus
*
* @param specNos string specifying a list of spectra (for "cropped"
* focusing or "texture" focusing), only considered if not empty
*
* @param dgFile detector grouping file name. If not empty implies
* texture focusing
*/
=======
 * Focuses a run, produces a focused workspace, and saves it into a
 * file.
 *
 * @param cs user settings for calibration (this does not calibrate but
 * uses calibration input files such as vanadium runs
 *
 * @param runLabel run number and bank ID of the run to focus
 *
 * @param specNos string specifying a list of spectra (for "cropped"
 * focusing or "texture" focusing), only considered if not empty
 *
 * @param dgFile detector grouping file name. If not empty implies
 * texture focusing
 */
>>>>>>> 46dc4bf3
void EnggDiffractionPresenter::doFocusing(const EnggDiffCalibSettings &cs,
                                          const RunLabel &runLabel,
                                          const std::string &specNos,
                                          const std::string &dgFile) {
  MatrixWorkspace_sptr inWS;

  m_vanadiumCorrectionsModel->setCalibSettings(cs);
  m_vanadiumCorrectionsModel->setCurrentInstrument(m_view->currentInstrument());
  const auto vanadiumCorrectionWorkspaces =
      m_vanadiumCorrectionsModel->fetchCorrectionWorkspaces(
          m_view->currentVanadiumNo());
  const auto &vanIntegWS = vanadiumCorrectionWorkspaces.first;
  const auto &vanCurvesWS = vanadiumCorrectionWorkspaces.second;

  const std::string inWSName = "engggui_focusing_input_ws";
  const std::string instStr = m_view->currentInstrument();
  std::vector<std::string> multi_RunNo = sumOfFilesLoadVec();
  std::string loadInput = "";

  for (size_t i = 0; i < multi_RunNo.size(); i++) {
    // if last run number in list
    if (i + 1 == multi_RunNo.size())
      loadInput += instStr + multi_RunNo[i];
    else
      loadInput += instStr + multi_RunNo[i] + '+';
  }

  // if its not empty the global variable is set for sumOfFiles
  if (!g_sumOfFilesFocus.empty()) {

    try {
      auto load =
          Mantid::API::AlgorithmManager::Instance().createUnmanaged("Load");
      load->initialize();
      load->setPropertyValue("Filename", loadInput);

      load->setPropertyValue("OutputWorkspace", inWSName);
      load->execute();

      AnalysisDataServiceImpl &ADS =
          Mantid::API::AnalysisDataService::Instance();
      inWS = ADS.retrieveWS<MatrixWorkspace>(inWSName);
    } catch (std::runtime_error &re) {
      g_log.error()
          << "Error while loading files provided. "
             "Could not run the algorithm Load succesfully for the focus "
             "(run number provided. Error description:"
             "Please check also the previous log messages for details." +
                 static_cast<std::string>(re.what());
      throw;
    }

    if (multi_RunNo.size() == 1) {
      g_log.notice() << "Only single file has been listed, the Sum Of Files"
                        "cannot not be processed\n";
    } else {
      g_log.notice()
          << "Load alogirthm has successfully merged the files provided\n";
    }

  } else {
    try {
      auto load = Mantid::API::AlgorithmManager::Instance().create("Load");
      load->initialize();
      load->setPropertyValue("Filename",
                             instStr + std::to_string(runLabel.runNumber));
      load->setPropertyValue("OutputWorkspace", inWSName);
      load->execute();

      AnalysisDataServiceImpl &ADS =
          Mantid::API::AnalysisDataService::Instance();
      inWS = ADS.retrieveWS<MatrixWorkspace>(inWSName);
    } catch (std::runtime_error &re) {
      g_log.error() << "Error while loading sample data for focusing. "
                       "Could not run the algorithm Load succesfully for "
                       "the focusing "
                       "sample (run number: " +
                           std::to_string(runLabel.runNumber) +
                           "). Error description: " + re.what() +
                           " Please check also the previous log messages "
                           "for details.";
      throw;
    }
  }
  const auto bankString = std::to_string(runLabel.bank);
  std::string outWSName;
  if (!dgFile.empty()) {
    // doing focus "texture"
    outWSName = "engggui_focusing_output_ws_texture_bank_" + bankString;
  } else if (specNos.empty()) {
    // doing focus "normal" / by banks
    outWSName = "engggui_focusing_output_ws_bank_" + bankString;
  } else {
    // doing focus "cropped"
    outWSName = "engggui_focusing_output_ws_cropped";
  }
  try {
    auto alg = Mantid::API::AlgorithmManager::Instance().create("EnggFocus");
    alg->initialize();
    alg->setProperty("InputWorkspace", inWSName);
    alg->setProperty("OutputWorkspace", outWSName);
    alg->setProperty("VanIntegrationWorkspace", vanIntegWS);
    alg->setProperty("VanCurvesWorkspace", vanCurvesWS);
    // cropped / normal focusing
    if (specNos.empty()) {
      alg->setPropertyValue("Bank", bankString);
    } else {
      alg->setPropertyValue("SpectrumNumbers", specNos);
    }
    // TODO: use detector positions (from calibrate full) when available
    // alg->setProperty(DetectorPositions, TableWorkspace)
    alg->execute();
    g_plottingCounter++;
    plotFocusedWorkspace(outWSName);

  } catch (std::runtime_error &re) {
    g_log.error() << "Error in calibration. ",
        "Could not run the algorithm EnggCalibrate successfully for bank " +
            bankString + ". Error description: " + re.what() +
            " Please check also the log messages for details.";
    throw;
  }
  g_log.notice() << "Produced focused workspace: " << outWSName << '\n';

  const bool saveOutputFiles = m_view->saveFocusedOutputFiles();
  if (saveOutputFiles) {
    try {
      saveFocusedXYE(runLabel, outWSName);
      saveGSS(runLabel, outWSName);
      saveOpenGenie(runLabel, outWSName);
      saveNexus(runLabel, outWSName);
      exportSampleLogsToHDF5(outWSName, userHDFRunFilename(runLabel.runNumber));
    } catch (std::runtime_error &re) {
      g_log.error() << "Error saving focused data. ",
          "There was an error while saving focused data. "
          "Error Description: " +
              std::string(re.what()) +
              "Please check log messages for more details.";
      throw;
    }
  }
}

/**
 * Loads a workspace to pre-process (rebin, etc.). The workspace
 * loaded can be a MatrixWorkspace or a group of MatrixWorkspace (for
 * multiperiod data).
 *
 * @param runNo run number to search for the file with 'Load'.
 */
Workspace_sptr
EnggDiffractionPresenter::loadToPreproc(const std::string &runNo) {
  const std::string instStr = m_view->currentInstrument();
  Workspace_sptr inWS;

  // this is required when file is selected via browse button
  const auto MultiRunNoDir = m_view->currentPreprocRunNo();
  const auto runNoDir = MultiRunNoDir[0];

  try {
    auto load =
        Mantid::API::AlgorithmManager::Instance().createUnmanaged("Load");
    load->initialize();
    if (Poco::File(runNoDir).exists()) {
      load->setPropertyValue("Filename", runNoDir);
    } else {
      load->setPropertyValue("Filename", instStr + runNo);
    }
    const std::string inWSName = "engggui_preproc_input_ws";
    load->setPropertyValue("OutputWorkspace", inWSName);

    load->execute();

    auto &ADS = Mantid::API::AnalysisDataService::Instance();
    inWS = ADS.retrieveWS<Workspace>(inWSName);
  } catch (std::runtime_error &re) {
    g_log.error()
        << "Error while loading run data to pre-process. "
           "Could not run the algorithm Load succesfully for the run "
           "number: " +
               runNo + "). Error description: " + re.what() +
               " Please check also the previous log messages for details.";
    throw;
  }

  return inWS;
}

void EnggDiffractionPresenter::doRebinningTime(const std::string &runNo,
                                               double bin,
                                               const std::string &outWSName) {

  // Runs something like:
  // Rebin(InputWorkspace='ws_runNo', outputWorkspace=outWSName,Params=bin)

  m_rebinningFinishedOK = false;
  const Workspace_sptr inWS = loadToPreproc(runNo);
  if (!inWS)
    g_log.error()
        << "Error: could not load the input workspace for rebinning.\n";

  const std::string rebinName = "Rebin";
  try {
    auto alg =
        Mantid::API::AlgorithmManager::Instance().createUnmanaged(rebinName);
    alg->initialize();
    alg->setPropertyValue("InputWorkspace", inWS->getName());
    alg->setPropertyValue("OutputWorkspace", outWSName);
    alg->setProperty("Params", boost::lexical_cast<std::string>(bin));

    alg->execute();
  } catch (std::invalid_argument &ia) {
    g_log.error() << "Error when rebinning with a regular bin width in time. "
                     "There was an error in the inputs to the algorithm " +
                         rebinName + ". Error description: " + ia.what() +
                         ".\n";
    return;
  } catch (std::runtime_error &re) {
    g_log.error() << "Error when rebinning with a regular bin width in time. "
                     "Coult not run the algorithm " +
                         rebinName +
                         " successfully. Error description: " + re.what() +
                         ".\n";
    return;
  }

  // succesful completion
  m_rebinningFinishedOK = true;
}

void EnggDiffractionPresenter::inputChecksBeforeRebin(
    const std::string &runNo) {
  if (runNo.empty()) {
    throw std::invalid_argument("The run to pre-process" + g_runNumberErrorStr);
  }
}

void EnggDiffractionPresenter::inputChecksBeforeRebinTime(
    const std::string &runNo, double bin) {
  inputChecksBeforeRebin(runNo);

  if (bin <= 0) {
    throw std::invalid_argument("The bin width must be strictly positive");
  }
}

/**
 * Starts the Rebin algorithm(s) without blocking the GUI. This is
 * based on Qt connect / signals-slots so that it goes in sync with
 * the Qt event loop. For that reason this class needs to be a
 * Q_OBJECT.
 *
 * @param runNo run number(s)
 * @param bin bin width parameter for Rebin
 * @param outWSName name for the output workspace produced here
 */
void EnggDiffractionPresenter::startAsyncRebinningTimeWorker(
    const std::string &runNo, double bin, const std::string &outWSName) {

  delete m_workerThread;
  m_workerThread = new QThread(this);
  EnggDiffWorker *worker = new EnggDiffWorker(this, runNo, bin, outWSName);
  worker->moveToThread(m_workerThread);

  connect(m_workerThread, SIGNAL(started()), worker, SLOT(rebinTime()));
  connect(worker, SIGNAL(finished()), this, SLOT(rebinningFinished()));
  // early delete of thread and worker
  connect(m_workerThread, SIGNAL(finished()), m_workerThread,
          SLOT(deleteLater()), Qt::DirectConnection);
  connect(worker, SIGNAL(finished()), worker, SLOT(deleteLater()));
  m_workerThread->start();
}

void EnggDiffractionPresenter::inputChecksBeforeRebinPulses(
    const std::string &runNo, size_t nperiods, double timeStep) {
  inputChecksBeforeRebin(runNo);

  if (0 == nperiods) {
    throw std::invalid_argument("The number of periods has been set to 0 so "
                                "none of the periods will be processed");
  }

  if (timeStep <= 0) {
    throw std::invalid_argument(
        "The bin or step for the time axis must be strictly positive");
  }
}

void EnggDiffractionPresenter::doRebinningPulses(const std::string &runNo,
                                                 size_t nperiods,
                                                 double timeStep,
                                                 const std::string &outWSName) {
  // TOOD: not clear what will be the role of this parameter for now
  UNUSED_ARG(nperiods);

  // Runs something like:
  // RebinByPulseTimes(InputWorkspace='ws_runNo', outputWorkspace=outWSName,
  //                   Params=timeStepstep)

  m_rebinningFinishedOK = false;
  const Workspace_sptr inWS = loadToPreproc(runNo);
  if (!inWS)
    g_log.error()
        << "Error: could not load the input workspace for rebinning.\n";

  const std::string rebinName = "RebinByPulseTimes";
  try {
    auto alg =
        Mantid::API::AlgorithmManager::Instance().createUnmanaged(rebinName);
    alg->initialize();
    alg->setPropertyValue("InputWorkspace", inWS->getName());
    alg->setPropertyValue("OutputWorkspace", outWSName);
    alg->setProperty("Params", boost::lexical_cast<std::string>(timeStep));

    alg->execute();
  } catch (std::invalid_argument &ia) {
    g_log.error() << "Error when rebinning by pulse times. "
                     "There was an error in the inputs to the algorithm " +
                         rebinName + ". Error description: " + ia.what() +
                         ".\n";
    return;
  } catch (std::runtime_error &re) {
    g_log.error() << "Error when rebinning by pulse times. "
                     "Coult not run the algorithm " +
                         rebinName +
                         " successfully. Error description: " + re.what() +
                         ".\n";
    return;
  }

  // successful execution
  m_rebinningFinishedOK = true;
}

/**
 * Starts the Rebin (by pulses) algorithm(s) without blocking the
 * GUI. This is based on Qt connect / signals-slots so that it goes in
 * sync with the Qt event loop. For that reason this class needs to be
 * a Q_OBJECT.
 *
 * @param runNo run number(s)
 * @param nperiods max number of periods to process
 * @param timeStep bin width parameter for the x (time) axis
 * @param outWSName name for the output workspace produced here
 */
void EnggDiffractionPresenter::startAsyncRebinningPulsesWorker(
    const std::string &runNo, size_t nperiods, double timeStep,
    const std::string &outWSName) {

  delete m_workerThread;
  m_workerThread = new QThread(this);
  EnggDiffWorker *worker =
      new EnggDiffWorker(this, runNo, nperiods, timeStep, outWSName);
  worker->moveToThread(m_workerThread);

  connect(m_workerThread, SIGNAL(started()), worker, SLOT(rebinPulses()));
  connect(worker, SIGNAL(finished()), this, SLOT(rebinningFinished()));
  // early delete of thread and worker
  connect(m_workerThread, SIGNAL(finished()), m_workerThread,
          SLOT(deleteLater()), Qt::DirectConnection);
  connect(worker, SIGNAL(finished()), worker, SLOT(deleteLater()));
  m_workerThread->start();
}

/**
 * Method (Qt slot) to call when the rebin work has finished,
 * possibly from a separate thread but sometimes not (as in this
 * presenter class' test).
 */
void EnggDiffractionPresenter::rebinningFinished() {
  if (!m_view)
    return;

  if (!m_rebinningFinishedOK) {
    g_log.warning() << "The pre-processing (re-binning) did not finish "
                       "correctly. Check previous log messages for details\n";
    m_view->showStatus("Rebinning didn't finish succesfully. Ready");
  } else {
    g_log.notice() << "Pre-processing (re-binning) finished - the output "
                      "workspace is ready.\n";
    m_view->showStatus("Rebinning finished succesfully. Ready");
  }
  if (m_workerThread) {
    delete m_workerThread;
    m_workerThread = nullptr;
  }

  m_view->enableCalibrateFocusFitUserActions(true);
}

/**
 * Checks the plot type selected and applies the appropriate
 * python function to apply during first bank and second bank
 *
 * @param outWSName title of the focused workspace
 */
void EnggDiffractionPresenter::plotFocusedWorkspace(std::string outWSName) {
  const bool plotFocusedWS = m_view->focusedOutWorkspace();
  enum PlotMode { REPLACING = 0, WATERFALL = 1, MULTIPLE = 2 };

  int plotType = m_view->currentPlotType();

  if (plotFocusedWS) {
    if (plotType == PlotMode::REPLACING) {
      if (g_plottingCounter == 1)
        m_view->plotFocusedSpectrum(outWSName);
      else
        m_view->plotReplacingWindow(outWSName, "0", "0");

    } else if (plotType == PlotMode::WATERFALL) {
      if (g_plottingCounter == 1)
        m_view->plotFocusedSpectrum(outWSName);
      else
        m_view->plotWaterfallSpectrum(outWSName);

    } else if (plotType == PlotMode::MULTIPLE) {
      m_view->plotFocusedSpectrum(outWSName);
    }
  }
}

/**
 * Check if the plot calibration check-box is ticked
 * python script is passed on to mantid python window
 * which plots the workspaces with customisation
 *
 * @param difc vector of double passed on to py script
 * @param tzero vector of double to plot graph
 * @param specNos string carrying cropped calib info
 */
void EnggDiffractionPresenter::plotCalibWorkspace(std::vector<double> difc,
                                                  std::vector<double> tzero,
                                                  std::string specNos) {
  const bool plotCalibWS = m_view->plotCalibWorkspace();
  if (plotCalibWS) {
    std::string pyCode = vanadiumCurvesPlotFactory();
    m_view->plotCalibOutput(pyCode);

    // Get the Customised Bank Name text-ield string from qt
    std::string CustomisedBankName = m_view->currentCalibCustomisedBankName();
    if (CustomisedBankName.empty())
      CustomisedBankName = "cropped";
    const std::string pythonCode =
        DifcZeroWorkspaceFactory(difc, tzero, specNos, CustomisedBankName) +
        plotDifcZeroWorkspace(CustomisedBankName);
    m_view->plotCalibOutput(pythonCode);
  }
}

/**
<<<<<<< HEAD
* Convert the generated output files and saves them in
* FocusedXYE format
*
* @param runLabel run number and bank ID of the workspace to save
* @param inputWorkspace title of the focused workspace
*/
=======
 * Convert the generated output files and saves them in
 * FocusedXYE format
 *
 * @param runLabel run number and bank ID of the workspace to save
 * @param inputWorkspace title of the focused workspace
 */
>>>>>>> 46dc4bf3
void EnggDiffractionPresenter::saveFocusedXYE(
    const RunLabel &runLabel, const std::string &inputWorkspace) {

  // Generates the file name in the appropriate format
  std::string fullFilename =
      outFileNameFactory(inputWorkspace, runLabel, ".dat");

  const std::string focusingComp = "Focus";
  // Creates appropriate directory
  auto saveDir = outFilesUserDir(focusingComp);

  // append the full file name in the end
  saveDir.append(fullFilename);

  try {
    g_log.debug() << "Going to save focused output into OpenGenie file: "
                  << fullFilename << '\n';
    auto alg = Mantid::API::AlgorithmManager::Instance().createUnmanaged(
        "SaveFocusedXYE");
    alg->initialize();
    alg->setProperty("InputWorkspace", inputWorkspace);
    const std::string filename(saveDir.toString());
    alg->setPropertyValue("Filename", filename);
    alg->setProperty("SplitFiles", false);
    alg->setPropertyValue("StartAtBankNumber", std::to_string(runLabel.bank));
    alg->execute();
  } catch (std::runtime_error &re) {
    g_log.error() << "Error in saving FocusedXYE format file. ",
        "Could not run the algorithm SaveFocusXYE succesfully for "
        "workspace " +
            inputWorkspace + ". Error description: " + re.what() +
            " Please check also the log messages for details.";
    throw;
  }
  g_log.notice() << "Saved focused workspace as file: " << saveDir.toString()
                 << '\n';
  copyToGeneral(saveDir, focusingComp);
}

/**
<<<<<<< HEAD
* Convert the generated output files and saves them in
* GSS format
*
* @param runLabel run number and bank ID the workspace to save
* @param inputWorkspace title of the focused workspace
*/
=======
 * Convert the generated output files and saves them in
 * GSS format
 *
 * @param runLabel run number and bank ID the workspace to save
 * @param inputWorkspace title of the focused workspace
 */
>>>>>>> 46dc4bf3
void EnggDiffractionPresenter::saveGSS(const RunLabel &runLabel,
                                       const std::string &inputWorkspace) {

  // Generates the file name in the appropriate format
  std::string fullFilename =
      outFileNameFactory(inputWorkspace, runLabel, ".gss");

  const std::string focusingComp = "Focus";
  // Creates appropriate directory
  auto saveDir = outFilesUserDir(focusingComp);

  // append the full file name in the end
  saveDir.append(fullFilename);

  try {
    g_log.debug() << "Going to save focused output into OpenGenie file: "
                  << fullFilename << '\n';
    auto alg =
        Mantid::API::AlgorithmManager::Instance().createUnmanaged("SaveGSS");
    alg->initialize();
    alg->setProperty("InputWorkspace", inputWorkspace);
    std::string filename(saveDir.toString());
    alg->setPropertyValue("Filename", filename);
    alg->setProperty("SplitFiles", false);
    alg->setPropertyValue("Bank", std::to_string(runLabel.bank));
    alg->execute();
  } catch (std::runtime_error &re) {
    g_log.error() << "Error in saving GSS format file. ",
        "Could not run the algorithm saveGSS succesfully for "
        "workspace " +
            inputWorkspace + ". Error description: " + re.what() +
            " Please check also the log messages for details.";
    throw;
  }
  g_log.notice() << "Saved focused workspace as file: " << saveDir.toString()
                 << '\n';
  copyToGeneral(saveDir, focusingComp);
}

void EnggDiffractionPresenter::saveNexus(const RunLabel &runLabel,
                                         const std::string &inputWorkspace) {
  const auto filename = outFileNameFactory(inputWorkspace, runLabel, ".nxs");
  auto saveDirectory = outFilesUserDir("Focus");
  saveDirectory.append(filename);
  const auto fullOutFileName = saveDirectory.toString();

  try {
    g_log.debug() << "Going to save focused output into OpenGenie file: "
                  << fullOutFileName << "\n";
    auto alg =
        Mantid::API::AlgorithmManager::Instance().createUnmanaged("SaveNexus");
    alg->initialize();
    alg->setProperty("InputWorkspace", inputWorkspace);
    alg->setProperty("Filename", fullOutFileName);
    alg->execute();
  } catch (std::runtime_error &re) {
    g_log.error() << "Error in save NXS format file. Could not run the "
                     "algorithm SaveNexus successfully for workspace "
                  << inputWorkspace << ". Error description: " << re.what()
                  << ". Please also check the log message for details.";
    throw;
  }
  g_log.notice() << "Saved focused workspace as file: " << fullOutFileName
                 << "\n";
  copyToGeneral(saveDirectory, "Focus");
}

/**
<<<<<<< HEAD
* Convert the generated output files and saves them in
* OpenGenie format
*
* @param runLabel run number and bank ID of the workspace to save
* @param inputWorkspace title of the focused workspace
*/
=======
 * Convert the generated output files and saves them in
 * OpenGenie format
 *
 * @param runLabel run number and bank ID of the workspace to save
 * @param inputWorkspace title of the focused workspace
 */
>>>>>>> 46dc4bf3
void EnggDiffractionPresenter::saveOpenGenie(
    const RunLabel &runLabel, const std::string &inputWorkspace) {

  // Generates the file name in the appropriate format
  std::string fullFilename =
      outFileNameFactory(inputWorkspace, runLabel, ".his");

  std::string comp;
  Poco::Path saveDir;
  if (inputWorkspace.std::string::find("curves") != std::string::npos ||
      inputWorkspace.std::string::find("intgration") != std::string::npos) {
    // Creates appropriate directory
    comp = "Calibration";
    saveDir = outFilesUserDir(comp);
  } else {
    // Creates appropriate directory
    comp = "Focus";
    saveDir = outFilesUserDir(comp);
  }

  // append the full file name in the end
  saveDir.append(fullFilename);

  try {
    g_log.debug() << "Going to save focused output into OpenGenie file: "
                  << fullFilename << '\n';
    auto alg = Mantid::API::AlgorithmManager::Instance().createUnmanaged(
        "SaveOpenGenieAscii");
    alg->initialize();
    alg->setProperty("InputWorkspace", inputWorkspace);
    std::string filename(saveDir.toString());
    alg->setPropertyValue("Filename", filename);
    alg->setPropertyValue("OpenGenieFormat", "ENGIN-X Format");
    alg->execute();
  } catch (std::runtime_error &re) {
    g_log.error() << "Error in saving OpenGenie format file. ",
        "Could not run the algorithm SaveOpenGenieAscii succesfully for "
        "workspace " +
            inputWorkspace + ". Error description: " + re.what() +
            " Please check also the log messages for details.";
    throw;
  }
  g_log.notice() << "Saves OpenGenieAscii (.his) file written as: "
                 << saveDir.toString() << '\n';
  copyToGeneral(saveDir, comp);
}

void EnggDiffractionPresenter::exportSampleLogsToHDF5(
    const std::string &inputWorkspace, const std::string &filename) const {
  auto saveAlg = Mantid::API::AlgorithmManager::Instance().create(
      "ExportSampleLogsToHDF5");
  saveAlg->initialize();
  saveAlg->setProperty("InputWorkspace", inputWorkspace);
  saveAlg->setProperty("Filename", filename);
  saveAlg->setProperty("Blacklist", "bankid");
  saveAlg->execute();
}

/**
<<<<<<< HEAD
* Generates the required file name of the output files
*
* @param inputWorkspace title of the focused workspace
* @param runLabel run number and bank ID of the workspace to save
* @param format the format of the file to be saved as
*/
=======
 * Generates the required file name of the output files
 *
 * @param inputWorkspace title of the focused workspace
 * @param runLabel run number and bank ID of the workspace to save
 * @param format the format of the file to be saved as
 */
>>>>>>> 46dc4bf3
std::string
EnggDiffractionPresenter::outFileNameFactory(const std::string &inputWorkspace,
                                             const RunLabel &runLabel,
                                             const std::string &format) {
  std::string fullFilename;

  const auto runNo = std::to_string(runLabel.runNumber);
  const auto bank = std::to_string(runLabel.bank);

  // calibration output files
  if (inputWorkspace.std::string::find("curves") != std::string::npos) {
    fullFilename =
        "ob+" + m_currentInst + "_" + runNo + "_" + bank + "_bank" + format;

    // focus output files
  } else if (inputWorkspace.std::string::find("texture") != std::string::npos) {
    fullFilename = m_currentInst + "_" + runNo + "_texture_" + bank + format;
  } else if (inputWorkspace.std::string::find("cropped") != std::string::npos) {
    fullFilename = m_currentInst + "_" + runNo + "_cropped_" +
                   boost::lexical_cast<std::string>(g_croppedCounter) + format;
    g_croppedCounter++;
  } else {
    fullFilename = m_currentInst + "_" + runNo + "_bank_" + bank + format;
  }
  return fullFilename;
}

std::string EnggDiffractionPresenter::vanadiumCurvesPlotFactory() {
  std::string pyCode =

      "van_curve_twin_ws = \"__engggui_vanadium_curves_twin_ws\"\n"

      "if(mtd.doesExist(van_curve_twin_ws)):\n"
      " DeleteWorkspace(van_curve_twin_ws)\n"

      "CloneWorkspace(InputWorkspace = \"engggui_vanadium_curves_ws\", "
      "OutputWorkspace = van_curve_twin_ws)\n"

      "van_curves_ws = workspace(van_curve_twin_ws)\n"
      "for i in range(1, 3):\n"
      " if (i == 1):\n"
      "  curve_plot_bank_1 = plotSpectrum(van_curves_ws, [0, 1, "
      "2]).activeLayer()\n"
      "  curve_plot_bank_1.setTitle(\"Engg GUI Vanadium Curves Bank 1\")\n"

      " if (i == 2):\n"
      "  curve_plot_bank_2 = plotSpectrum(van_curves_ws, [3, 4, "
      "5]).activeLayer()\n"
      "  curve_plot_bank_2.setTitle(\"Engg GUI Vanadium Curves Bank 2\")\n";

  return pyCode;
}

/**
 * Generates the workspace with difc/zero according to the selected bank
 *
 * @param difc vector containing constants difc value of each bank
 * @param tzero vector containing constants tzero value of each bank
 * @param specNo used to set range for Calibration Cropped
 * @param customisedBankName used to set the file and workspace name
 *
 * @return string with a python script
 */
std::string EnggDiffractionPresenter::DifcZeroWorkspaceFactory(
    const std::vector<double> &difc, const std::vector<double> &tzero,
    const std::string &specNo, const std::string &customisedBankName) const {

  size_t bank1 = size_t(0);
  size_t bank2 = size_t(1);
  std::string pyRange;
  std::string plotSpecNum = "False";

  // sets the range to plot appropriate graph for the particular bank
  if (specNo == "North") {
    // only enable script to plot bank 1
    pyRange = "1, 2";
  } else if (specNo == "South") {
    // only enables python script to plot bank 2
    // as bank 2 data will be located in difc[0] & tzero[0] - refactor
    pyRange = "2, 3";
    bank2 = size_t(0);
  } else if (specNo != "") {
    pyRange = "1, 2";
    plotSpecNum = "True";
  } else {
    // enables python script to plot bank 1 & 2
    pyRange = "1, 3";
  }

  std::string pyCode =
      "plotSpecNum = " + plotSpecNum +
      "\n"
      "for i in range(" +
      pyRange +
      "):\n"

      " if (plotSpecNum == False):\n"
      "  bank_ws = workspace(\"engggui_calibration_bank_\" + str(i))\n"
      " else:\n"
      "  bank_ws = workspace(\"engggui_calibration_bank_" +
      customisedBankName +
      "\")\n"

      " xVal = []\n"
      " yVal = []\n"
      " y2Val = []\n"

      " if (i == 1):\n"
      "  difc=" +
      boost::lexical_cast<std::string>(difc[bank1]) + "\n" +
      "  tzero=" + boost::lexical_cast<std::string>(tzero[bank1]) + "\n" +
      " else:\n"

      "  difc=" +
      boost::lexical_cast<std::string>(difc[bank2]) + "\n" +
      "  tzero=" + boost::lexical_cast<std::string>(tzero[bank2]) + "\n" +

      " for irow in range(0, bank_ws.rowCount()):\n"
      "  xVal.append(bank_ws.cell(irow, 0))\n"
      "  yVal.append(bank_ws.cell(irow, 5))\n"

      "  y2Val.append(xVal[irow] * difc + tzero)\n"

      " ws1 = CreateWorkspace(DataX=xVal, DataY=yVal, UnitX=\"Expected "
      "Peaks "
      " Centre(dSpacing, A)\", YUnitLabel = \"Fitted Peaks Centre(TOF, "
      "us)\")\n"
      " ws2 = CreateWorkspace(DataX=xVal, DataY=y2Val)\n";
  return pyCode;
}

/**
* Plot the workspace with difc/zero acordding to selected bank
*
* @param customisedBankName used to set the file and workspace name
*
* @return string with a python script which will merge with
*

*/
std::string EnggDiffractionPresenter::plotDifcZeroWorkspace(
    const std::string &customisedBankName) const {
  std::string pyCode =
      // plotSpecNum is true when SpectrumNos being used
      " if (plotSpecNum == False):\n"
      "  output_ws = \"engggui_difc_zero_peaks_bank_\" + str(i)\n"
      " else:\n"
      "  output_ws = \"engggui_difc_zero_peaks_" +
      customisedBankName +
      "\"\n"

      // delete workspace if exists within ADS already
      " if(mtd.doesExist(output_ws)):\n"
      "  DeleteWorkspace(output_ws)\n"

      // append workspace with peaks data for Peaks Fitted
      // and Difc/TZero Straight line
      " AppendSpectra(ws1, ws2, OutputWorkspace=output_ws)\n"
      " DeleteWorkspace(ws1)\n"
      " DeleteWorkspace(ws2)\n"

      " if (plotSpecNum == False):\n"
      "  DifcZero = \"engggui_difc_zero_peaks_bank_\" + str(i)\n"
      " else:\n"
      "  DifcZero = \"engggui_difc_zero_peaks_" +
      customisedBankName +
      "\"\n"

      " DifcZeroWs = workspace(DifcZero)\n"
      " DifcZeroPlot = plotSpectrum(DifcZeroWs, [0, 1]).activeLayer()\n"

      " if (plotSpecNum == False):\n"
      "  DifcZeroPlot.setTitle(\"Engg Gui Difc Zero Peaks Bank \" + "
      "str(i))\n"
      " else:\n"
      "  DifcZeroPlot.setTitle(\"Engg Gui Difc Zero Peaks " +
      customisedBankName +
      "\")\n"

      // set the legend title
      " DifcZeroPlot.setCurveTitle(0, \"Peaks Fitted\")\n"
      " DifcZeroPlot.setCurveTitle(1, \"DifC/TZero Fitted Straight Line\")\n"
      " DifcZeroPlot.setAxisTitle(Layer.Bottom, \"Expected Peaks "
      "Centre(dSpacing, "
      " A)\")\n"
      " DifcZeroPlot.setCurveLineStyle(0, QtCore.Qt.DotLine)\n";

  return pyCode;
}

/**
 * Generates appropriate names for table workspaces
 *
 * @param specNos SpecNos or bank name to be passed
 * @param bank_i current loop of the bank during calibration
 */
std::string EnggDiffractionPresenter::outFitParamsTblNameGenerator(
    const std::string &specNos, const size_t bank_i) const {
  std::string outFitParamsTblName;
  bool specNumUsed = specNos != "";

  if (specNumUsed) {
    if (specNos == "North")
      outFitParamsTblName = "engggui_calibration_bank_1";
    else if (specNos == "South")
      outFitParamsTblName = "engggui_calibration_bank_2";
    else {
      // Get the Customised Bank Name text-ield string from qt
      std::string CustomisedBankName = m_view->currentCalibCustomisedBankName();

      if (CustomisedBankName.empty())
        outFitParamsTblName = "engggui_calibration_bank_cropped";
      else
        outFitParamsTblName = "engggui_calibration_bank_" + CustomisedBankName;
    }
  } else {
    outFitParamsTblName = "engggui_calibration_bank_" +
                          boost::lexical_cast<std::string>(bank_i + 1);
  }
  return outFitParamsTblName;
}

/**
 * Produces a path to the output directory where files are going to be
 * written for a specific user + RB number / experiment ID. It creates
 * the output directory if not found, and checks if it is ok and readable.
 *
 * @param addToDir adds a component to a specific directory for
 * focusing, calibration or other files, for example "Calibration" or
 * "Focus"
 */
Poco::Path
EnggDiffractionPresenter::outFilesUserDir(const std::string &addToDir) const {
  std::string rbn = m_view->getRBNumber();
  Poco::Path dir = outFilesRootDir();

  try {
    dir.append("User");
    dir.append(rbn);
    dir.append(addToDir);

    Poco::File dirFile(dir);
    if (!dirFile.exists()) {
      dirFile.createDirectories();
    }
  } catch (Poco::FileAccessDeniedException &e) {
    g_log.error() << "Error caused by file access/permission, path to user "
                     "directory: "
                  << dir.toString() << ". Error details: " << e.what() << '\n';
  } catch (std::runtime_error &re) {
    g_log.error() << "Error while finding/creating a user path: "
                  << dir.toString() << ". Error details: " << re.what() << '\n';
  }
  return dir;
}

std::string
EnggDiffractionPresenter::userHDFRunFilename(const int runNumber) const {
  auto userOutputDir = outFilesUserDir("Runs");
  userOutputDir.append(std::to_string(runNumber) + ".hdf5");
  return userOutputDir.toString();
}

std::string EnggDiffractionPresenter::userHDFMultiRunFilename(
    const std::vector<RunLabel> &runLabels) const {
  const auto &begin = runLabels.cbegin();
  const auto &end = runLabels.cend();
  const auto minLabel = std::min_element(begin, end);
  const auto maxLabel = std::max_element(begin, end);
  auto userOutputDir = outFilesUserDir("Runs");
  userOutputDir.append(std::to_string(minLabel->runNumber) + "_" +
                       std::to_string(maxLabel->runNumber) + ".hdf5");
  return userOutputDir.toString();
}

/**
 * Produces a path to the output directory where files are going to be
 * written for a specific user + RB number / experiment ID. It creates
 * the output directory if not found. See outFilesUserDir() for the
 * sibling method that produces user/rb number-specific directories.
 *
 * @param addComponent path component to add to the root of general
 * files, for example "Calibration" or "Focus"
 */
Poco::Path
EnggDiffractionPresenter::outFilesGeneralDir(const std::string &addComponent) {
  Poco::Path dir = outFilesRootDir();

  try {

    dir.append(addComponent);

    Poco::File dirFile(dir);
    if (!dirFile.exists()) {
      dirFile.createDirectories();
    }
  } catch (Poco::FileAccessDeniedException &e) {
    g_log.error() << "Error caused by file access/permission, path to "
                     "general directory: "
                  << dir.toString() << ". Error details: " << e.what() << '\n';
  } catch (std::runtime_error &re) {
    g_log.error() << "Error while finding/creating a general path: "
                  << dir.toString() << ". Error details: " << re.what() << '\n';
  }
  return dir;
}

/**
 * Produces the root path where output files are going to be written.
 */
Poco::Path EnggDiffractionPresenter::outFilesRootDir() const {
  // TODO decide whether to move into settings or use mantid's default directory
  // after discussion with users
  const std::string rootDir = "EnginX_Mantid";
  Poco::Path dir;

  try {
// takes to the root of directory according to the platform
#ifdef _WIN32
    const std::string ROOT_DRIVE = "C:/";
    dir.assign(ROOT_DRIVE);
#else
    dir = Poco::Path().home();
#endif
    dir.append(rootDir);

    Poco::File dirFile(dir);
    if (!dirFile.exists()) {
      dirFile.createDirectories();
      g_log.notice() << "Creating output directory root for the first time: "
                     << dir.toString() << '\n';
    }

  } catch (Poco::FileAccessDeniedException &e) {
    g_log.error() << "Error, access/permission denied for root directory: "
                  << dir.toString()
                  << ". This is a severe error. The interface will not behave "
                     "correctly when generating files. Error details: "
                  << e.what() << '\n';
  } catch (std::runtime_error &re) {
    g_log.error() << "Error while finding/creating the root directory: "
                  << dir.toString()
                  << ". This is a severe error. Details: " << re.what() << '\n';
  }

  return dir;
}

/*
 * Provides a small wrapper function that appends the given string
 * to the given path in an OS independent manner and returns the
 * resulting path as a string.
 *
 * @param currentPath The path to be appended to
 * @param toAppend The string to append to the path (note '/' or '\\'
 * characters should not be included
 *
 * @return String with the two parts of the path appended
 */
std::string
EnggDiffractionPresenter::appendToPath(const std::string &currentPath,
                                       const std::string &toAppend) const {
  // Uses poco to handle to operation to ensure OS independence
  Poco::Path newPath(currentPath);
  newPath.append(toAppend);
  return newPath.toString();
}

/**
 * Copy files to the general directories. Normally files are produced
 * in the user/RB number specific directories and then can be copied
 * to the general/all directories using this method.
 *
 * @param source path to the file to copy
 *
 * @param pathComp path component to use for the copy file in the
 * general directories, for example "Calibration" or "Focus"
 */
void EnggDiffractionPresenter::copyToGeneral(const Poco::Path &source,
                                             const std::string &pathComp) {
  Poco::File file(source);
  if (!file.exists() || !file.canRead()) {
    g_log.warning() << "Cannot copy the file " << source.toString()
                    << " to the general/all users directories because it "
                       "cannot be read.\n";
    return;
  }

  auto destDir = outFilesGeneralDir(pathComp);
  try {
    Poco::File destDirFile(destDir);
    if (!destDirFile.exists()) {
      destDirFile.createDirectories();
    }
  } catch (std::runtime_error &rexc) {
    g_log.error() << "Could not create output directory for the general/all "
                     "files. Cannot copy the user files there:  "
                  << destDir.toString() << ". Error details: " << rexc.what()
                  << '\n';

    return;
  }

  try {
    file.copyTo(destDir.toString());
  } catch (std::runtime_error &rexc) {
    g_log.error() << " Could not copy the file '" << file.path() << "' to "
                  << destDir.toString() << ". Error details: " << rexc.what()
                  << '\n';
  }

  g_log.information() << "Copied file '" << source.toString()
                      << "'to general/all directory: " << destDir.toString()
                      << '\n';
}

/**
 * Copy files to the user/RB number directories.
 *
 * @param source path to the file to copy
 *
 * @param pathComp path component to use for the copy file in the
 * general directories, for example "Calibration" or "Focus"
 */
void EnggDiffractionPresenter::copyToUser(const Poco::Path &source,
                                          const std::string &pathComp) {
  Poco::File file(source);
  if (!file.exists() || !file.canRead()) {
    g_log.warning() << "Cannot copy the file " << source.toString()
                    << " to the user directories because it cannot be read.\n";
    return;
  }

  auto destDir = outFilesUserDir(pathComp);
  try {
    Poco::File destDirFile(destDir);
    if (!destDirFile.exists()) {
      destDirFile.createDirectories();
    }
  } catch (std::runtime_error &rexc) {
    g_log.error() << "Could not create output directory for the user "
                     "files. Cannot copy the user files there:  "
                  << destDir.toString() << ". Error details: " << rexc.what()
                  << '\n';

    return;
  }

  try {
    file.copyTo(destDir.toString());
  } catch (std::runtime_error &rexc) {
    g_log.error() << " Could not copy the file '" << file.path() << "' to "
                  << destDir.toString() << ". Error details: " << rexc.what()
                  << '\n';
  }

  g_log.information() << "Copied file '" << source.toString()
                      << "'to user directory: " << destDir.toString() << '\n';
}

/**
 * Copies a file from a third location to the standard user/RB number
 * and the general/all directories. This just uses copyToUser() and
 * copyToGeneral().
 *
 * @param fullFilename full path to the origin file
 */
void EnggDiffractionPresenter::copyFocusedToUserAndAll(
    const std::string &fullFilename) {
  // The files are saved by SaveNexus in the Settings/Focusing output folder.
  // Then they need to go to the user and 'all' directories.
  // The "Settings/Focusing output folder" may go away in the future
  Poco::Path nxsPath(fullFilename);
  const std::string focusingComp = "Focus";
  auto saveDir = outFilesUserDir(focusingComp);
  Poco::Path outFullPath(saveDir);
  outFullPath.append(nxsPath.getFileName());
  copyToUser(nxsPath, focusingComp);
  copyToGeneral(nxsPath, focusingComp);
}

/**
 * To write the calibration/instrument parameter for GSAS.
 *
 * @param outFilename name of the output .par/.prm/.iparm file for GSAS
 * @param difc list of GSAS DIFC values to include in the file
 * @param tzero list of GSAS TZERO values to include in the file
 * @param bankNames list of bank names corresponding the the difc/tzero
 *
 * @param ceriaNo ceria/calibration run number, to be replaced in the
 * template file
 *
 * @param vanNo vanadium run number, to be replaced in the template file
 *
 * @param templateFile a template file where to replace the difc/zero
 * values. An empty default implies using an "all-banks" template.
 */
void EnggDiffractionPresenter::writeOutCalibFile(
    const std::string &outFilename, const std::vector<double> &difc,
    const std::vector<double> &tzero, const std::vector<std::string> &bankNames,
    const std::string &ceriaNo, const std::string &vanNo,
    const std::string &templateFile) {
  // TODO: this is horrible and should be changed to avoid running
  // Python code. Update this as soon as we have a more stable way of
  // generating IPARM/PRM files.

  // Writes a file doing this:
  // write_ENGINX_GSAS_iparam_file(output_file, difc, zero, ceria_run=241391,
  // vanadium_run=236516, template_file=None):

  // this replace is to prevent issues with network drives on windows:
  const std::string safeOutFname =
      boost::replace_all_copy(outFilename, "\\", "/");
  std::string pyCode = "import EnggUtils\n";
  pyCode += "import os\n";
  // normalize apparently not needed after the replace, but to be double-safe:
  pyCode += "GSAS_iparm_fname = os.path.normpath('" + safeOutFname + "')\n";
  pyCode += "bank_names = []\n";
  pyCode += "ceria_number = " + ceriaNo + "\n";
  pyCode += "van_number = " + vanNo + "\n";
  pyCode += "Difcs = []\n";
  pyCode += "Zeros = []\n";
  std::string templateFileVal = "None";
  if (!templateFile.empty()) {
    templateFileVal = "'" + templateFile + "'";
  }
  pyCode += "template_file = " + templateFileVal + "\n";
  for (size_t i = 0; i < difc.size(); ++i) {
    pyCode += "bank_names.append('" + bankNames[i] + "')\n";
    pyCode +=
        "Difcs.append(" + boost::lexical_cast<std::string>(difc[i]) + ")\n";
    pyCode +=
        "Zeros.append(" + boost::lexical_cast<std::string>(tzero[i]) + ")\n";
  }
  pyCode +=
      "EnggUtils.write_ENGINX_GSAS_iparam_file(output_file=GSAS_iparm_fname, "
      "bank_names=bank_names, difc=Difcs, tzero=Zeros, ceria_run=ceria_number, "
      "vanadium_run=van_number, template_file=template_file) \n";

  const auto status = m_view->enggRunPythonCode(pyCode);
  g_log.information() << "Saved output calibration file via Python. Status: "
                      << status << '\n';
}

/**
 * Note down a directory that needs to be added to the data search
 * path when looking for run files. This simply uses a vector and adds
 * all the paths, as the ConfigService will take care of duplicates,
 * invalid directories, etc.
 *
 * @param filename (full) path to a file
 */
void EnggDiffractionPresenter::recordPathBrowsedTo(
    const std::string &filename) {

  Poco::File file(filename);
  if (!file.exists() || !file.isFile())
    return;

  Poco::Path path(filename);
  Poco::File directory(path.parent());
  if (!directory.exists() || !directory.isDirectory())
    return;

  m_browsedToPaths.push_back(directory.path());
}

} // namespace CustomInterfaces
} // namespace MantidQt<|MERGE_RESOLUTION|>--- conflicted
+++ resolved
@@ -1462,18 +1462,6 @@
 }
 
 /**
-<<<<<<< HEAD
-* Start the focusing algorithm(s) without blocking the GUI. This is
-* based on Qt connect / signals-slots so that it goes in sync with
-* the Qt event loop. For that reason this class needs to be a
-* Q_OBJECT.
-*
-* @param multi_RunNo input vector of run number
-* @param banks instrument bank to focus
-* @param specNos list of spectra (as usual csv list of spectra in Mantid)
-* @param dgFile detector grouping file name
-*/
-=======
  * Start the focusing algorithm(s) without blocking the GUI. This is
  * based on Qt connect / signals-slots so that it goes in sync with
  * the Qt event loop. For that reason this class needs to be a
@@ -1484,7 +1472,6 @@
  * @param specNos list of spectra (as usual csv list of spectra in Mantid)
  * @param dgFile detector grouping file name
  */
->>>>>>> 46dc4bf3
 void EnggDiffractionPresenter::startAsyncFocusWorker(
     const std::vector<std::string> &multi_RunNo, const std::vector<bool> &banks,
     const std::string &dgFile, const std::string &specNos) {
@@ -1504,23 +1491,6 @@
 }
 
 /**
-<<<<<<< HEAD
-* Produce a new focused output file. This is what threads/workers
-* should use to run the calculations required to process a 'focus'
-* push or similar from the user.
-*
-* @param runNo input run number
-*
-* @param specNos list of spectra to use when focusing. Not empty
-* implies focusing in cropped mode.
-*
-* @param dgFile detector grouping file to define banks (texture). Not
-* empty implies focusing in texture mode.
-*
-* @param banks for every bank, (true/false) to consider it or not for
-* the focusing
-*/
-=======
  * Produce a new focused output file. This is what threads/workers
  * should use to run the calculations required to process a 'focus'
  * push or similar from the user.
@@ -1536,7 +1506,6 @@
  * @param banks for every bank, (true/false) to consider it or not for
  * the focusing
  */
->>>>>>> 46dc4bf3
 void EnggDiffractionPresenter::doFocusRun(const std::string &runNo,
                                           const std::vector<bool> &banks,
                                           const std::string &specNos,
@@ -1731,22 +1700,6 @@
 }
 
 /**
-<<<<<<< HEAD
-* Focuses a run, produces a focused workspace, and saves it into a
-* file.
-*
-* @param cs user settings for calibration (this does not calibrate but
-* uses calibration input files such as vanadium runs
-*
-* @param runLabel run number and bank ID of the run to focus
-*
-* @param specNos string specifying a list of spectra (for "cropped"
-* focusing or "texture" focusing), only considered if not empty
-*
-* @param dgFile detector grouping file name. If not empty implies
-* texture focusing
-*/
-=======
  * Focuses a run, produces a focused workspace, and saves it into a
  * file.
  *
@@ -1761,7 +1714,6 @@
  * @param dgFile detector grouping file name. If not empty implies
  * texture focusing
  */
->>>>>>> 46dc4bf3
 void EnggDiffractionPresenter::doFocusing(const EnggDiffCalibSettings &cs,
                                           const RunLabel &runLabel,
                                           const std::string &specNos,
@@ -2212,21 +2164,12 @@
 }
 
 /**
-<<<<<<< HEAD
-* Convert the generated output files and saves them in
-* FocusedXYE format
-*
-* @param runLabel run number and bank ID of the workspace to save
-* @param inputWorkspace title of the focused workspace
-*/
-=======
  * Convert the generated output files and saves them in
  * FocusedXYE format
  *
  * @param runLabel run number and bank ID of the workspace to save
  * @param inputWorkspace title of the focused workspace
  */
->>>>>>> 46dc4bf3
 void EnggDiffractionPresenter::saveFocusedXYE(
     const RunLabel &runLabel, const std::string &inputWorkspace) {
 
@@ -2267,21 +2210,12 @@
 }
 
 /**
-<<<<<<< HEAD
-* Convert the generated output files and saves them in
-* GSS format
-*
-* @param runLabel run number and bank ID the workspace to save
-* @param inputWorkspace title of the focused workspace
-*/
-=======
  * Convert the generated output files and saves them in
  * GSS format
  *
  * @param runLabel run number and bank ID the workspace to save
  * @param inputWorkspace title of the focused workspace
  */
->>>>>>> 46dc4bf3
 void EnggDiffractionPresenter::saveGSS(const RunLabel &runLabel,
                                        const std::string &inputWorkspace) {
 
@@ -2350,21 +2284,12 @@
 }
 
 /**
-<<<<<<< HEAD
-* Convert the generated output files and saves them in
-* OpenGenie format
-*
-* @param runLabel run number and bank ID of the workspace to save
-* @param inputWorkspace title of the focused workspace
-*/
-=======
  * Convert the generated output files and saves them in
  * OpenGenie format
  *
  * @param runLabel run number and bank ID of the workspace to save
  * @param inputWorkspace title of the focused workspace
  */
->>>>>>> 46dc4bf3
 void EnggDiffractionPresenter::saveOpenGenie(
     const RunLabel &runLabel, const std::string &inputWorkspace) {
 
@@ -2424,21 +2349,12 @@
 }
 
 /**
-<<<<<<< HEAD
-* Generates the required file name of the output files
-*
-* @param inputWorkspace title of the focused workspace
-* @param runLabel run number and bank ID of the workspace to save
-* @param format the format of the file to be saved as
-*/
-=======
  * Generates the required file name of the output files
  *
  * @param inputWorkspace title of the focused workspace
  * @param runLabel run number and bank ID of the workspace to save
  * @param format the format of the file to be saved as
  */
->>>>>>> 46dc4bf3
 std::string
 EnggDiffractionPresenter::outFileNameFactory(const std::string &inputWorkspace,
                                              const RunLabel &runLabel,

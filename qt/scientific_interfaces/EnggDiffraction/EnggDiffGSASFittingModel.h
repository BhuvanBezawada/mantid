--- conflicted
+++ resolved
@@ -81,11 +81,7 @@
   void processRefinementFailed(const std::string &failureMessage);
 
   void processRefinementSuccessful(
-<<<<<<< HEAD
       Mantid::API::IAlgorithm_sptr successfulAlgorithm,
-=======
-      Mantid::API::IAlgorithm_sptr alg,
->>>>>>> 47ad0505
       const GSASIIRefineFitPeaksOutputProperties &refinementResults);
 
   void processRefinementCancelled();

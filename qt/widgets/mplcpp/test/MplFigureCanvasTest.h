--- conflicted
+++ resolved
@@ -35,15 +35,9 @@
     std::vector<double> dataX{1, 2, 3, 4, 5}, dataY{2, 3, 4, 5, 6};
     canvas.plotLine(dataX, dataY, "r-");
 
-<<<<<<< HEAD
-    auto xlimits = canvas.getLimits(Axes::Scale::X);
-    TS_ASSERT_EQUALS(std::make_tuple(1.0, 5.0), xlimits);
-    auto ylimits = canvas.getLimits(Axes::Scale::Y);
-=======
     auto xlimits = canvas.limits(Axes::Scale::X);
     TS_ASSERT_EQUALS(std::make_tuple(1.0, 5.0), xlimits);
     auto ylimits = canvas.limits(Axes::Scale::Y);
->>>>>>> 0e56518c
     TS_ASSERT_EQUALS(std::make_tuple(2.0, 6.0), ylimits);
   }
 

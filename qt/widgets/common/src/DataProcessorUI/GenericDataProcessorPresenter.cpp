--- conflicted
+++ resolved
@@ -32,8 +32,6 @@
 #include <iterator>
 #include <sstream>
 
-#include <iostream>
-
 using namespace Mantid::API;
 using namespace Mantid::Geometry;
 using namespace Mantid::Kernel;
@@ -260,7 +258,6 @@
   updateWidgetEnabledState(false);
 }
 
-<<<<<<< HEAD
 /**
 Returns the name of the reduced workspace for a given row
 @param data :: [input] The data for this row
@@ -278,12 +275,6 @@
   m_preprocessing.m_options =
       convertOptionsFromQMap(m_mainPresenter->getPreprocessingOptions());
   m_processingOptions =
-=======
-bool GenericDataProcessorPresenter::areOptionsUpdated() {
-  auto newPreprocessingOptions =
-      convertColumnOptionsFromQMap(m_mainPresenter->getPreprocessingOptions());
-  auto newProcessingOptions =
->>>>>>> b9b26b4d
       convertOptionsFromQMap(m_mainPresenter->getProcessingOptions());
 
   if (hasPostprocessing())

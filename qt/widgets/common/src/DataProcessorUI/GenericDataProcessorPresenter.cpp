--- conflicted
+++ resolved
@@ -191,19 +191,11 @@
  * @param whitelist : The set of properties we want to show as columns
  */
 GenericDataProcessorPresenter::GenericDataProcessorPresenter(
-<<<<<<< HEAD
-    const DataProcessorWhiteList &whitelist)
-    : GenericDataProcessorPresenter(
-          whitelist, std::map<QString, DataProcessorPreprocessingAlgorithm>(),
-          DataProcessorProcessingAlgorithm(),
-          DataProcessorPostprocessingAlgorithm()) {}
-=======
     const WhiteList &whitelist)
     : GenericDataProcessorPresenter(
           whitelist, std::map<QString, PreprocessingAlgorithm>(),
           ProcessingAlgorithm(),
           PostprocessingAlgorithm()) {}
->>>>>>> 04fff64c
 
 /**
 * Delegating constructor (no post-processing needed)
@@ -1819,9 +1811,6 @@
  **/
 void GenericDataProcessorPresenter::clearTable() { m_manager->deleteRow(); }
 
-<<<<<<< HEAD
-=======
-}
->>>>>>> 04fff64c
+}
 }
 }